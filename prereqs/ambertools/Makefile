--- conflicted
+++ resolved
@@ -4,20 +4,13 @@
 
 # Using AmberTools distribution from https://ambermd.org
 
-<<<<<<< HEAD
-ifeq ($(OS),Darwin)
-VERSION = 24
-SRC_VERSION = 24
-else
-=======
 #ifeq ($(OS),Darwin)
 #VERSION = 24
 #SRC_VERSION = 24
 #else
->>>>>>> 1afbaf5d
 VERSION = 20
 SRC_VERSION = 20
-endif
+#endif
 
 # to upload new binary versions, set USE_PREBUILT to false and UPLOAD_PREBUILT to true;
 # once all platforms have been successfully built, set USE_PREBUILT to true and UPLOAD_PREBUILT to false
