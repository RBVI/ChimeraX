<html>

<!--
=== UCSF ChimeraX Copyright ===
Copyright 2016 Regents of the University of California.
All rights reserved.  This software provided pursuant to a
license agreement containing restrictions on its disclosure,
duplication and use.  For details see:
http://www.rbvi.ucsf.edu/chimerax/docs/licensing.html
This notice must be embedded in or attached to all copies,
including partial copies, of the software or any revisions
or derivations thereof.
=== UCSF ChimeraX Copyright ===
-->

<head>
<link rel="stylesheet" type="text/css" href="userdocs.css" />
<title>Attributes</title>
</head><body>

<a name="top"></a>
<a href="index.html">
<img width="60px" src="ChimeraX-docs-icon.svg" alt="ChimeraX docs icon"
class="clRight" title="User Guide Index"/></a>

<h3>Attributes</h3>
<p>
<b><i>Attributes</i></b>
are properties of atoms, residues, chains, models, 
and other entities in ChimeraX.
Each attribute has a <a href="#attrnames">name</a> and a data type: 
Boolean, integer, floating-point (real), character string, or color.
For example, atomic B-factors read from mmCIF or PDB input are assigned
as a floating-point atom attribute named <b>bfactor</b>.
</p><p>
Attributes can be:
</p>
<ul>
<li>used in <a href="tools/render.html#select">selection</a> and 
<a href="commands/atomspec.html#attributes">command-line specification</a>
<li>shown with coloring (<a href="commands/color.html#byattribute"><b>color
byattribute</b></a>, <a href="tools/render.html"><b>Render by Attribute</b></a>)
<li>shown in <a href="commands/label.html">labels</a>
<li>reported with the command <a href="commands/info.html"><b>info</b></a>
<li>generated by various tools or commands
<li>assigned new values or created arbitrarily with
the command <a href="commands/setattr.html"><b>setattr</b></a>
<li>assigned by reading an
<a href="formats/defattr.html">attribute assignment file</a>
with the <a href="commands/open.html#defattr"><b>open</b></a> command
<li><a href="commands/save.html#attributes">saved</a> to an
<a href="formats/defattr.html">attribute assignment file</a>
<li>viewed and changed for certain <a href="selection.html">selected</a> items
using the <a href="tools/inspector.html"><b>Selection Inspector</b></a>
</ul>
<p>
Attributes are saved in <a href="commands/save.html#session">sessions</a>.
Selected attributes are listed <a href="#attrnames">below</a>.
See also: <a href="tools/modeller.html#output"><b>Modeller Results</b></a>
</p>

<a name="attrnames"></a>
<p class="nav">
[<a href="#top">back to top: Attributes</a>]
</p>
<h3>Attribute Names</h3>
<p>
The table below gives the names of selected attributes
along with descriptions of their value types for
<a href="commands/atomspec.html#attributes">command-line specification</a>.
Although the table only shows <b>=</b> (equal to) right after the names of
any non-Boolean attributes, other
<a href="commands/atomspec.html#attributes">relationship operators</a>
such as <b>!=</b> (not equal to) and <b>&lt;</b> (less than) may be used
to specify values or value ranges, depending on the type of attribute.
Additional attributes can be created (<a href="#top">more...</a>).
</p>
<ul class="none">
<li><a href="#atom"><b>Atom</b></a>
<li><a href="#residue"><b>Residue</b></a>
<li><a href="#chain"><b>Chain</b></a>
<li><a href="#model"><b>Atomic-Model</b></a>
</ul>

<a name="atom"></a>
<table border width="95%" cellpadding="4" cellspacing="0">
<tr><td colspan="2" align="center" style="background-color:#eaeaea">
<a href="#attrnames" class="nounder">&larr;</a>
<b>Selected Atom Attributes</b> (see also 
<a href="commands/info.html#atoms"><b>info atoms</b></a>,
<a href="commands/info.html#atomattr"><b>info atomattr</b></a>)</td></tr>
<tr>
<td align=center><b>alt_loc=</b><i>ID</i></td>
<td class="text"><a name="alt_loc"></a>
<i>ID</i> is the identifier of the
<a href="commands/altlocs.html">alternate location</a> being used for the atom;
a single blank space is assigned to atoms without alternate locations;
see also <a href="#num_alt_locs"><b>num_alt_locs</b></a></td>
</tr><tr>
<td align=center><b>area=</b><i>sasa</i></td>
<td class="text"><i>sasa</i> is the solvent-accessible surface area of the atom 
calculated with <a href="commands/measure.html#sasa"><b>measure sasa</b></a></td>
</tr><tr>
<td align=center><b>atomspec=</b><i>identifier</i></td>
<td class="text"><i>identifier</i> includes chain ID, residue number,
and atom name, for example /A:310@C2</td>
</tr><tr>
<td align=center><b>bfactor=</b><i>bfactor</i></td>
<td class="text"><i>bfactor</i> is the B-factor value of the atom</td>
</tr><tr>
<td align=center><b>charge=</b><i>q</i></td>
<td class="text"><i>q</i> is the atomic partial charge
assigned by running <a href="commands/addcharge.html"><b>addcharge</b></a></td>
</tr><tr>
<td align=center><b>color=</b><i>color</i></td>
<td class="text"><i>color</i> is the color of the atom (assigned on a per-atom basis)</td>
</tr><tr>
<td align=center><b>display</b></td>
<td class="text">whether display is enabled at the atom level,
see <a href="hierarchy.html">display hierarchy</a></td>
</tr><tr>
<td align=center><b>draw_mode=</b><i>mode</i></td>
<td class="text"><i>mode</i> 
is the <a href="commands/style.html">style</a> of an atom,
0 (sphere), 1 (ball), or 2 (stick)</td>
</tr><tr>
<td align=center><b>frame=</b><i>N</i></td>
<td class="text">
for <a href="markers.html">markers</a> on
<a href="trajectories.html#vseries">volume series</a> data,
the associated time step within the series (<i>N</i> = 0, 1, ...) for
<a href="commands/vseries.html#play">synchronized playback</a></td>
</tr><tr>
<td align=center><b>gaff_type=</b><i>gtype</i></td>
<td class="text"><i>gtype</i> is the 
<a href="https://ambermd.org/antechamber/gaff.html#atomtype"
target="_blank">GAFF atom type</a>
assigned by running <a href="commands/addcharge.html"><b>addcharge</b></a></td>
</tr><tr>
<td align=center><b>idatm_type=</b><i>type</i></td>
<td class="text"><i>type</i> is the <a href="atomtypes.html">atom type</a></td>
</tr><tr>
<td align=center><b>name=</b><i>name</i></td>
<td class="text"><i>name</i> is the atom name</td>
</tr><tr>
<td align=center><b>num_alt_locs=</b><i>N</i></td>
<td class="text"><a name="num_alt_locs"></a><i>N</i> is the number of 
<a href="commands/altlocs.html">alternate locations</a> of the atom,
&gt; 1 for atoms with alternate locations, 0 for those without;
see also <a href="#alt_loc"><b>alt_loc</b></a></td>
</tr><tr>
<td align=center><b>num_bonds=</b><i>N</i></td>
<td class="text"><i>N</i> is the total number of atoms bonded to the atom,
including those linked by missing-segment 
<a href="pseudobonds.html">pseudobonds</a></td>
</tr><tr>
<td align=center><b>num_explicit_bonds=</b><i>N</i></td>
<td class="text"><i>N</i> is the total number of atoms bonded to the atom,
not including those linked by missing-segment 
<a href="pseudobonds.html">pseudobonds</a></td>
</tr><tr>
<td align=center><b>occupancy=</b><i>occupancy</i></td>
<td class="text"><i>occupancy</i> is the occupancy value of the atom</td>
</tr><tr>
<td align=center><b>radius=</b><i>radius</i></td>
<td class="text"><i>radius</i> is the current <a href="radii.html">VDW radius</a>
of the atom in &Aring;</td>
</tr><tr>
<td align=center><b>serial_number=</b><i>N</i></td>
<td class="text"><i>N</i> is the atom serial number in the input file</td>
</tr>
</table>
<br>
<a name="residue"></a>
<table border width="95%" cellpadding="4" cellspacing="0">
<tr><td colspan="2" align="center" style="background-color:#eaeaea">
<a href="#attrnames" class="nounder">&larr;</a>
<b>Selected Residue Attributes</b> (see also
<a href="commands/info.html#residues"><b>info residues</b></a>,
<a href="commands/info.html#resattr"><b>info resattr</b></a>)</td></tr>
<tr>
<td align=center><b>amber_name=</b><i>aname</i></td>
<td class="text"><i>aname</i> is the 
AMBER residue name (for standard residues only)
assigned by running <a href="commands/addcharge.html"><b>addcharge</b></a></td>
</tr><tr>
<td align=center><b>area=</b><i>sasa</i></td>
<td class="text"><i>sasa</i> 
is the solvent-accessible surface area of the residue 
calculated with <a href="commands/measure.html#sasa"><b>measure sasa</b></a></td>
</tr><tr>
<td align=center><b>chain_id==</b><i>ID</i></td>
<td class="text"><i>ID</i> is the chain identifier of the residue;
see also <a href="#chain">chain attributes</a></td>
</tr><tr>
<td align=center><b>is_helix</i></td>
<td class="text">whether peptide secondary structure type is helix</td>
</tr><tr>
<td align=center><b>is_strand</i></td>
<td class="text">whether peptide secondary structure type is strand</td>
</tr><tr>
<td align=center><b>ss_type=</b><i>type</i></td>
<td class="text">peptide secondary structure <i>type</i>: 0 for coil 
(neither helix nor strand), 1 for helix, 2 for strand</td>
</tr><tr>
<td align=center></a><b>ss_id=</b><i>N</i></td>
<td class="text"><a name="ss_id"></a>
<i>N</i> indexes secondary structure elements from N&rarr;C in 
a protein chain: 1 for residues in the first helix and first strand, 
2 for those in the second helix and second strand, and so on;
0 for residues not in protein helix or strand</td>
</tr><tr>
<td align=center><b>name=</b><i>xyz</i></td>
<td class="text"><i>xyz</i> is the residue name (not case-sensitive,
but all-numeric names should be enclosed in quotation marks)</td>
</tr><tr>
<td align=center><b>num_atoms=</b><i>N</i></td>
<td class="text"><i>N</i> is the total number of atoms in the residue</td>
</tr><tr>
<td align=center><b>number=</b><i>N</i></td>
<td class="text"><i>N</i> is the residue number</td>
</tr><tr>
<td align=center><b>omega=</b><i>angle</i></td>
<td class="text"><i>angle</i> is the peptide backbone &omega; dihedral angle
(CA<sub><i>(i-1)</i></sub>-C<sub><i>(i-1)</i></sub>-N-CA)</td>
</tr><tr>
<td align=center><b>phi=</b><i>angle</i></td>
<td class="text"><i>angle</i> is the peptide backbone &phi; dihedral angle
(C<sub><i>(i-1)</i></sub>-N-CA-C)</td>
</tr><tr>
<td align=center><b>psi=</b><i>angle</i></td>
<td class="text"><i>angle</i> is the peptide backbone &psi; dihedral angle
(N-CA-C-N<sub><i>(i+1)</i></sub>)</td>
</tr><tr>
<td align=center><b>chi<i>N</i>=</b><i>angle</i></td>
<td class="text"><i>angle</i> is the <i>N</i><sup>th</sup>
&chi; dihedral angle of an amino acid sidechain, where
<i>N</i>=1 refers to the torsion angle around the C&alpha;-C&beta; bond,
<i>N</i>=2 refers to that around the C&beta;-C&gamma; bond, <i>etc.</i>
</td>
</tr><tr>
<td align=center><b>sym_chi<i>N</i>=</b><i>angle</i></td>
<td class="text"><i>angle</i> is the smaller of the equivalent measurements
for the <i>N</i><sup>th</sup> &chi; dihedral angle of an amino acid sidechain
when there are chemically identical substituents 
(<i>e.g.</i>, two carboxylate oxygens) in symmetric positions
</td>
</tr><tr>
<td align=center><b>polymer_type=</b><i>type</i></td>
<td class="text"><i>type</i> is 0 for nonpolymer, 
1 for protein, 2 for nucleic acid;
see also <a href="#chain">chain attributes</a></td>
</tr><tr>
<td align=center><b>ribbon_color=</b><i>ribcolor</i></td>
<td class="text"><i>ribcolor</i> is the color of the residue's ribbon segment
(however, this can be assigned even when the residue is a type
that does not have any ribbon, such as water)</td>
</tr><tr>
<td align=center><b>ribbon_display</b></td>
<td class="text">whether ribbon display is turned on for the residue
(however, this can be true even when the residue is a type
that does not have any ribbon, such as water)</td>
</tr><tr>
<td align=center><b>seq_conservation=</b><i>cons</i></td>
<td class="text">
<i>cons</i> is the
<a href="tools/sequenceviewer.html#settings-headers">Conservation header</a>
value in the 
<a href="tools/sequenceviewer.html"><b>Sequence Viewer</b></a> for the column 
<a href="tools/sequenceviewer.html#association">associated</a> with the residue;
the alignment must contain at least two sequences
</td>
</tr><tr>
<td align=center><b>seq_rmsd=</b><i>rmsd</i></td>
<td class="text">
<i>rmsd</i> is the
<a href="tools/sequenceviewer.html#settings-headers">RMSD header</a>
value in the 
<a href="tools/sequenceviewer.html"><b>Sequence Viewer</b></a> for the column 
<a href="tools/sequenceviewer.html#association">associated</a> with the residue;
the attribute exists only when at least two structure chains from 
different models are associated with the alignment and the RMSD header is shown
</td>
</tr><tr>
<td align=center><b>worm_radius=</b><i>wrad</i></td>
<td class="text"><i>wrad</i> is the radius of a biopolymer residue in a 
worm representation previously generated with 
<a href="tools/render.html"><b>Render by Attribute</b></a> or the 
<a href="commands/cartoon.html#byattribute"><b>cartoon byattribute</b></a>
(<a href="commands/cartoon.html#worm"><b>worm</b></a>) command</td>
</tr><tr>
<td align=center><b>asym_detail=</b><i>value</i></td>
<td class="text">the <i>value</i> for a chain in
<a href="commands/open.html#composite">IHM</a> data
is read from the mmCIF field &ldquo;struct_asym.details&rdquo;</td>
</tr><tr>
<td align=center><b>entity_name=</b><i>name</i></td>
<td class="text">the <i>name</i> for a chain (entity) in
<a href="commands/open.html#composite">IHM</a> data
is read from the field &ldquo;ihm_struct_assembly.entity_description&rdquo;
and reported in the <a href="tools/log.html"><b>Log</b></a></td>
</tr>
</table>
<br>
<a name="chain"></a>
<table border width="95%" cellpadding="4" cellspacing="0">
<tr><td colspan="2" align="center" style="background-color:#eaeaea">
<a href="#attrnames" class="nounder">&larr;</a>
<b>Selected Chain Attributes</b> (see also 
<a href="commands/info.html#chains"><b>info chains</b></a>,
<a href="modelinfo.html">model information</a>)</td></tr>
</tr><tr>
<td width="150px" align=center><b>chain_id==</b><i>ID</i></td>
<td class="text"><i>ID</i> is the chain identifier of the polymer
(whereas the <a href="#residue">residue attribute</a> <b>chain_id</b>
also applies to nonpolymeric residues)</td>
</tr><tr>
<td width="150px" align=center><b>characters=</b><i>sequence</i></td>
<td class="text"><i>sequence</i> is the entire sequence of the polymer
chain, in one-letter residue codes</td>
</tr><tr>
<td width="150px" align=center><b>polymer_type=</b><i>type</i></td>
<td class="text"><i>type</i> is 1 for protein, 2 for nucleic acid</td>
</tr><tr>
<td width="150px" align=center><b>identity==</b>"<i><a href="commands/atomspec.html">atom-spec</a></i>"</td>
<td class="text">the <i><a href="commands/atomspec.html">atom-spec</a></i>
is any atom specification string (surrounding quotation marks required)
and will be taken to indicate the biopolymer chains containing those atoms. 
The attribute means that a chain has the same sequence as 
any of the specified chains. For example, <b>//identity=="#1/A,B"</b> 
would specify all chains with sequences the same as either chain A or chain B 
in model 1.
Chain sequences are determined from PDB SEQRES records or the mmCIF equivalent,
if available, otherwise from the atomic coordinates. See also 
<a href="commands/color.html#bypolymer"><b>color byidentity</b></a> and the 
<b>sequence</b> option of <a href="commands/select.html#new"><b>select</b></a>.
</tr>
</table>
<br>
<a name="model"></a>
<table border width="95%" cellpadding="4" cellspacing="0">
<tr><td colspan="2" align="center" style="background-color:#eaeaea">
<a href="#attrnames" class="nounder">&larr;</a>
<b>Selected Atomic-Model Attributes</b> (see also 
<a href="commands/info.html#models"><b>info models</b></a>,
<a href="modelinfo.html">model information</a>)</td></tr>
<tr>
<td align=center><b>autochain</b></td>
<td class="text">whether &ldquo;chain trace&rdquo; 
<a href="pseudobonds.html">pseudobonds</a>
should be added between consecutively bonded residues when the covalent bonds
are hidden (<i>e.g.</i>, when &alpha;-carbons are the only backbone atoms shown)
</tr><tr>
<td align=center><b>ball_scale=</b><i>factor</i></td>
<td class="text"><i>factor</i> is ball radius 
relative to <a href="radii.html">VDW radius</a>,
see <a href="commands/size.html"><b>size</b></a></td>
</tr><tr>
<td align=center><b>color=</b><i>color</i></td>
<td class="text"><i>color</i> is the color assigned on a per-model basis</td>
</tr><tr>
<td align=center><b>display</b></td>
<td class="text">whether display is enabled at the model level,
see <a href="hierarchy.html">display hierarchy</a></td>
</tr><tr>
<td align=center><b>name=</b><i>name</i></td>
<td class="text"><i>name</i> is the name of the model</td>
</tr><tr>
<td align=center><b>num_atoms=</b><i>N</i></td>
<td class="text"><i>N</i> is the total number of atoms in the model</td>
</tr><tr>
<td align=center><b>num_residues=</b><i>M</i></td>
<td class="text"><i>M</i> is the total number of residues in the model</td>
</tr><tr>
<td align=center class="text"><b>res_numbering=</b><i>scheme</i></td>
<td class="text">
<i>scheme</i> can be <b>author</b> (initial default), 
<b>canonical</b>, or <b>uniprot</b>;
available for biopolymer structures with the relevant metadata, typically
from the <a href="https://www.wwpdb.org" target="_blank">wwPDB</a>
</td>
</tr><tr>
<td align=center><b>selected</b></td>
<td class="text">whether any atom(s) and/or bond(s) within the model are
<a href="selection.html">selected</a></td>
</tr>
</table>

<hr>
<address>UCSF Resource for Biocomputing, Visualization, and Informatics /
<<<<<<< HEAD
November 2023</address>
=======
April 2024</address>
>>>>>>> 9aa7c0f4
</body></html><|MERGE_RESOLUTION|>--- conflicted
+++ resolved
@@ -388,9 +388,5 @@
 
 <hr>
 <address>UCSF Resource for Biocomputing, Visualization, and Informatics /
-<<<<<<< HEAD
-November 2023</address>
-=======
 April 2024</address>
->>>>>>> 9aa7c0f4
 </body></html>