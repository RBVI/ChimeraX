<html>

<!--
=== UCSF ChimeraX Copyright ===
Copyright 2016 Regents of the University of California.
All rights reserved.  This software provided pursuant to a
license agreement containing restrictions on its disclosure,
duplication and use.  For details see:
http://www.rbvi.ucsf.edu/chimerax/docs/licensing.html
This notice must be embedded in or attached to all copies,
including partial copies, of the software or any revisions
or derivations thereof.
=== UCSF ChimeraX Copyright ===
-->

<head>
<link rel="stylesheet" type="text/css" href="../userdocs.css" />
<title>Command: alphafold</title>
<style>@media (prefers-color-scheme: dark) { :root { color-scheme: dark; } }</style>
</head><body>

<a name="top"></a>
<a href="../index.html">
<img width="60px" src="../ChimeraX-docs-icon.svg" alt="ChimeraX docs icon"
class="clRighticon" title="User Guide Index"/></a>

<h3><a href="../index.html#commands">Command</a>: alphafold</h3>
<p>
<a href="https://alphafold.ebi.ac.uk/" target="_blank">AlphaFold</a>
is an artificial intelligence method for predicting the atomic structures
of biomolecules and their complexes. The method is described in:
</p>
<blockquote>
<!-- AlphaFold 3 not yet available via ChimeraX
<a href="https://pubmed.ncbi.nlm.nih.gov/38718835/" target="_blank">Accurate
structure prediction of biomolecular interactions with AlphaFold 3.</a>
Abramson J, Adler J, Dunger J, <i>et al.</i>
Nature. 2024 May 8. doi: 10.1038/s41586-024-07487-w. Online ahead of print.
PMID: 38718835
<br>
-->
<a href="https://www.nature.com/articles/s41586-021-03819-2" target="_blank">
Highly accurate protein structure prediction with AlphaFold.</a>
Jumper J, Evans R, Pritzel A, <i>et al.</i>
<i>Nature.</i> 2021 Aug;596(7873):583-589.
<br>
<a name="alphafold-multimer"></a>
<a href="https://www.biorxiv.org/content/10.1101/2021.10.04.463034"
target="_blank">Protein complex prediction with AlphaFold-Multimer.</a>
Evans R, O'Neill M, Pritzel A, <i>et al.</i> bioRxiv 2021.
</blockquote>
<p>
The <b>alphafold</b> command:
</p>
<ul>
<li><a href="#fetch">finds and retrieves existing models</a>
from the <a href="https://alphafold.ebi.ac.uk/"
target="_blank">AlphaFold Database</a>:
</p>
<blockquote>
<a href="https://www.ncbi.nlm.nih.gov/pmc/articles/PMC8728224/" target="_blank">
AlphaFold Protein Structure Database: massively expanding the structural coverage of protein-sequence space with high-accuracy models.</a>
Varadi M, Anyango S, Deshpande M, <i>et al.</i>
<i>Nucleic Acids Res.</i> 2022 Jan 7;50(D1):D439-D444.
</blockquote>
<p>
The database contains models for protein sequences
in <a href="https://www.uniprot.org" target="_blank">UniProt</a>
(single chains only, not complexes); 
see the <a href="#version"><b>version</b></a> option.
</p>
<li><a href="#predict">runs new AlphaFold predictions</a>
on <a href="https://colab.research.google.com/signup" target="_blank">Google
Colab</a> using <b>ColabFold</b>, an open-source, optimized version of
<a href="https://en.wikipedia.org/wiki/AlphaFold#AlphaFold_2,_2020"
target="_blank">AlphaFold 2</a>:
<blockquote>
<a href="https://www.nature.com/articles/s41592-022-01488-1"
target="_blank">ColabFold: making protein folding accessible to all.</a>
Mirdita M, Sch&uuml;tze K, Moriwaki Y, Heo L, Ovchinnikov S, Steinegger M.
<i>Nat Methods.</i> 2022 Jun;19(6):679-682.
</blockquote>
<li><a href="#pae">plots PAE values</a> for AlphaFold structures and 
<a href="#contacts">shows them with colored pseudobonds</a>
</ul>
<p>
AlphaFold-predicted structures vary in confidence levels
(see <a href="#colorConfidence">coloring</a>) 
and should be interpreted with caution.
The <b>alphafold</b> command is also implemented as the tools
<a href="../tools/alphafold.html"><b>AlphaFold</b></a>
and <a href="../tools/alphafold.html#pae"><b>AlphaFold Error Plot</b></a>.
Several ChimeraX
<a href="https://www.rbvi.ucsf.edu/chimerax/docs/presentations.html"
target="_blank">presentations</a> and
<a href="https://www.rbvi.ucsf.edu/chimerax/docs/videos/"
target="_blank">videos</a> show modeling with AlphaFold and related analyses.
See also:
<a href="esmfold.html"><b>esmfold</b></a>,
<a href="blastprotein.html"><b>blastprotein</b></a>,
<a href="modeller.html"><b>modeller</b></a>,
<a href="swapaa.html"><b>swapaa</b></a>,
<a href="#batch">batch prediction commands</a>
</p>

<a name="fetch"></a>
<a name="match"></a>
<a name="search"></a>
<p class="nav">
[<a href="#top">back to top: alphafold</a>]
</p>
<h3>Getting Models from the AlphaFold Database</h3>
<blockquote>
<a href="usageconventions.html"><b>Usage</b></a>:
<b>alphafold fetch</b> &nbsp;<i>uniprot-id</i>&nbsp;
<span class="nowrap">[&nbsp;<a href="#alignTo"><b>alignTo</b></a>&nbsp;&nbsp;<a href="atomspec.html#hierarchy"><i>chain-spec</i></a>&nbsp;[&nbsp;<a href="#trim"><b>trim</b></a>&nbsp;&nbsp;<b>true</b>&nbsp;|&nbsp;false&nbsp;]]</span>
[&nbsp;<a href="#colorConfidence"><b>colorConfidence</b></a>&nbsp;&nbsp;<b>true</b>&nbsp;|&nbsp;false&nbsp;]
[&nbsp;<a href="#ignoreCache"><b>ignoreCache</b></a>&nbsp;&nbsp;true&nbsp;|&nbsp;<b>false</b>&nbsp;]
[&nbsp;<a href="#pae"><b>pae</b></a>&nbsp;&nbsp;true&nbsp;|&nbsp;<b>false</b>&nbsp;]
[&nbsp;<a href="#version"><b>version</b></a>&nbsp;&nbsp;1&nbsp;|&nbsp;2&nbsp;|&nbsp;3&nbsp;|&nbsp;<b>4</b>&nbsp;]
<br>
<a href="usageconventions.html"><b>Usage</b></a>:
<b>alphafold match</b> &nbsp;<i>sequence</i>&nbsp;
[&nbsp;<a href="#search-option"><b>search</b></a>&nbsp;&nbsp;<b>true</b>&nbsp;|&nbsp;false&nbsp;]
[&nbsp;<a href="#trim"><b>trim</b></a>&nbsp;&nbsp;<b>true</b>&nbsp;|&nbsp;false&nbsp;]
[&nbsp;<a href="#colorConfidence"><b>colorConfidence</b></a>&nbsp;&nbsp;<b>true</b>&nbsp;|&nbsp;false&nbsp;]
[&nbsp;<a href="#ignoreCache"><b>ignoreCache</b></a>&nbsp;&nbsp;true&nbsp;|&nbsp;<b>false</b>&nbsp;]
[&nbsp;<a href="#pae"><b>pae</b></a>&nbsp;&nbsp;true&nbsp;|&nbsp;<b>false</b>&nbsp;]
<br>
<a href="usageconventions.html"><b>Usage</b></a>:
<b>alphafold search</b> &nbsp;<i>sequence</i>&nbsp;
[&nbsp;<b>matrix</b>&nbsp;&nbsp;<i>similarity-matrix</i>&nbsp;]
[&nbsp;<b>cutoff</b>&nbsp;&nbsp;<i>evalue</i>&nbsp;]
[&nbsp;<b>maxSequences</b>&nbsp;&nbsp;<i>M</i>&nbsp;]
[&nbsp;<a href="#version"><b>version</b></a>&nbsp;&nbsp;1&nbsp;|&nbsp;2&nbsp;|&nbsp;3&nbsp;|&nbsp;<b>4</b>&nbsp;]
</blockquote>
<ul>
<li>The <b>alphafold fetch</b> command retrieves the model (if available)
for a specific UniProt name or accession number. It is equivalent to using the
<b><a href="open.html#fetch">open</a></b> command to fetch
<b>from alphafold</b>. Examples:
<blockquote>
<b>alphafold fetch p29474</b>
<br>&ndash; OR &ndash; (equivalent)<br>
<b><a href="open.html#fetch">open</a> p29474 from alphafold</b>
</blockquote>
<li>The <b>alphafold match</b> command retrieves models for sequences
the same as or similar to those of experimentally determined protein structures
already open in ChimeraX, or other sequences independent of structure.
Giving the model number of an atomic structure already open in ChimeraX 
specifies all of its protein chains. Examples with <i>sequence</i> given as a
<a href="atomspec.html#hierarchy"><i>chain-spec</i></a>:
<blockquote>
<b>alphafold match #1</b>
<!-- example structure 3p5b -->
<br>
<b>alphafold match #3/B,D trim false</b>
</blockquote>
Alternatively, the <i>sequence</i> can be given as any of the following:
  <ul>
  <li>the <a href="seqspec.html"><i>sequence-spec</i></a> of a sequence
  in the <a href="../tools/sequenceviewer.html"><b>Sequence Viewer</b></a>,
in the form:
&nbsp;<span class="nowrap"><i>alignment-ID</i>:<i>sequence-ID</i></span>&nbsp;
(<a href="seqspec.html">details...</a>)
  <li>a UniProt name or accession number
  <li>plain text pasted directly into the command line
  </ul>
<p>
For a specified structure chain, a model is obtained for its exact 
UniProt entry if available, otherwise the single top hit identified by
<a href="https://www.rbvi.ucsf.edu/chimerax/data/kmer-aug2022/kmer_search.html"
target="_blank">K-mer search</a> of the
<a href="https://alphafold.ebi.ac.uk/" target="_blank">AlphaFold Database</a>
(<a href="#search-option">details...</a>).
For each model with a corresponding structure chain
from the <b>alphafold match</b> command or the
<a href="#alignTo"><b>alignTo</b></a> option of <b>alphafold fetch</b>:
</p>
<a name="structmatch"></a>
<ol>
<li>the chain ID of the predicted structure is made the same as the
corresponding chain of the existing model
<li>the predicted structure is superimposed onto the existing chain using
<a href="matchmaker.html"><b>matchmaker</b></a>,
and the following are reported in a table
in the <a href="../tools/log.html"><b>Log</b></a>:
  <ul>
  <li><b>Chain</b> &ndash; chain ID
  <li><a href="https://www.uniprot.org/help/entry_name" 
  target="_blank"><b>UniProt Name</b></a>
  and <a href="https://www.uniprot.org/help/accession_numbers"
  target="_blank"><b>UniProt Id</b></a> (accession number)
  <li><b>RMSD</b> &ndash; C&alpha; root-mean-square deviation between
  the predicted and experimental structures, over all residues of the latter
  <li><b>Length</b> &ndash; number of residues in the predicted structure
  <li><b>Seen</b> &ndash; number of residues with atomic coordinates 
  in the experimental structure
  <li><b>% Id</b> &ndash; percent identity in the sequence alignment generated 
  by <a href="matchmaker.html"><b>matchmaker</b></a> for superposition;
  the number of positions with identical residues
  divided by the length of the shorter sequence
  </ul>
<li>the following <a href="../attributes.html">attributes</a>
 are assigned to the residues of the predicted structure:
  <ul>
  <li><b>c_alpha_distance</b>
&ndash; C&alpha; distance between corresponding positions of the predicted
and existing chains after their superposition (step 2 above)
  <li><b>missing_structure</b>
&ndash; positions missing from the coordinates of the existing chain
  <li><b>same_sequence</b>
&ndash; positions with the same residue type as the existing chain
  </ul>
These <a href="../attributes.html">attributes</a>
can be used for <a href="../tools/alphafold.html#coloring">coloring</a> 
and other purposes.
</ol>
<br>
<li>The <b>alphafold search</b> command uses 
a <a href="../tools/blastprotein.html#notes">BLAST</a> web service
hosted by the <a href="https://www.cgl.ucsf.edu/Overview/index.html" 
target="_blank">UCSF RBVI</a> to search the 
<a href="https://alphafold.ebi.ac.uk/" target="_blank">AlphaFold Database</a>.
It differs from <b>alphafold match</b> in that it uses BLAST instead
of fast (but low-sensitivity)
<a href="https://www.rbvi.ucsf.edu/chimerax/data/kmer-aug2022/kmer_search.html"
target="_blank">K-mer searching</a>,
accepts only a single chain or sequence as input,
and returns a list of hits for the user to inspect, 
rather than fetching the single top hit per chain automatically.
The query <i>sequence</i> can be given as any of the following:
  <ul>
  <li>a <a href="atomspec.html#hierarchy"><i>chain-spec</i></a>
  corresponding to a single chain in an atomic structure open in ChimeraX
  <li>the <a href="seqspec.html"><i>sequence-spec</i></a> of a sequence
  in the <a href="../tools/sequenceviewer.html"><b>Sequence Viewer</b></a>
  <li>a <a href="https://www.uniprot.org/help/entry_name"
  target="_blank">UniProt name</a> or
  <a href="https://www.uniprot.org/help/accession_numbers"
  target="_blank">accession number</a>
  <li>plain text pasted directly into the command line
  </ul>
<p>
The <b>matrix</b> option indicates which amino acid <i>similarity-matrix</i>
to use for scoring the hits (uppercase or lowercase can be used): BLOSUM45,
BLOSUM50, <b>BLOSUM62</b> (default), BLOSUM80, BLOSUM90, PAM30, PAM70, PAM250,
or IDENTITY.
The <b>cutoff</b> <i>evalue</i> is the maximum or least significant
expectation value needed to qualify as a hit (default <b>1e-3</b>).
Results can also be limited with the <b>maxSequences</b> option
(default <b>100</b>); this is the maximum number of unique sequences to return.
</p><p>
When results are returned, the hits are listed in a
<a href="../tools/blastprotein.html#results"><b>Blast Protein</b></a> window.
Double-clicking a hit uses
<a href="#fetch"><b>alphafold fetch</b></a> to retrieve the model,
or multiple chosen hits can be retrieved at once by using the results panel
<a href="../window.html#context-menu">context menu</a>
or <b>Load Structures</b> button
(<a href="../tools/blastprotein.html#results">details...</a>).
</p>
</ul>

<a name="options"></a>
<p class="nav">
[<a href="#top">back to top: alphafold</a>]
</p>
<h4>Options</h4>

<blockquote>
<a name="alignTo"></a>
<b>alignTo</b>&nbsp;&nbsp;<a href="atomspec.html#hierarchy"><i>chain-spec</i></a>
<br>
Superimpose the predicted structure from 
<a href="#fetch"><b>alphafold fetch</b></a> onto
a single chain in an already-open structure, and make its chain ID the same
as that chain's. See also the <a href="#trim"><b>trim</b></a> option. 
</blockquote>
<blockquote>
<a name="colorConfidence"></a>
<b>colorConfidence</b>&nbsp;&nbsp;<b>true</b>&nbsp;|&nbsp;false
<br>
Whether to <a href="color.html#byattribute">color</a>
the predicted structures by the
<a href="https://alphafold.ebi.ac.uk/faq#faq-12" target="_blank">pLDDT
confidence measure</a> in the B-factor field (default <b>true</b>):
   <ul>
     <li>100
<table border cellpadding="4" cellspacing="0"
style="display:inline-block; vertical-align:middle">
<tr><td bgcolor=blue width="10px" title="blue"></td></tr>
</table>
to 90
<table border cellpadding="4" cellspacing="0"
style="display:inline-block; vertical-align:middle">
<tr><td bgcolor=cornflowerblue width="10px" title="cornflower blue"></td></tr>
</table>
&ndash; high accuracy expected
     <li>90
<table border cellpadding="4" cellspacing="0"
style="display:inline-block; vertical-align:middle">
<tr><td bgcolor=cornflowerblue width="10px" title="cornflower blue"></td></tr>
</table>
to 70
<table border cellpadding="4" cellspacing="0"
style="display:inline-block; vertical-align:middle">
<tr><td bgcolor=yellow width="10px" title="yellow"></td></tr>
</table>
&ndash; backbone expected to be modeled well
     <li>70
<table border cellpadding="4" cellspacing="0"
style="display:inline-block; vertical-align:middle">
<tr><td bgcolor=yellow width="10px" title="yellow"></td></tr>
</table>
to 50
<table border cellpadding="4" cellspacing="0"
style="display:inline-block; vertical-align:middle">
<tr><td bgcolor=orange width="10px" title="orange"></td></tr>
</table>
&ndash; low confidence, caution
     <li>50
<table border cellpadding="4" cellspacing="0"
style="display:inline-block; vertical-align:middle">
<tr><td bgcolor=orange width="10px" title="orange"></td></tr>
</table>
to 0
<table border cellpadding="4" cellspacing="0"
style="display:inline-block; vertical-align:middle">
<tr><td bgcolor=red width="10px" title="red"></td></tr>
</table>
&ndash; should not be interpreted, may be disordered
     </ul>
<p>
...in other words, using
</p>
<blockquote><b>
<a href="color.html#bfactor">color bfactor</a>
<a href="color.html#palette-options">palette</a> alphafold
<!-- 0,red:50,orange:70,yellow:90,cornflowerblue:100,blue -->
<!-- 100,blue:90,cornflowerblue:70,yellow:50,orange:0,red -->
</b></blockquote>
<p>
The <a href="../tools/colorkey.html"><b>Color Key</b></a> graphical interface
or a command can be used to draw a corresponding color key, for example:
</p>
  <blockquote>
  <a href="key.html"><b>key</b></a> <b>red:low orange: yellow: cornflowerblue: blue:high</b>
  &nbsp;[<a href="key.html#options"><i>other-key-options</i></a>]
<!--
<br>
  <b>key</b> <b>blue:100 cornflowerblue:90 yellow:70 orange:50 red:0</b>
  &nbsp;<b>numericLabelSpacing equal</b>
  &nbsp;[<a href="key.html#options"><i>other-key-options</i></a>]
-->
  </blockquote>
</blockquote>
<blockquote>
<a name="directory"></a>
<b>directory</b>&nbsp;&nbsp;<i>results-folder</i>
<br>
For <a href="#predict"><b>alphafold predict</b></a>, 
specify a <i>results-folder</i> pathname (name and location)
or the word <a href="usageconventions.html#browse"><b>browse</b></a>
to specify it interactively in a file browser window.
The directory or folder does not need to exist already, as it will be
created by the command. The pathname can include [N] to indicate 
substitution with the smallest positive integer that makes a new directory
(default <b>~/Downloads/ChimeraX/AlphaFold/prediction_[N]</b>).
If the specified pathname does not include [N]
but a directory of that name and location already exists
and contains a results.zip file, _[N] will be appended automatically 
to avoid overwriting the existing directory.
</blockquote>
<blockquote>
<a name="ignoreCache"></a>
<b>ignoreCache</b>&nbsp;&nbsp;true&nbsp;|&nbsp;<b>false</b>
<br>
The fetched data files (models and their <a href="#pae">PAE</a> values) 
are stored locally in <b>~/Downloads/ChimeraX/AlphaFold/</b>,
where ~ indicates a user's home directory.
If a file specified for opening is not found in this local cache or 
<b>ignoreCache</b> is set to <b>true</b>, the file will be fetched and cached.
</blockquote>
<blockquote>
<a name="search-option"></a>
<b>search</b>&nbsp;&nbsp;<b>true</b>&nbsp;|&nbsp;false
<br>
When fetching models with <a href="#match"><b>alphafold match</b></a>,
whether to search the database for the most similar sequence
if the <a href="uniprot.org/help/accession_numbers"
target="_blank">UniProt accession number</a>
for a chain is not provided in the experimental structure's input file,
or is provided but not found in the 
<a href="https://alphafold.ebi.ac.uk/" target="_blank">AlphaFold Database</a>
(<b>true</b>, default). A fast but low-sensitivity (requiring high % identity)
<a href="https://www.rbvi.ucsf.edu/chimerax/data/kmer-aug2022/kmer_search.html"
target="_blank">K-mer search</a> of the the database is performed.
The closest sequence match for which a model is available will be retrieved.
With <b>search false</b>, only the experimental structure's input file will
be used as a potential source of UniProt accession numbers.
When present, these are given in 
<a href="https://www.wwpdb.org/documentation/file-format-content/format33/sect3.html" target="_blank">DBREF records</a>
in PDB format and in 
<a href="https://mmcif.wwpdb.org/dictionaries/mmcif_std.dic/Categories/struct_ref.html" target="_blank">struct_ref</a> and
<a href="https://mmcif.wwpdb.org/dictionaries/mmcif_std.dic/Categories/struct_ref_seq.html" target="_blank">struct_ref_seq</a>
tables in mmCIF.
</blockquote>
<blockquote>
<a name="minimize"></a>
<b>minimize</b>&nbsp;&nbsp;true&nbsp;|&nbsp;<b>false</b>
<br>
This option allows skipping energy-minimization of the result from
<a href="#predict"><b>alphafold predict</b></a>, for faster job completion
and/or to avoid failures that may occur during minimization.
</blockquote>
<blockquote>
<a name="templates"></a>
<b>templates</b>&nbsp;&nbsp;true&nbsp;|&nbsp;<b>false</b>
<br>
Whether a calculation run with <a href="#predict"><b>alphafold predict</b></a>
should use known structures from the PDB as templates.
AlphaFold can use up to four structures as templates;
when this option is <b>true</b>, ColabFold will search the PDB
sequences for similarity to the target and report in the Colab log
which entries (if any) are used as templates.
</blockquote>
<blockquote>
<a name="trim"></a>
<b>trim</b>&nbsp;&nbsp;<b>true</b>&nbsp;|&nbsp;false
<br>
Whether to trim a predicted protein structure to the same residue range
as the corresponding experimental structure given with the 
<a href="#match"><b>alphafold match</b></a> command or the <b>alignTo</b>
option of <a href="#fetch"><b>alphafold fetch</b></a>.
With <b>trim true</b> (default):
<ul>
<li>Predictions with UniProt identifier determined by 
<a href="#match"><b>alphafold match</b></a>
from the experimental structure's input file will be
trimmed to the same residue ranges as used in the experiment.
These ranges are given in 
<a href="https://www.wwpdb.org/documentation/file-format-content/format33/sect3.html" target="_blank">DBREF records</a>
in PDB format and in 
<a href="https://mmcif.wwpdb.org/dictionaries/mmcif_std.dic/Categories/struct_ref.html" target="_blank">struct_ref</a> and
<a href="https://mmcif.wwpdb.org/dictionaries/mmcif_std.dic/Categories/struct_ref_seq.html" target="_blank">struct_ref_seq</a>
tables in mmCIF.
<li>Predictions retrieved with <a href="#fetch"><b>alphafold fetch</b></a> or
found by <a href="#match"><b>alphafold match</b></a> searching for similar 
sequences in the <a href="https://alphafold.ebi.ac.uk/" 
target="_blank">AlphaFold Database</a> will be trimmed to start and end 
with the first and last aligned positions in the sequence alignment 
calculated by <a href="matchmaker.html"><b>matchmaker</b></a>
as part of the superposition step.
</ul>
<p>
Using <b>trim false</b> indicates retaining the full-length models
for the <a href="https://www.uniprot.org/" target="_blank">UniProt</a>
sequences, which could be longer. 
</p>
</blockquote>
<blockquote>
<a name="version"></a>
<b>version</b>&nbsp;&nbsp;1&nbsp;|&nbsp;2&nbsp;|&nbsp;3&nbsp;|&nbsp;<b>4</b>
<br>
The <a href="https://alphafold.ebi.ac.uk/"
target="_blank">AlphaFold Database</a> 
contains single-chain models for protein sequences
in <a href="https://www.uniprot.org" target="_blank">UniProt</a>.
This option specifies which version of the database to use with
<a href="#fetch"><b>alphafold fetch</b></a>,
<a href="#pae"><b>alphafold pae</b></a>, or
<a href="#search"><b>alphafold search</b></a>
(as well as <a href="blastprotein.html"><b>blastprotein</b></a> with 
<b>database alphafold</b>):
  <ul>
  <li><b>version 1</b> (Jul 2021): ~360,000 sequences,
reference proteomes of 21 species including <i>Homo sapiens</i>;
used by Chimera 1.3, which does not have a <b>version</b> option
  <li><b>version 2</b> (Dec 2021 and Jan 2022 releases combined):
~1 million sequences, v1 + most of the manually curated entries (SwissProt) +
sequences relevant to neglected tropical disease or antimicrobial resistance;
default in ChimeraX 1.4
  <li><b>version 3</b> (Jul 2022): &gt;200 million sequences
  <li><b>version 4</b> (Nov 2022): bugfix of version 3, updating the 
coordinates of ~4% of the entries; default in ChimeraX 1.5 and later
</ul>
<p>
The <a href="#match"><b>alphafold match</b></a> command always uses version 4
and does not have this option.
</p>
</blockquote>

<a name="predict"></a>
<p class="nav">
[<a href="#top">back to top: alphafold</a>]
</p>
<h3>Running an AlphaFold Prediction</h3>
<p>
The <b>alphafold predict</b> command runs a calculation on
<a href="https://colab.research.google.com/signup"
target="_blank">Google Colab</a> using <b>ColabFold</b>,
an open-source, optimized version of
<a href="https://en.wikipedia.org/wiki/AlphaFold#AlphaFold_2,_2020"
target="_blank">AlphaFold 2</a>. Users should cite:
<blockquote>
<a href="https://www.nature.com/articles/s41592-022-01488-1"
target="_blank">ColabFold: making protein folding accessible to all.</a>
Mirdita M, Sch&uuml;tze K, Moriwaki Y, Heo L, Ovchinnikov S, Steinegger M.
<i>Nat Methods.</i> 2022 Jun;19(6):679-682.
</blockquote>
<p>
For <b>monomer</b> prediction:
</p>
<blockquote>
<a href="usageconventions.html"><b>Usage</b></a>:
<b>alphafold predict</b> &nbsp;<i>sequence</i>
[&nbsp;<a href="#minimize"><b>minimize</b></a>&nbsp;&nbsp;true&nbsp;|&nbsp;<b>false</b>&nbsp;]
[&nbsp;<a href="#templates"><b>templates</b></a>&nbsp;&nbsp;true&nbsp;|&nbsp;<b>false</b>&nbsp;]
[&nbsp;<a href="#directory"><b>directory</b></a>&nbsp;&nbsp;<i>results-folder</i>&nbsp;]
</blockquote>
<p>
<a name="sequence-spec"></a>
The protein <i>sequence</i> to predict can be given as any of the following:
</p>
<ol>
<li>a <a href="atomspec.html#hierarchy"><i>chain-spec</i></a>
corresponding to a single chain in an atomic structure open in ChimeraX
<li>the <a href="seqspec.html"><i>sequence-spec</i></a> of a sequence
in the <a href="../tools/sequenceviewer.html"><b>Sequence Viewer</b></a>,
in the form:
&nbsp;<span class="nowrap"><i>alignment-ID</i>:<i>sequence-ID</i></span>&nbsp;
(<a href="seqspec.html">details...</a>)
<li>a UniProt name or accession number
<li>plain text pasted directly into the command line
</ol>
<p>
These methods specify the entire sequence only, although a truncated version
could be pasted.
</p><p>
For <b>multimer</b> (protein complex) prediction:
</p>
<blockquote>
<a href="usageconventions.html"><b>Usage</b></a>:
<b>alphafold predict</b> 
&nbsp;<a href="atomspec.html#hierarchy"><i>chain-spec</i></a>
[&nbsp;<a href="#minimize"><b>minimize</b></a>&nbsp;&nbsp;true&nbsp;|&nbsp;<b>false</b>&nbsp;]
[&nbsp;<a href="#templates"><b>templates</b></a>&nbsp;&nbsp;true&nbsp;|&nbsp;<b>false</b>&nbsp;]
[&nbsp;<a href="#directory"><b>directory</b></a>&nbsp;&nbsp;<i>results-folder</i>&nbsp;]
<br>&ndash; or &ndash;</br>
<a href="usageconventions.html"><b>Usage</b></a>:
<b>alphafold predict</b> &nbsp;<i>sequence1</i>,<i>sequence2</i>[,<i>sequence3</i>...,<i>sequenceN</i>]
[&nbsp;<a href="#minimize"><b>minimize</b></a>&nbsp;&nbsp;true&nbsp;|&nbsp;<b>false</b>&nbsp;]
[&nbsp;<a href="#templates"><b>templates</b></a>&nbsp;&nbsp;true&nbsp;|&nbsp;<b>false</b>&nbsp;]
[&nbsp;<a href="#directory"><b>directory</b></a>&nbsp;&nbsp;<i>results-folder</i>&nbsp;]
</blockquote>
<p>
The sequences of two or more protein chains can be specified
either collectively as a <a href="atomspec.html#hierarchy"><i>chain-spec</i></a>
(for atomic-structure chains already open in ChimeraX), or
individually within a comma-separated list using any combination of
specifier types #2-4 listed <a href="#sequence-spec">above</a>.
The comma-separated list should not contain any spaces.
If the same protein chain occurs multiple times in the complex, its sequence
should be repeated that number of times. For example, to predict a
homodimer, the same sequence (or its specifier) would need to be given twice.
Prediction may only be feasible for smaller complexes
(<a href="#caveats">details...</a>).
</p><p>
A warning will appear saying that this Colab notebook is from github
(was not authored by Google), with a button to click to run anyway.
Users will need to have a Google account and to sign into it via
a browser. Once that is done, the sign-in may be remembered depending
on the user's browser settings; it is not kept in the
<a href="../preferences.html">ChimeraX preferences</a>.
See the <a href="https://www.youtube.com/watch?v=gIbCAcMDM7E"
target="_blank">example video</a> for an explanation of the images/plots
from ColabFold that appear in the Colab log
and where to find downloaded files.
</p><p>
The model will be opened automatically and
<a href="#colorConfidence">colored by confidence value</a>.
The model for a sequence that was specified by structure chain will
be superimposed on that chain and assigned structure-comparison attributes
for further analysis (<a href="#structmatch">details...</a>).
</p><p>
See also: <a href="#batch">batch predictions</a>
</p>

<a name="caveats"></a>
<h4>Caveats</h4>
<ul>
<li><b>Results may be lost if the local computer goes to sleep</b>.
Google intends Colab to be for interactive use. Even if the Colab job completes,
the results may fail to download to the local computer if it has gone to
sleep. It is recommended to turn off the option to enter sleep mode 
(meant to conserve power after some amount of idle time)
before running a prediction.
<br><br>
<li>The process includes
installing various software packages on a virtual machine, 
searching sequence databases, generating a multiple sequence alignment,
predicting atomic coordinates, and <a href="#options">optionally</a>,
energy-minimizing the best structure. In addition,
predicting a multimer (complex) structure may take longer than predicting
the structure of a monomer with the same total number of residues.
<b>The free version of Colab limits jobs</b> to 12 hours 
and may terminate them at shorter times at Google's
discretion (see the <a href="https://colab.research.google.com/signup"
target="_blank">FAQ</a>).
Those who want to run longer and/or more frequent calculations
may need to sign up for one of the paid
<a href="https://colab.research.google.com/signup"
target="_blank">Colab plans</a>.
<br><br>
<li><b>Each chain must contain at least 16 residues.</b>
Shorter sequences are not accepted because they cannot be used to generate
a reliable multiple sequence alignment.
<br><br>
<li><b>Total sequence length cannot be very large</b>.
AlphaFold runs out of graphics memory for long sequences (~1200 amino acids
on old Google Colab GPUs with 16 GB memory).
Multimer predictions face the same limit on the total number of residues,
so <b>only smaller complexes can be predicted</b>.
As mentioned above, paid <a href="https://colab.research.google.com/signup"
target="_blank">Colab plans</a> provide more computational resources
than the free plan. Structures with up to 3000 amino acids can be predicted
using an Nvidia A100 GPU on Google Colab, costing about $1.50 for a
2000-residue prediction (May 2023); this 
<a href="https://youtu.be/H-pDs9rZtkw" target="_blank">video</a> explains how.
</ul>

<a name="pae"></a>
<p class="nav">
[<a href="#top">back to top: alphafold</a>]
</p>
<h3>AlphaFold Predicted Aligned Error (PAE)</h3>
<p>
Besides the per-residue
<a href="https://alphafold.ebi.ac.uk/faq#faq-12" target="_blank">pLDDT
confidence measure</a>, AlphaFold gives
for each pair of <i>structural entities</i> (X,Y) the expected position error
at entity X if the predicted and true structures were aligned on Y.
Structural entities include standard biopolymer residues as well as the
individual atoms of other types of residues: ligands, ions, glycans,
and post-translationally modified residues.
Only AlphaFold 3 (not earlier versions) generates
predictions that include these other types of residues.
The &ldquo;predicted aligned error&rdquo; or PAE values can 
be shown as a 2D plot using the command <b>alphafold pae</b> (details below),
the <a href="../tools/alphafold.html#pae"><b>AlphaFold Error Plot</b></a>
tool, <a href="#fetch"><b>alphafold fetch</b></a> or 
<a href="#fetch"><b>alphafold match</b></a> with the option <b>pae true</b>,
or the <a href="open.html#pae"><b>open</b></a> command.
<<<<<<< HEAD
=======
PAE and other pairwise metrics associated with 
<a href="https://modelarchive.org/" target="_blank">ModelArchive</a> entries
can also be plotted (see <a href="modelcif.html#pae"><b>modelcif pae</b></a>).
>>>>>>> a159cd1a
See also the
<a href="https://www.rbvi.ucsf.edu/chimerax/data/pae-apr2022/pae.html"
target="_blank">AlphaFold Error Estimates example</a> and
<a href="https://www.youtube.com/watch?v=oxblwn0_PMM" target="_blank">video</a>.
</p>
<blockquote>
<a href="usageconventions.html"><b>Usage</b></a>:
<b>alphafold pae</b>
[&nbsp;<a href="atomspec.html#hierarchy"><i>model-spec</i></a>&nbsp;]
[&nbsp;<b>uniprotId</b></a>&nbsp;&nbsp;<i>uniprot</i>&nbsp;|&nbsp;<b>file</b>&nbsp;&nbsp;<i>filename</i>&nbsp;]
[&nbsp;<a href="#ignoreCache"><b>ignoreCache</b></a>&nbsp;&nbsp;true&nbsp;|&nbsp;<b>false</b>&nbsp;]
[&nbsp;<a href="color.html#palette-options"><b>palette</b></a>&nbsp;&nbsp;<i>palette</i>&nbsp;]
[&nbsp;<a href="color.html#palette-options"><b>range</b></a>&nbsp;&nbsp;<i>low,high</i>&nbsp;|&nbsp;full&nbsp;]
[&nbsp;<b>plot</b>&nbsp;&nbsp;true&nbsp;|&nbsp;false&nbsp;]
[&nbsp;<b>colorDomains</b>&nbsp;&nbsp;true&nbsp;|&nbsp;<b>false</b>&nbsp;]
[&nbsp;<b>minSize</b>&nbsp;&nbsp;<i>M</i>&nbsp;]
[&nbsp;<b>connectMaxPae</b>&nbsp;&nbsp;<i>N</i>&nbsp;]
[&nbsp;<b>cluster</b>&nbsp;&nbsp;<i>resolution</i>&nbsp;]
[&nbsp;<b>dividerLines</b>&nbsp;&nbsp;<b>true</b>&nbsp;|&nbsp;false&nbsp;]
[&nbsp;<a href="#version"><b>version</b></a>&nbsp;&nbsp;1&nbsp;|&nbsp;2&nbsp;|&nbsp;3&nbsp;|&nbsp;<b>4</b>&nbsp;]
</blockquote>
<p>
With <b>alphafold pae</b>, the matrix of PAE values can be:
</p>
<ul>
<li>fetched from the <a href="https://alphafold.ebi.ac.uk/"
target="_blank">AlphaFold Database</a> with the <b>uniprotId</b> option,
where <i>uniprot</i> is the the UniProt name or accession number of an entry 
in the database
<li>a json, pkl, or npy file specified with the <b>file</b> option
(npy is the format written by Chai-1).
The <i>filename</i> is generally a pathname to a local file, 
either absolute or relative to the current working directory as reported by 
<a href="pwd.html"><b>pwd</b></a>. Substituting the word 
<a href="usageconventions.html#browse"><b>browse</b></a>
for <i>filename</i> brings up a file browser window for choosing the
name and location interactively.
</ul>
<p>
Alternatively, if the model structure was opened using 
<a href="#fetch"><b>alphafold fetch</b></a> or 
<a href="#fetch"><b>alphafold match</b></a> with the option <b>pae true</b>,
the PAE matrix is aleady present and neither of the above is required.
</p><p>
<a name="association"></a>
The corresponding AlphaFold structure (already open) can be given
as a <a href="atomspec.html#hierarchy"><i>model-spec</i></a>
to associate it with the plot. This association allows
coloring by domain as described below, and for selections
on the plot to highlight the corresponding parts of the structure.
</p><p>
By default, the PAE plot is drawn when domain coloring is not done 
(<b>plot</b> is default <b>true</b> when <b>colorDomains</b> is <b>false</b>)
and <i>vice versa</i>.
</p><p>
<a name="colorDomains"></a>
Setting <b>colorDomains</b> to <b>true</b> clusters the entities into
coherent domains (sets with relatively low pairwise PAE values)
and uses randomly chosen colors to distinguish these domains in the structure.
The entities are assigned an integer domain identifier (starting with 1) as an
<a href="../attributes.html">attribute</a> named <b>pae_domain</b>
that can be used to <a href="atomspec.html#attributes">specify</a> 
them in commands (for example, to recolor or select specific domains).
Entities not grouped into any domain are assigned a <b>pae_domain</b> 
value of <b>None</b>. The clustering uses the
NetworkX greedy_modularity_communities algorithm with parameters:
</p>
<ul>
<li><b>minSize</b> (default <b>10</b>)
&ndash; minimum number of entities allowed in a domain
<li><b>connectMaxPae</b> (default <b>5.0</b> &Aring;)
&ndash; the maximum PAE value allowed between entities for them to be 
clustered into the same domain. Larger values give larger domains
and generally increase the time to compute the clustering, 
which is ~5 seconds for 1000 residues when the default of 5.0 is used.
<li><b>cluster</b> (default <b>0.5</b>, typical range 0.5&ndash;5.0) 
&ndash; graph resolution; larger values give smaller domains
</ul>
<p>
The <b>dividerLines</b> option (default <b>true</b>) indicates whether,
for multimer predictions, to draw lines on the plot demarcating the
end of one chain and the start of another. The lines may obscure a few
chain-terminal residues in the plot, and <b>dividerLines false</b>
can be used if this is problematic.
For predictions that include nonstandard residues and/or covalent
modifications, divider lines also segregate the entire set of such
entities from the biopolymer chain(s). 
</p><p>
The default <a href="color.html#palette-options"><b>palette</b></a> 
for coloring the PAE plot is <b>pae</b>, with colors assigned to values
as follows:
</p>
<table border cellpadding="0" cellspacing="0"
style="display:inline-block; vertical-align:top"><tr>
<td bgcolor="blue" width="30px" title="blue"
align="center"><font size="-1" color="white">0</font></td>
<td bgcolor="cornflowerblue" width="30px" title="cornflowerblue"
align="center"><font size="-1" color="white">5</font></td>
<td bgcolor="yellow" width="30px" title="yellow"
align="center"><font size="-1" color="black">10</font></td>
<td bgcolor="orange" width="30px" title="orange"
align="center"><font size="-1">15</font></td>
<td bgcolor="gray" width="30px" title="gray"
align="center"><font size="-1" color="white">20</font></td>
<td bgcolor="lightgray" width="30px" title="lightgray"
align="center"><font size="-1" color="black">25</font></td>
<td bgcolor="white" width="30px" title="white"
align="center"><font size="-1" color="black">30</font></td>
</tr></table>
<p>
Another <a href="color.html#palette-options"><b>palette</b></a> 
with value range suitable for PAE plots is <b>paegreen</b>:
</p>
<table border cellpadding="0" cellspacing="0"
style="display:inline-block; vertical-align:top"><tr>
<td bgcolor="#1e3546661e35" width="30px" title="#1e3546661e35"
align="center"><font size="-1" color="white">0</font></td>
<td bgcolor="#245a922c245a" width="30px" title="#245a922c245a"
align="center"><font size="-1" color="white">5</font></td>
<td bgcolor="#374cb168374c" width="30px" title="#374cb168374c"
align="center"><font size="-1" color="white">10</font></td>
<td bgcolor="#5687c9ba5687" width="30px" title="#5687c9ba5687"
align="center"><font size="-1">15</font></td>
<td bgcolor="#828fddf3828f" width="30px" title="#828fddf3828f"
align="center"><font size="-1" color="black">20</font></td>
<td bgcolor="#bae1efdebae1" width="30px" title="#bae1efdebae1"
align="center"><font size="-1" color="black">25</font></td>
<td bgcolor=white width="30px" title="white"
align="center"><font size="-1" color="black">30</font></td>
</tr></table>
<p>
Although these palettes include value-color pairs, it may be helpful
to give a value <a href="color.html#range"><b>range</b></a>
if a colors-only palette is used instead (default <b>0,30</b>).
A range can also be used to override the values in a value-color palette,
instead spacing the colors evenly across the specified range.
</p><p>
The plot window has a 
<a href="../tools/alphafold.html#context">context menu</a>
with options for recoloring the plot and 
<a href="#association">associated</a> structure,
hiding/showing the divider lines, and saving the plot as an image,
as well as buttons for recoloring the structure: 
</p>
<ul>
<li><b>Color PAE Domains</b> applies coloring by PAE cluster as
described <a href="#colorDomains">above</a>.
<li><b>Color pLDDT</b> returns the structure to
the default <a href="#colorConfidence">confidence coloring</a>.
</ul>
<p>
The <a href="../tools/colorkey.html"><b>Color Key</b></a> graphical interface
or a command can be used to draw (in the main graphics window)
a color key for the PAE plot. For example, to make a color key that
matches the <b>pae</b> or <b>paegreen</b> scheme, respectively:
</p>
  <blockquote>
  <a href="key.html"><b>key</b></a>&nbsp;<b>pae&nbsp;:0&nbsp;:&nbsp;:&nbsp;:15&nbsp;:&nbsp;:&nbsp;:30</b>
  &nbsp;<a href="key.html#options"><b>showTool true</b></a>
<br>
  <a href="key.html"><b>key</b></a>&nbsp;<b>paegreen&nbsp;:0&nbsp;:&nbsp;:&nbsp;:15&nbsp;:&nbsp;:&nbsp;:30</b>
  &nbsp;<a href="key.html#options"><b>showTool true</b></a>
  </blockquote>
<p>
A title for the color key (<i>e.g.</i>, &ldquo;<b>Predicted Aligned
Error (&Aring;)</b>&rdquo;) would need to be created separately with
<a href="2dlabels.html"><b>2dlabels</b></a>.
</p>

<a name="contacts"></a>
<p class="nav">
[<a href="#top">back to top: alphafold</a>]
</p>
<h3>Pseudobonds Colored by PAE</h3>
<p>
AlphaFold &ldquo;predicted aligned error&rdquo; (PAE) values give
for each pair of <i>structural entities</i> (X,Y) the expected position error
at entity X if the predicted and true structures were aligned on Y.
Structural entities include standard biopolymer residues as well as the
individual atoms of other types of residues: ligands, ions, glycans,
and post-translationally modified residues.
Only AlphaFold 3 (not earlier versions) generates
predictions that include these other types of residues.
PAE values can be shown with colored 
<a href="../pseudobonds.html">pseudobonds</a> in the predicted structure:
</p>
<blockquote>
<a href="usageconventions.html"><b>Usage</b></a>:
<b>alphafold contacts</b>
&nbsp;<a href="atomspec.html"><i>atom-spec1</i></a>&nbsp;
[&nbsp;<b>toAtoms</b>&nbsp;&nbsp;<a href="atomspec.html"><i>atom-spec2</i></a>&nbsp;
[&nbsp;<b>flip</b>&nbsp;&nbsp;true&nbsp;|&nbsp;<b>false</b>&nbsp;]
[&nbsp;<b>distance</b>&nbsp;&nbsp;<i>d</i>&nbsp;]
[&nbsp;<b>maxPae</b>&nbsp;&nbsp;<i>max-error</i>&nbsp;]
[&nbsp;<a href="color.html#palette-options"><b>palette</b></a>&nbsp;&nbsp;<i>palette</i>&nbsp;]
[&nbsp;<a href="color.html#palette-options"><b>range</b></a>&nbsp;&nbsp;<i>low,high</i>&nbsp;|&nbsp;full&nbsp;]
[&nbsp;<b>radius</b>&nbsp;&nbsp;<i>r</i>&nbsp;]
[&nbsp;<b>dashes</b>&nbsp;&nbsp;<i>N</i>&nbsp;]
[&nbsp;<b>name</b>&nbsp;&nbsp;<i>model-name</i>&nbsp;]
[&nbsp;<b>replace</b>&nbsp;&nbsp;<b>true</b>&nbsp;|&nbsp;false&nbsp;]
[&nbsp;<b>outputFile</b>&nbsp;&nbsp;<i>pae-file</i>&nbsp;]
</blockquote>
<p>
See the
<a href="https://www.rbvi.ucsf.edu/chimerax/data/alphafold-contacts-jun2022/afcontacts.html" target="_blank">AlphaFold Contacts example</a>
and <a href="https://www.youtube.com/watch?v=TMcjEecFHaI" 
target="_blank">video</a>.
See also:
<a href="size.html"><b>size</b></a>,
<a href="style.html"><b>style</b></a>,
<a href="clashes.html"><b>contacts</b></a>,
<a href="crosslinks.html"><b>crosslinks</b></a>,
<a href="rename.html"><b>rename</b></a>
</p>
A <a href="#pae">PAE plot</a> 
containing the specified parts  must already be shown.
The PAE matrix is not symmetrical. The first specification
<a href="atomspec.html"><i>atom-spec1</i></a> gives the aligned entities,
whereas <b>toAtoms</b> <a href="atomspec.html"><i>atom-spec2</i></a> 
gives those whose error values are reported, except that using
<b>flip true</b> swaps the meaning of 
<a href="atomspec.html"><i>atom-spec1</i></a> and
<a href="atomspec.html"><i>atom-spec2</i></a>.
<<<<<<< HEAD
If one set of entities is higher-confidence (lower in 
<a href="https://alphafold.ebi.ac.uk/faq#faq-12" target="_blank">pLDDT</a>)
=======
If one set of entities is higher-confidence (higher in 
<a href="https://alphafold.ebi.ac.uk/faq#faq-12" target="_blank">pLDDT</a>,
lower in PAE)
>>>>>>> a159cd1a
than the other, it is usually best to specify them as the aligned set
so that the coloring will show the error values of the lower-confidence set.
</p><p>
Omitting the <b>toAtoms</b> option defines 
<a href="atomspec.html"><i>atom-spec2</i></a>
as everything covered by the PAE plot except for what is included in
<a href="atomspec.html"><i>atom-spec1</i></a>; however, if <b>toAtoms</b> 
is omitted and <a href="atomspec.html"><i>atom-spec1</i></a>
includes everything in the plot, 
<a href="atomspec.html"><i>atom-spec2</i></a>
will also be defined as everything in the plot.
</p><p>
The <b>distance</b> option limits the number of 
<a href="../pseudobonds.html">pseudobonds</a> by 
only drawing them between pairs of entities with any distance
&le; <i>d</i> &Aring; (default <b>3.0</b>). 
For standard (biopolymer) residues, these pseudobonds are drawn to the
principal atom (CA or P)
regardless of which atoms were within the distance cutoff.
The <b>maxPae</b> option can be used to further limit the pseudobonds
to only those representing PAE values &le; <i>max-error</i>
(no default value; if the option is omitted, there is no restriction by PAE).
</p><p>
The default <a href="color.html#palette-options"><b>palette</b></a> for
coloring the pseudobonds by <a href="#pae">PAE value</a> is <b>paecontacts</b>,
with colors assigned to values as follows:
</p>
<table border cellpadding="0" cellspacing="0"
style="display:inline-block; vertical-align:top"><tr>
<td bgcolor="blue" width="30px" title="blue"
align="center"><font size="-1" color="white">0</font></td>
<td bgcolor="cornflowerblue" width="30px" title="cornflowerblue"
align="center"><font size="-1" color="white">5</font></td>
<td bgcolor="yellow" width="30px" title="yellow"
align="center"><font size="-1" color="black">10</font></td>
<td bgcolor="orange" width="30px" title="orange"
align="center"><font size="-1">15</font></td>
<td bgcolor="red" width="30px" title="red"
align="center"><font size="-1">20</font></td>
</tr></table>
<p>
Although this palette includes value-color pairs, it may be helpful
to give a value <a href="color.html#range"><b>range</b></a>
if a colors-only palette is used instead (default <b>0,30</b>).
A range can also be used to override the values in a value-color palette,
instead spacing the colors evenly across the specified range.
</p><p>
The <a href="../pseudobonds.html">pseudobond</a> stick <b>radius</b>
(default <b>0.2</b> &Aring;) and number of <b>dashes</b> (default <b>1</b>,
meaning a solid stick) can also be specified. 
</p><p>
The <b>name</b> option allows specifying the pseudobond <i>model-name</i> 
(default <b>PAE Contacts</b>).  If a model by that name already exists, any
pre-existing pseudobonds will be removed from that model and replaced by the
new ones (<b>replace true</b>, default) unless <b>replace false</b> is used.
</p><p>
The <b>outputFile</b> option allows saving a list
of the entity pairs (those meeting the distance criterion) and
their PAE values to a plain text file. 
The <i>pae-file</i> argument is the output file pathname,
enclosed in quotation marks if it includes spaces,
or the word <a href="usageconventions.html#browse"><b>browse</b></a>
to specify it interactively in a file browser window.
</p><p>
<a name="examples">Examples</a>:
<blockquote><b>
alphafold contacts #1 
<br>
alphafold contacts /A to /B distance 8
<br>
alphafold contacts sel palette blue:red range 1,5
</b></blockquote>
</p>
The following would select all pseudobonds and label them with the residue
names and numbers of the entities that they connect:
<blockquote><b>
<a href="select.html">sel</a> pbonds
<br>
<a href="label.html">label</a>&nbsp;sel&nbsp;pseudobonds&nbsp;text&nbsp;"{0.atoms[0].residue.name}&nbsp;{0.atoms[0].residue.number}&nbsp;to&nbsp;{0.atoms[1].residue.name}&nbsp;{0.atoms[1].residue.number}"
</b></blockquote>

<a name="batch"></a>
<p class="nav">
[<a href="#top">back to top: alphafold</a>]
</p>
<h3>Batch Prediction Commands</h3>
<p>
The following commands facilitate batch predictions by advanced users
who have access to running <b>ColabFold</b>
directly (outside of ChimeraX) from the Linux shell.
ColabFold [<a href="https://github.com/sokrypton/ColabFold" 
target="_blank">github</a>] 
[<a href="https://www.nature.com/articles/s41592-022-01488-1
target="_blank">citation</a>] 
runs on Linux computers with Nvidia graphics.
See also:
<a href="#predict"><b>alphafold predict</b></a>,
<a href="https://www.rbvi.ucsf.edu/chimerax/data/afbatch-jan2024/rim_dimers.html"
target="_blank">predicting dimers with AlphaFold</a>
</p>
<ul>
<li><a href="#monomers"><b>alphafold monomers</b></a> &ndash; 
estimate ColabFold runtime for monomer predictions
given a set of sequences (<b>does not run the predictions</b>) 
or display the results of previous predictions
<li><a href="#dimers"><b>alphafold dimers</b></a> &ndash; 
estimate ColabFold runtime for dimer predictions
given a set of sequences (<b>does not run the predictions</b>) 
<li><a href="#interfaces"><b>alphafold interfaces</b></a> &ndash;
examine the <a href="#pae">PAE</a> scores of previous dimer predictions
to determine which pairs are actually predicted to bind
</ul>

<a name="monomers"></a>
<a href="#batch" class="nounder">&bull;</a>
<b>alphafold monomers</b> 
(&nbsp;<i>sequence-list</i>&nbsp;|&nbsp;<b>open</b>&nbsp;&nbsp;<i>results-folder</i>&nbsp;)
[&nbsp;<b>maxLength</b>&nbsp;&nbsp;<i>L</i>&nbsp;]
[&nbsp;<b>recycles</b>&nbsp;&nbsp;<i>N</i>&nbsp;]
[&nbsp;<b>models</b>&nbsp;&nbsp;<i>NN-list</i></a>&nbsp;]
[&nbsp;<b>outputFasta</b>&nbsp;&nbsp;<i>filename</i>&nbsp;]
[&nbsp;<b>outputJson</b>&nbsp;&nbsp;<i>filename</i>&nbsp;]
<blockquote>
Given a <i>sequence-list</i>, <b>alphafold monomers</b>
estimates the time it would take ColabFold to run monomer predictions 
for the sequences on an Nvidia 3090 GPU. 
It also reports in the <a href="../tools/log.html"><b>Log</b></a> the
colabfold_batch command that would be used to run the predictions
from the Linux shell, but it does not actually run the predictions.
Alternatively, if the monomer predictions have been run already,
<b>alphafold monomers</b> can be used with the <b>open</b> option
to display the results in ChimeraX.
<p>
The <i>sequence-list</i> can be given as either of the following:
<ul>
<li>a file in FASTA format, specified by pathname
or the word <a href="usageconventions.html#browse"><b>browse</b></a>
to specify it interactively in a file browser window
<li>a <a href="atomspec.html#hierarchy"><i>chain-spec</i></a>
for one or more chains in atomic structures open in ChimeraX
</ul>
Only protein sequences are considered, and duplicates are eliminated.
The <b>maxLength</b> option excludes sequences with more than <i>L</i> 
residues (no default, <i>i.e.</i> unlimited length).
The <b>recycles</b> option controls the number of iterations for each prediction
(default <b>3</b>), with smaller values giving shorter run times.
The <b>models</b> option controls which of the five neural networks
(called &ldquo;models&rdquo; in AlphaFold) to use, where
<i>NN-list</i> is a comma-separated list of integers in the range 1-5
(default <b>1,2,3,4,5</b>). Normally all five are used, producing five 
predicted structures for each sequence, but using fewer neural networks 
will decrease the run time.
The sequences for which predictions would be run (filtered by uniqueness 
and maximum length, if any) can be written to a new FASTA file using the 
<b>outputFasta</b> option as a convenience for running Colabfold,
and/or to a JSON file using the <b>outputJson</b>
option as a convenience for running AlphaFold 3
(see <a href="https://github.com/google-deepmind/alphafold/blob/main/server/README.md" target="_blank">AlphaFold 3 JSON specification</a>).
Substituting the word <a href="usageconventions.html#browse"><b>browse</b></a>
for <i>filename</i> brings up a file browser window for choosing the
name and location interactively.
<p>
Alternatively, if the monomer predictions have been run already,
using the <b>open</b> option to give a <i>results-folder</i>
(specified by pathname
or the word <a href="usageconventions.html#browse"><b>browse</b></a>
to specify it interactively in a file browser window) 
opens the resulting structures and displays them in a convenient fashion:
<a href="tile.html">tiled</a>, <a href="label.html">labeled</a>, and 
<a href="#colorConfidence">colored by pLDDT</a>.
</blockquote>

<a name="dimers"></a>
<a href="#batch" class="nounder">&bull;</a>
<b>alphafold dimers</b> 
&nbsp;<i>sequence-list</i>&nbsp;
[&nbsp;<b>withSequences</b>&nbsp;&nbsp;<i>sequence-list2</i>&nbsp;]
[&nbsp;<b>homodimers</b>&nbsp;&nbsp;<b>true</b>&nbsp;|&nbsp;false&nbsp;]
[&nbsp;<b>maxLength</b>&nbsp;&nbsp;<i>L</i>&nbsp;]
[&nbsp;<b>recycles</b>&nbsp;&nbsp;<i>N</i>&nbsp;]
[&nbsp;<b>models</b>&nbsp;&nbsp;<i>NN-list</i></a>&nbsp;]
[&nbsp;<b>outputFasta</b>&nbsp;&nbsp;<i>filename</i>&nbsp;]
[&nbsp;<b>outputJson</b>&nbsp;&nbsp;<i>filename</i>&nbsp;]
<blockquote>
Given a <i>sequence-list</i>, <b>alphafold dimers</b>
estimates the time it would take ColabFold to run dimer predictions 
on an Nvidia 3090 GPU for all pairs of the sequences.
If <b>withSequences</b> is used to give a second list of sequences,
only pairs with one sequence in the first list and the other in the second 
list will be considered.  
The command also reports in the <a href="../tools/log.html"><b>Log</b></a> the
colabfold_batch command that would be used to run the predictions
from the Linux shell, but it does not actually run the predictions.
<p>
Each sequence list can be given as either of the following:
<ul>
<li>a file in FASTA format, specified by pathname
or the word <a href="usageconventions.html#browse"><b>browse</b></a>
to specify it interactively in a file browser window
<li>a <a href="atomspec.html#hierarchy"><i>chain-spec</i></a>
for one or more chains in atomic structures open in ChimeraX
</ul>
Only protein sequences are considered, and duplicates are eliminated,
except that the <b>homodimers</b> option indicates whether to predict
structures for pairs of chains with identical sequences (default <b>true</b>).
The sequence pairs for which predictions would be run
can be written to a new FASTA file using the <b>outputFasta</b> option
(in the arrangement expected by ColabFold: a separate entry for each 
dimer, in which the two sequences are separated by a colon),
and/or to a JSON file using the <b>outputJson</b> option
as a convenience for running AlphaFold 3
(see <a href="https://github.com/google-deepmind/alphafold/blob/main/server/README.md" target="_blank">AlphaFold 3 JSON specification</a>).
Substituting the word <a href="usageconventions.html#browse"><b>browse</b></a>
for <i>filename</i> brings up a file browser window for choosing the
name and location interactively.
The <b>maxLength</b>, <b>recycles</b>, and <b>models</b> options are the same
as described for <a href="#monomers"><b>alphafold monomers</b></a>,
except that <b>maxLength</b> applies to the total combined length of the
two sequences.
</blockquote>

<a name="interfaces"></a>
<a href="#batch" class="nounder">&bull;</a>
<b>alphafold interfaces</b> 
&nbsp;<i>dimer-results-folder</i>&nbsp;
[&nbsp;<b>distance</b>&nbsp;&nbsp;<i>d</i>&nbsp;]
[&nbsp;<b>maxPae</b>&nbsp;&nbsp;<i>max-error</i>&nbsp;]
[&nbsp;<b>minConfPairs</b>&nbsp;&nbsp;<i>N</i>&nbsp;]
[&nbsp;<b>open</b>&nbsp;&nbsp;true&nbsp;|&nbsp;<b>false</b>&nbsp;]
[&nbsp;<b>resultsFile</b>&nbsp;&nbsp;<i>csv-output-file</i>&nbsp;]
[&nbsp;<b>shortNames</b>&nbsp;&nbsp;<b>true</b>&nbsp;|&nbsp;false&nbsp;]
<blockquote>
<table align=center border=1 cellpadding=5 cellspacing=0
bgcolor="#f0f0f0" width="90%">
<tr><td>
<!--  ticket #15227 -->
<<<<<<< HEAD
=======
<font color="black">
>>>>>>> a159cd1a
<b>alphafold interfaces</b> 
only works for biopolymer chain dimer predictions, primarily protein-protein; 
it will not work on structures that include nonstandard residues such as 
ligands or covalent modifications such as glycosylations because those have 
per-atom PAE values. We may fix this limitation in the future if Google 
allows AlphaFold 3 to be used for large numbers of predictions.
<<<<<<< HEAD
=======
</font>
>>>>>>> a159cd1a
</td></tr>
</table>
<p>
When AlphaFold (ColabFold) is given two sequences to predict as a complex, 
it will always place the two chains near each other even if there are no 
favorable binding interactions. 
The AlphaFold <a href="#pae">predicted aligned error (PAE) score</a>
indicates confidence in the predicted residue-residue interactions, and
thus whether or not the two chains are really predicted to bind one another.
<p>
The <b>alphafold interfaces</b> command considers all PDB files (.pdb suffix) 
in the <i>dimer-results-folder</i> directory, which can be specified by its 
pathname or the word <a href="usageconventions.html#browse"><b>browse</b></a>
to specify it interactively in a file browser window.
Each PDB file should contain a ColabFold dimer prediction 
and should be named according to the ColabFold convention, which includes
the sequence names and the rank and network used for the prediction.
The directory will also include a PAE file (suffix .json) for each PDB file.
For each predicted dimer:
<ol>
<li>the PDB file is opened and pairs of residues across the
chain-chain interface with any atoms &le; <b>distance</b> <i>d</i> apart
(default <b>4.0</b> &Aring;) are considered
<li>of these, residue pairs with PAE &le; <b>maxPae</b>
<i>max-error</i> (default <b>5.0</b> &Aring;) are counted
<li>if at least <b>minConfPairs</b> <i>N</i> (default <b>10</b>)
of the interface residue pairs meet both the distance and PAE criteria,
the dimer is included in the list of possible binders
<li>the structure is closed
</ol>
Processing all of the dimer predictions can take a few minutes,
and progress is reported in the ChimeraX status line.
After the calculation completes, a table listing the possible binders is
written to the <a href="../tools/log.html"><b>Log</b></a>,
including the sequence names, number of high-confidence residue pairs, and 
how many residues in each chain are part of a high-confidence pair.
<a name="alphafold-interfaces-open"></a>
The <b>open</b> option allows opening the highest-ranked model structure for
each possible-binder prediction (default <b>false</b>).
</p><p>
Results are also automatically written to a CSV file (filename specified 
with the <b>resultsFile</b> option, default <b>interfaces.csv</b>).
Contents include the numbers of high-confidence residue pairs found for
each PDB file and their residue numbers.
If the <b>alphafold interfaces</b> command is run a second time,
it will look for this file and use it instead of reevaluating the predictions.
If it is desired to rerun the evaluation with different criteria, 
the interface.csv file should be deleted or renamed beforehand.
</p><p>
By default, ColabFold generates five structures for each pair of sequences.
The table has one row for each pair of sequences for which at least one 
&ldquo;possible binder&rdquo; structure was found.
The Models column lists how many of the five model structures met the binding 
criteria. In each row of the table, the sequence names are a link to
open the highest-ranked model structure for that sequence pair.
The <b>Open best</b> link below the table opens the highest-ranked structure
for every listed sequence pair 
(same as the <a href="#alphafold-interfaces-open"><b>open</b></a> command option).
The links below the table to <b>Hide</b> and <b>Show</b> disordered loops 
allow hiding or showing the ribbon for residues with 
<a href="https://alphafold.ebi.ac.uk/faq#faq-12" target="_blank">pLDDT</a>
&le; 50.
</p><p>
The sequence names are parsed from the PDB filenames, in which they are
separated by a &ldquo;.&rdquo; character and terminated by 
&ldquo;_unrelaxed.&rdquo;
The sequence names may be long if the ColabFold input used long names.
The names can be shortened in the possible-binders table using the 
<b>shortNames</b> option (default <b>true</b>). That option considers words 
in the sequence names separated by underscore characters (&ldquo;_&rdquo;)
and looks for a unique word in each sequence that it will use as the short name.
If no unique word is found, it will use the full name. 
It is very helpful to make the FASTA file descriptions in the input to 
ColabFold as concise as possible, since they will be used as the 
sequence names in the output. Shorter names make it easier to navigate 
the hundreds of files that ColabFold produces.
</p>
</blockquote>

<hr>
<address>UCSF Resource for Biocomputing, Visualization, and Informatics / 
<<<<<<< HEAD
May 2024</address>
=======
November 2024</address>
>>>>>>> a159cd1a
</body></html><|MERGE_RESOLUTION|>--- conflicted
+++ resolved
@@ -652,12 +652,9 @@
 tool, <a href="#fetch"><b>alphafold fetch</b></a> or 
 <a href="#fetch"><b>alphafold match</b></a> with the option <b>pae true</b>,
 or the <a href="open.html#pae"><b>open</b></a> command.
-<<<<<<< HEAD
-=======
 PAE and other pairwise metrics associated with 
 <a href="https://modelarchive.org/" target="_blank">ModelArchive</a> entries
 can also be plotted (see <a href="modelcif.html#pae"><b>modelcif pae</b></a>).
->>>>>>> a159cd1a
 See also the
 <a href="https://www.rbvi.ucsf.edu/chimerax/data/pae-apr2022/pae.html"
 target="_blank">AlphaFold Error Estimates example</a> and
@@ -881,14 +878,9 @@
 <b>flip true</b> swaps the meaning of 
 <a href="atomspec.html"><i>atom-spec1</i></a> and
 <a href="atomspec.html"><i>atom-spec2</i></a>.
-<<<<<<< HEAD
-If one set of entities is higher-confidence (lower in 
-<a href="https://alphafold.ebi.ac.uk/faq#faq-12" target="_blank">pLDDT</a>)
-=======
 If one set of entities is higher-confidence (higher in 
 <a href="https://alphafold.ebi.ac.uk/faq#faq-12" target="_blank">pLDDT</a>,
 lower in PAE)
->>>>>>> a159cd1a
 than the other, it is usually best to specify them as the aligned set
 so that the coloring will show the error values of the lower-confidence set.
 </p><p>
@@ -1125,20 +1117,14 @@
 bgcolor="#f0f0f0" width="90%">
 <tr><td>
 <!--  ticket #15227 -->
-<<<<<<< HEAD
-=======
 <font color="black">
->>>>>>> a159cd1a
 <b>alphafold interfaces</b> 
 only works for biopolymer chain dimer predictions, primarily protein-protein; 
 it will not work on structures that include nonstandard residues such as 
 ligands or covalent modifications such as glycosylations because those have 
 per-atom PAE values. We may fix this limitation in the future if Google 
 allows AlphaFold 3 to be used for large numbers of predictions.
-<<<<<<< HEAD
-=======
 </font>
->>>>>>> a159cd1a
 </td></tr>
 </table>
 <p>
@@ -1220,9 +1206,5 @@
 
 <hr>
 <address>UCSF Resource for Biocomputing, Visualization, and Informatics / 
-<<<<<<< HEAD
-May 2024</address>
-=======
 November 2024</address>
->>>>>>> a159cd1a
 </body></html>