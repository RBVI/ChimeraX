--- conflicted
+++ resolved
@@ -59,11 +59,8 @@
 consistent with a specific alignment
 <li><a href="#refseq"><b>sequence refseq</b></a>
 &ndash; set which sequence to use as the reference for numbering
-<<<<<<< HEAD
-=======
 <li><a href="#rename"><b>sequence rename</b></a>
 &ndash; change the name of a sequence
->>>>>>> 174bc967
 <li><a href="#search"><b>sequence search</b></a>
 &ndash; fast MMSeqs2 search for structures similar in sequence 
 to a structure chain
@@ -683,9 +680,5 @@
 
 <hr>
 <address>UCSF Resource for Biocomputing, Visualization, and Informatics / 
-<<<<<<< HEAD
-November 2024</address>
-=======
 March 2025</address>
->>>>>>> 174bc967
 </body></html>