<html>

<!--
=== UCSF ChimeraX Copyright ===
Copyright 2016 Regents of the University of California.
All rights reserved.  This software provided pursuant to a
license agreement containing restrictions on its disclosure,
duplication and use.  For details see:
http://www.rbvi.ucsf.edu/chimerax/docs/licensing.html
This notice must be embedded in or attached to all copies,
including partial copies, of the software or any revisions
or derivations thereof.
=== UCSF ChimeraX Copyright ===
-->

<head>
<link rel="stylesheet" type="text/css" href="../userdocs.css" />
<title>Toolbar: Right Mouse</title>
</head><body>

<a name="top"></a>
<a href="../index.html">
<img width="60px" src="../ChimeraX-docs-icon.svg" alt="ChimeraX docs icon"
class="clRight" title="User Guide Index"/></a>

<h3><a href="toolbar.html">Toolbar</a>: Right Mouse</h3>
<p>
Icons in the <b>Right Mouse</b> tab of the
<a href="toolbar.html"><b>Toolbar</b></a> 
(along with those in the <a href="markers.html"><b>Markers</b></a> tab)
allow reassigning the function or &ldquo;mouse mode&rdquo; of:
</p>
<ul>
<li>hand-controller buttons in 
<a href="../vr.html">ChimeraX virtual reality</a>
(<a href="../vr.html#mousemodes">details...</a>)
<li>the right mouse button (= trackpad + <b>Alt</b> on Windows,
trackpad + <img src="../icon-clover.png" width="12px"> on Mac)
in the <a href="../window.html">ChimeraX graphics window</a>
</ul>
<p>
(On Windows or Linux, right-click elsewhere in the ChimeraX interface raises
a <a href="../window.html#context-menu">context menu</a>.)
</p><p>
The icon for the current right-mouse assignment is highlighted
in the <a href="toolbar.html"><b>Toolbar</b></a>.
A specific mouse button can only be assigned one function at a time.
</p><p>
With the related
<a href="../commands/ui.html#mousemode"><b>mousemode</b></a> command,
functions can be assigned to all mouse buttons (not just the right) 
and to scrolling, alone and in combination with modifier keys.
See also:
<a href="../commands/device.html#vr-button"><b>vr button</b></a>,
<a href="markerplacement.html"><b>Marker Placement</b></a>,
<a href="measureblobs.html"><b>Measure and Color Blobs</b></a>,
<a href="maperaser.html"><b>Map Eraser</b></a>,
<a href="../preferences.html#trackpad"><b>Trackpad</b> preferences</a>
</p>
<table border cellpadding="4" cellspacing="0">
<tr>
<td align="center"><b>icon</b></td>
<td align="center"><b><a href="../commands/ui.html#mousemode">mousemode</a>
<i>function</i></b><br>(default assignment, if any)</td>
<td align="center"><b>description</b></td>
</tr><tr>
<td align="center"><img src="mouse-icons/select.png" width="35px"></td>
<td align="center"><b>select</b><br>(control left)</td>
<td align="center" class="text"><a href="../selection.html">select</a>
items for subsequent operations, +<b>Shift</b> to toggle or add to selection;
see also <a href="../commands/select.html"><b>select</b></a>
and <a href="#vr">differences in VR</a>
</td>
</tr><tr>
<td align="center"><img src="mouse-icons/rotate.png" width="35px"></td>
<td align="center"><b>rotate</b><br>(left)</td>
<td align="center" class="text">XY-rotate 
(<a href="../commands/view.html#screencoords">screen coordinates</a>)
with cursor in central part of window,
Z-rotate with cursor in periphery, except if wheel, Y-rotate only;
see also <a href="../commands/turn.html"><b>turn</b></a>,
<a href="../commands/roll.html"><b>roll</b></a>,
<a href="../commands/tile.html"><b>tile</b></a>;
<br>assigned button + <b>Shift</b> switches to <b>translate</b> instead;
<br>assigned button + <b>Ctrl</b> (where <b>Ctrl</b> must be pressed last)
switches to Z-rotation instead
(or Z-translation with vertical drag, if <b>Shift</b> is also pressed)</td>
</tr><tr>
<td align="center"><img src="mouse-icons/translate.png" width="35px"></td>
<td align="center"><b>translate</b><br>(middle, right)</td>
<td align="center" class="text">XY-translate
(<a href="../commands/view.html#screencoords">screen coordinates</a>),
except if wheel, Z-translate;
see also <a href="../commands/move.html"><b>move</b></a>;
<br>assigned button + <b>Shift</b> switches to <b>rotate</b> instead;
<br>assigned button + <b>Ctrl</b> (where <b>Ctrl</b> must be pressed last)
switches to Z-translation with vertical drag instead
(or Z-rotation, if <b>Shift</b> is also pressed)</td>
</tr><tr>
<td align="center"><a name="zoom"></a>
<img src="mouse-icons/zoom.png" width="35px"></td>
<td align="center"><b>zoom</b><br>(wheel)</td>
<td align="center">zoom the view
(slightly <a href="#vr">different in VR</a> and
<a href="../commands/camera.html#stereozoom">in stereo</a>);
see also <a href="../commands/zoom.html"><b>zoom</b></a>
</td>
</tr><tr>
<td align="center"><img src="mouse-icons/move_h2o.png" width="35px"></td>
<td align="center"><b>translate selected models</b></td>
<td align="center" class="text">translate models with any part 
<a href="../selection.html">selected</a>, or if no selection, all models;
<br>assigned button + <b>Shift</b> switches to <b>rotate selected models</b>
instead;
<br>assigned button + <b>Ctrl</b> (where <b>Ctrl</b> must be pressed last)
switches to Z-translation with vertical drag instead
(or Z-rotation, if <b>Shift</b> is also pressed)</td>
</tr><tr>
<td align="center"><img src="mouse-icons/rotate_h2o.png" width="35px"></td>
<td align="center"><b>rotate selected models</b></td>
<td align="center" class="text">rotate models with any part 
<a href="../selection.html">selected</a>, or if no selection, all models;
<br>assigned button + <b>Shift</b> switches to <b>translate selected models</b>
instead;
<br>assigned button + <b>Ctrl</b> (where <b>Ctrl</b> must be pressed last)
switches to Z-rotation instead
(or Z-translation with vertical drag, if <b>Shift</b> is also pressed)</td>
</tr><tr>
<td align="center"><img src="mouse-icons/move_picked_model.png" width="35px"></td>
<td align="center"><b>move picked model</b></td>
<td align="center" class="text">translate the model under the mouseclick;
<br>assigned button + <b>Shift</b> switches to rotation instead;
<br>assigned button + <b>Ctrl</b> (where <b>Ctrl</b> must be pressed last)
switches to Z-translation with vertical drag instead
(or Z-rotation, if <b>Shift</b> is also pressed)</td>
</tr><tr>
<td align="center"><img src="mouse-icons/move_atoms.png" width="35px"></td>
<td align="center"><b>translate selected atoms</b></td>
<td align="center" class="text">translate any
<a href="../selection.html">selected</a> atoms, or if no selection, all models;
<br>assigned button + <b>Shift</b> switches to <b>rotate selected atoms</b>
instead;
<br>assigned button + <b>Ctrl</b> (where <b>Ctrl</b> must be pressed last)
switches to Z-translation with vertical drag instead 
(or Z-rotation, if <b>Shift</b> is also pressed)</td>
</tr><tr>
<td align="center"><img src="mouse-icons/pivot.png" width="35px"></td>
<td align="center"><b>pivot</b></td>
<td align="center" class="text">set center of rotation to clicked atom,
bond, ribbon segment, or surface point;
see also <a href="../commands/cofr.html"><b>cofr</b></a></td>
</tr><tr>
<td align="center">
<a name="distance"></a>
<img src="mouse-icons/distance.png" width="35px"></td>
<td align="center"><b>distance</b></td>
<td align="center" class="text">add distance monitor
<a href="../pseudobonds.html">pseudobond</a>
between two successively clicked atoms or remove existing distance monitor;
see also <a href="../commands/distance.html"><b>distance</b></a>,
<a href="../commands/label.html"><b>label</b></a>,
and the <a href="#tape"><b>tape measure</b> mode</a></td>
</tr><tr>
<td align="center"><img src="mouse-icons/label.png" width="35px"></td>
<td align="center"><b>label</b></td>
<td align="center" class="text">label/unlabel clicked atom or ribbon segment 
with residue name and number (slightly <a href="#vr">different in VR</a>),
<br>unlabel all residues when background is clicked;
see also <a href="../commands/label.html"><b>label</b></a></td>
</tr><tr>
<td align="center"><img src="mouse-icons/movelabel.png" width="35px"></td>
<td align="center"><b>move label</b></td>
<td align="center" class="text">
move <a href="../commands/2dlabels.html">2D label</a>,
<a href="../commands/2dlabels.html">2D arrow</a> (by dragging either end),
or <a href="../commands/label.html">&ldquo;3D&rdquo; label</a></td>
</tr><tr>
<td align="center"><img src="mouse-icons/ckiconvertical.png" width="35px"></td>
<td align="center"><b>color key</b></td>
<td align="center" class="text">
<a name="colorkey"></a>
set <a href="../tools/colorkey.html">color key</a> location and dimensions
by clicking and dragging; a previously created color key can be moved
by clicking near its center and dragging, but clicking elsewhere will delete
the key and start over</td>
</tr><tr>
<td align="center"><img src="mouse-icons/clip.png" width="35px"></td>
<td align="center"><b>clip</b> </td>
<td align="center" class="text">
click without dragging to activate/deactivate clipping,
click-drag to activate (if clipping is not yet active)
and translate front or near plane,
+<b>Alt</b> back or far plane, +<b>Shift</b>
slab (translate paired planes in same direction),
+<b>Alt-Shift</b> slab thickness (translate paired planes
in opposite directions); whether activation applies to
front/back planes that rotate with the scene or near/far planes
that remain parallel to the screen is set in the
<a href="../preferences.html#clipping"><b>Clipping</b> preferences</a>;
see also <a href="../commands/clip.html"><b>clip</b></a></td>
</tr><tr>
<td align="center"><img src="mouse-icons/cliprot.png" width="35px"></td>
<td align="center"><b>clip rotate</b></td>
<td align="center" class="text">click without dragging to
activate/deactivate clipping,
click-drag to activate (if not already active) and
rotate front/back clipping planes;
see also <a href="../commands/clip.html"><b>clip</b></a></td>
</tr><tr>
<td align="center"><img src="mouse-icons/zone.png" width="35px"></td>
<td align="center"><b>zone</b></td>
<td align="center" class="text">
limit atomic and <a href="volumeviewer.html">volume data</a> display
to a zone around the clicked residue
(<a href="mousemodes.html#zone">details...</a>)</td>
</tr><tr>
<td align="center"><img src="mouse-icons/contour.png" width="35px"></td>
<td align="center"><b>contour level</b></td>
<td align="center" class="text">adjust 
<a href="volumeviewer.html">volume data</a> threshold level; see also 
<a href="../commands/volume.html"><b>volume</b></a></td>
</tr><tr>
<td align="center"><img src="mouse-icons/moveplanes.png" width="35px"></td>
<td align="center"><b>move planes</b></td>
<td align="center" class="text">
show <a href="../commands/volume.html#planes">single plane</a> of clicked
<a href="volumeviewer.html">volume data</a>
if full region shown initially; move plane or slab along its axis to show
a different section</td>
</tr><tr>
<td align="center">
<img src="mouse-icons/rotateslab.png" width="35px"></td>
<td align="center"><b>rotate slab</b></td>
<td align="center" class="text">
<a name="rotateslab"></a>
activate <a href="../commands/volume.html#tiltedslab">tilted slab</a>
slicing of <a href="volumeviewer.html">volume data</a> (image style only),
rotate the slab to adjust the slicing angle;
the center of rotation from clicking over the slab is the center of the slab,
and from clicking elsewhere is the center of the volume box;
<br>assigned button + <b>Shift</b> translates the slab along its axis;
in <a href="../vr.html">VR</a>, this mode
both rotates and translates the slab</td>
</tr><tr>
<td align="center"><img src="mouse-icons/crop.png" width="35px"></td>
<td align="center"><b>crop volume</b></td>
<td align="center" class="text">
show <a href="volumeviewer.html">volume data</a> outline box
and adjust region size by dragging any face;
see also <a href="../commands/volume.html"><b>volume</b></a>
and <a href="#vr">differences in VR</a>
</td>
</tr><tr>
<td align="center">
<a name="tape"></a>
<img src="mouse-icons/tape.png" width="35px"></td>
<td align="center"><b>tape measure</b></td>
<td align="center" class="text">click to anchor distance measurement, 
drag to desired endpoint; click in empty space
to &ldquo;erase&rdquo; (<a href="#tapemeasure">details...</a>);
see also the <a href="#distance"><b>distance</b> mode</a></td>
</tr><tr>
<td align="center"><img src="mouse-icons/pickblobs.png" width="35px"></td>
<td align="center"><b>pick blobs</b></td>
<td align="center" class="text"><a href="measureblobs.html">pick 
surface blob</a> to measure area, volume, size; see also
<a href="../commands/measure.html#blob"><b>measure blob</b></a></td>
</tr><tr>
<td align="center"><img src="mouse-icons/eraser.png" width="35px"></td>
<td align="center"><b>map eraser</b></td>
<td align="center" class="text">move 
<a href="maperaser.html">map eraser</a> sphere; see also
<a href="../commands/volume.html#erase"><b>volume erase</b></a></td>
</tr><tr>
<td align="center"><img src="mouse-icons/vseries.png" width="35px"></td>
<td align="center"><b>play map series</b></td>
<td align="center" class="text">play 
<a href="../trajectories.html#vseries">volume series</a>, with wrapping;
see also <a href="../commands/vseries.html"><b>vseries</b></a></td>
</tr><tr>
<td align="center">
<a name="windowing"></a>
<img src="mouse-icons/windowing.png" width="35px"></td>
<td align="center"><b>windowing</b></td>
<td align="center" class="text">adjust
<a href="volumeviewer.html">volume data</a> image display
thresholds collectively: vertical motion adjusts <b><i>window level</i></b>
(moves all thresholds in parallel to higher or lower values),
horizontal motion adjusts <b><i>window width</i></b>
(moves thresholds symmetrically farther apart or closer together),
and the dominant type of motion wins out;
for adjusting multiple windows within a single histogram,
see <a href="#multiwindowing">details</a>
</td>
</tr><tr>
<td align="center"><img src="mouse-icons/bondrot.png" width="35px"></td>
<td align="center"><b>bond rotation</b></td>
<td align="center" class="text">adjust torsion angle (original position not 
retained) by clicking a bond and dragging vertically, <b>+Shift</b> to
move the larger set of atoms in the molecule instead of the smaller;
see also <a href="../commands/torsion.html"><b>torsion</b></a>,
<a href="buildstructure.html#adjust"><b>Adjust Torsions</b></a></td>
</tr><tr>
<td align="center"><img src="mouse-icons/swapaa.png" width="35px"></td>
<td align="center"><b>swapaa</b></td>
<td align="center" class="text">
&ldquo;<a href="../commands/swapaa.html#mousemode">mutate</a>&rdquo;
and <a href="../commands/label.html">label</a> the amino acid residue
under the mouseclick,
with vertical drag cycling through the 20 standard types
in arbitrary conformations; original sidechain not retained</td>
</tr><tr>
<td align="center"><img src="mouse-icons/coordset.png" width="35px"></td>
<td align="center"><b>play coordinates</b></td>
<td align="center" class="text">
drag up/down or left/right to play through the coordinate sets
in each displayed <a href="../trajectories.html">trajectory</a>;
dragging horizontally the full width of the graphics window (or in
<a href="../vr.html">VR</a>, 50 cm vertically) plays the whole trajectory</td>
</tr><tr>
<td align="center"><img src="mouse-icons/tug.png" width="35px"></td>
<td align="center"><b>tug</b></td>
<td align="center" class="text">drag atoms and apply OpenMM dynamics
while button is held down (<a href="#openmm">details...</a>);
original coordinates not retained;
see also <a href="../commands/tug.html"><b>tug</b></a></td>
</tr><tr>
<td align="center"><img src="mouse-icons/minimize.png" width="35px"></td>
<td align="center"><b>minimize</b></td>
<td align="center" class="text">
jiggle residue and its neighbors with OpenMM dynamics
while button is held down (<a href="#openmm">details...</a>);
original coordinates not retained</td>
</tr><tr>
<td align="center"><img src="mouse-icons/nextdocking.png"
width="35px"></td>
<td align="center"><b>next docked</b></td>
<td align="center" class="text">
drag to show the next/previous docked ligand when docking results
are open in <a href="viewdockx.html"><b>ViewDockX</b></a></td>
</tr>
</table>

<a name="tapemeasure"></a>
<p class="nav">
[<a href="#top">back to top: Mouse Modes...</a>]
</p>
<h3>Tape Measure</h3>
<p>
The <a href="#tape"><b>tape measure</b></a> mouse mode 
creates one or more pairs of <a href="../markers.html">markers</a>
with a distance label on the link between them.
Clicking (without releasing) the assigned button over
<a href="volumeviewer.html">volume data</a>, an atom, 
<a href="../commands/cartoon.html">cartoon</a>, or
<a href="../commands/surface.html">molecular surface</a>
anchors the measurement; dragging adjusts the measurement dynamically, 
and releasing the button places the second marker. 
The release point can be anywhere, even empty space.
<a href="#vr-tape">Except in VR</a>, clicking the assigned button in empty space
or clicking and releasing without dragging more than 5 screen pixels
removes the measurements.
</p><p>
<a href="#vr-tape">Except in VR</a>, 
the method of marker placement depends on
what is &ldquo;under&rdquo; the cursor 
when the assigned button is clicked or released:
<ul>
<li>for <a href="volumeviewer.html">volume data</a>, the method
is automatically determined from the display style, marking
either the isosurface, volume plane, or local maximum along the line of sight
<li>for an atom, placement is at the atomic center
<li>for <a href="../commands/cartoon.html">cartoon</a>, placement is at 
the corresponding residue's principal atom: amino acid CA or nucleic acid C4'
<li>for <a href="../commands/surface.html">molecular surface</a>,
placement is at the corresponding atom
<li>for release over empty space, dragging is simply in the plane of the
screen, retaining the same depth as the anchor point
</ul>
<p>
The <a href="../markers.html">markers and links</a> are created as a model
named <b>tape measure</b>.
The link radius is set to 25% of the minimum grid spacing if/when a measurement
is anchored on <a href="volumeviewer.html">volume data</a>, 
otherwise remaining at 0.1 &Aring;, and the distance label height
is set to 10% of the distance but no less than the link diameter.
Label height and color can be changed with the
<a href="../commands/label.html"><b>label</b></a> command,
and marker/link radius and color changed with
<a href="markerplacement.html"><b>Marker Placement</b></a> or the
<a href="../commands/marker.html#change"><b>marker change</b></a> command.
</p><p>
<a name="vr-tape"></a>
Tape-measure differences in <a href="../vr.html">virtual reality</a>:
</p>
<ul>
<li>marker placement is always at the tip of the hand-controller cone, 
regardless of the data or its style of display
<li>clicking and releasing within 0.3 seconds erases the measurements
<li>link radius is not adjusted for volume grid spacing
</ul>
<p>
See also: 
<a href="distances.html"><b>Distances</b></a>,
<a href="../measurements.html">measurements</a>
</p>

<a name="openmm"></a>
<p class="nav">
[<a href="#top">back to top: Mouse Modes...</a>]
</p>
<h3>OpenMM Dynamics</h3>
<p>
To work with the <b>tug</b> or <b>minimize</b> mouse modes,
the entire atomic model must be parametrized in OpenMM,
meaning that the structure:
</p>
<ol>
<li>must be fully protonated (have all hydrogen atoms present).
Hydrogen atoms can be added beforehand with 
<a href="addhydrogens.html"><b>Add Hydrogens</b></a> or
the command <a href="../commands/addh.html"><b>addh</b></a>.
<li>must contain only standard residues and water,
<!-- 
parameters from 
https://github.com/pandegroup/openmm/tree/master/wrappers/python/simtk/openmm/app/data/amber14 : protein.ff14SB.xml DNA.OL15.xml RNA.OL3.xml lipid17.xml tip3p.xml
-->
unless the <a href="https://cxtoolshed.rbvi.ucsf.edu/apps/chimeraxtugligands"
target="_blank"><b>TugLigands</b> bundle</a>, which contains
parameters for &gt;21K additional residue types, has been installed from the
<a href="https://cxtoolshed.rbvi.ucsf.edu/"
target="_blank">ChimeraX Toolshed</a>.
</ol>
<p>
The <b>tug</b> mode runs dynamics on the entire atomic model.
A model named <b>Tug arrow</b> is added to show the location and direction
of tugging.
The <b>minimize</b> mode jiggles the residue under the mouseclick
along with other residues within 3 &Aring; of the first.
These mousemodes use a variable time step Langevin integrator 
with tolerance 0.001, temperature 100K, nonbonded cutoff 10 &Aring;, 
and 10 time steps between coordinate updates, with energy minimization 
occurring automatically if a maximum force is exceeded due to bad geometry. 
Different models do not &ldquo;feel&rdquo; the effects of each other;
that is, only intra-model forces apply.
</p><p>
Users may wish to save a <a href="../commands/save.html#session">session</a> 
before using either of these mouse modes, since the resulting changes
in structure cannot be reversed with 
<a href="../commands/undo.html"><b>undo</b></a> or by restoring a
previously saved <a href="../commands/view.html#name"><b>view</a></b>.
See also the <a href="../commands/tug.html"><b>tug</b></a> command.
</p>

<a name="zone"></a>
<p class="nav">
[<a href="#top">back to top: Mouse Modes...</a>]
</p>
<h3>Zone Around Atoms</h3>
<p>
The <b>zone</b> mouse mode limits atomic detail and
<a href="volumeviewer.html">volume data</a> 
(map) display to a zone around the clicked residue
and labels the residues in the zone.
<a href="#vr">Except in VR</a>,
the remaining residues of the same atomic model are shown as a narrow ribbon.
Subsequently clicking the background clears the labels, and 
clicking the background a second time returns to what was shown
before the residue was clicked.
Cutoff distances from the clicked residue
are initially <b>5</b>, <b>4</b>, and <b>8</b> &Aring; for
residue atoms, residue labels, and map displays, respectively,
but can be increased/decreased in increments of 30% by dragging up/down
with the assigned button. These zoning actions are implemented via the
<a href="../commands/zone.html"><b>zone</b></a> command,
which can also be used to adjust zone size.
Other parameters such as label color can be changed with
<a href="../commands/zone.html#setting"><b>zone setting</b></a>.
See also: 
<a href="../commands/surface.html#zone"><b>surface zone</b></a>,
<a href="../commands/volume.html#zone"><b>volume zone</b></a>
(with <b>newMap false</b>),
<a href="../commands/select.html#zone"><b>select zone</b></a>,
<a href="../commands/atomspec.html#zones">zone atom specification</a>
</p>

<a name="multiwindowing"></a>
<p class="nav">
[<a href="#top">back to top: Mouse Modes...</a>]
</p>
<h3>Windowing</h3>
<p>
The <a href="#windowing"><b>windowing</b></a> mode adjusts
<a href="volumeviewer.html">volume data</a> image display
thresholds collectively: vertical motion adjusts <b><i>window level</i></b>
(moves all thresholds in parallel to higher or lower values) and
horizontal motion adjusts <b><i>window width</i></b>
(moves thresholds symmetrically farther apart or closer together).
The dominant type of motion wins out, <i>i.e.</i>, a diagonal motion
will not change both level and width. 
</p><p>
A single
<a href="../commands/volume.html#transferfunction">transfer function</a>
(set of thresholds for an image display)
may contain multiple windows, where each window contains one or more
thresholds with vertical values above zero and is separated horizontally 
from other windows by at least two thresholds at the vertical zero.
The <a href="../commands/volume.html#appearance"><b>chest</b> preset</a>
is an example of this situation.
The <a href="#windowing"><b>windowing</b></a> mode initially applies to
the leftmost window.  Click-release of the assigned button without dragging 
switches the target of this mode to the next window (going from left to right), 
eventually wrapping around from the rightmost to the leftmost. 
Any changes in window level and width are limited by 
&ldquo;bumping&rdquo; into a neighboring window.
</p>

<a name="vr"></a>
<p class="nav">
[<a href="#top">back to top: Mouse Modes...</a>]
</p>
<h3>Differences in Virtual Reality (VR)</h3>
<p>
In <a href="../vr.html">virtual reality</a>, mouse
modes that normally require clicking on an atom (<b>select</b>, <b>label</b>,
<i>etc.</i>) require pointing at the atom with the hand-controller cone
and pressing the assigned button.
Most modes that normally involve clicking and dragging
are operated by clicking and moving the hand controller vertically.
The <b>bond rotation</b> mode requires rotating the hand controller. 
Some of the mouse modes are modified in VR:
</p>
<ul>
<li>the <b>zoom</b> mode scales the scene about the position of
the hand-controller cone tip (or the two-cone midpoint if zooming with a 
two-handed gesture) if that point is inside the scene bounding box, 
otherwise the center of the scene bounding box.
Outside of VR, <a href="#zoom">zooming</a>
moves the camera toward or away from the scene.
<li>in <b>select</b> mode, vertical drag broadens/narrows the selection
(navigates the <a href="../selection.html#cascade">selection cascade</a>
like using the keyboard up and down arrow keys)
<li>the <b>label</b> mode makes labels
<table border cellpadding="0" cellspacing="0"
style="display:inline-block; vertical-align:middle"><tr>
<td bgcolor=dimgray height="10px" title="dimgray">
<font color="yellow">yellow</a></td>
</tr></table>
and <a href="../commands/label.html#orient">reorients</a>
them only upon a 45&deg; change in viewing angle rather than continuously
<li>the <b>zone</b> mode does not turn on ribbon (cartoon) display
<li><b>rotate</b> and <b>translate</b> are a single mode in VR
<li><b>rotate slab</b> 
both rotates and translates the volume-data slice in
<a href="../commands/volume.html#tiltedslab"><b>tilted slab</b></a> image mode
<li>in <b>crop</b> mode, only the direction of pointing 
(not the pointer tip coordinates) controls which box face to drag. 
Pointing at the outside of a volume face will move that face, whereas 
pointing away from that face will move the opposing parallel face.
In other words, the hand-controller moves the 
box face with normal vector opposite to the direction of pointing.
This allows dragging any face of the box in VR
without having to rotate the box or move around it.
By contrast, in desktop mode, the closest face under the cursor is dragged.
</ul>

<hr>
<address>UCSF Resource for Biocomputing, Visualization, and Informatics / 
<<<<<<< HEAD
November 2023</address>
=======
April 2024</address>
>>>>>>> 9aa7c0f4
</body></html><|MERGE_RESOLUTION|>--- conflicted
+++ resolved
@@ -566,9 +566,5 @@
 
 <hr>
 <address>UCSF Resource for Biocomputing, Visualization, and Informatics / 
-<<<<<<< HEAD
-November 2023</address>
-=======
 April 2024</address>
->>>>>>> 9aa7c0f4
 </body></html>