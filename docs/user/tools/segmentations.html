<html>

<!--
=== UCSF ChimeraX Copyright ===
Copyright 2016 Regents of the University of California.
All rights reserved.  This software provided pursuant to a
license agreement containing restrictions on its disclosure,
duplication and use.  For details see:
http://www.rbvi.ucsf.edu/chimerax/docs/licensing.html
This notice must be embedded in or attached to all copies,
including partial copies, of the software or any revisions
or derivations thereof.
=== UCSF ChimeraX Copyright ===
-->

<head>
<link rel="stylesheet" type="text/css" href="../userdocs.css" />
<title>Tool: Segmentations</title>
</head><body>

<a name="top"></a>
<a href="../index.html">
<img width="60px" src="../ChimeraX-docs-icon.svg" alt="ChimeraX docs icon"
class="clRight" title="User Guide Index"/></a>

<table class="clRight">
<tr><td>
<a href="segmentations.png"><img class="outline" src="segmentations.png"
title="click to enlarge..." alt="chest CT with segmentations" width="600px"></a>
</td></tr>
<tr><td align="center">
<font size="-1">
<a href="../dicom-quickref.html#data">Chest CT dataset</a> with several
axial slices segmented</font>
</td></tr>
</table>

<h3><a href="../index.html#tools">Tool</a>: Segmentations</h3>
<p>
The <b>Segmentations</b> tool allows interactive manual segmentation
of medical images and other <a href="volumeviewer.html">volume data</a>
plane by plane, or with a spherical cursor in the 3D view or in
<a href="../vr.html">virtual reality</a>.
Segmentations are additional volume models displayed as surfaces that
delineate regions of arbitrary shape within the image dataset; 
for medical images,
they typically represent anatomic structures or lesions such as tumors.
Multiple segmentation models can be defined from the same image dataset.
</p><p>
For semiautomated segmentation of cryo-electron microscopy density maps,
see the <a href="segment.html"><b>Segment Map</b></a> tool instead.
</p><p>
The <b>Segmentations</b> tool can be started
from the <b>Volume Data</b> section of the <b>Tools</b> menu
(<a href="../window.html#panels">more...</a>). 
Some of its functions are also implemented as the
<a href="../commands/segmentations.html"><b>segmentations</b></a> command.
See also:
<a href="downloaddicom.html"><b>Download DICOM</b></a>,
<a href="volumeviewer.html"><b>Volume Viewer</b></a>,
<a href="maperaser.html"><b>Map Eraser</b></a>,
<a href="../commands/color.html#zone"><b>color zone</b></a>,
<a href="../commands/volume.html#mask"><b>volume mask</b></a>,
<a href="../commands/segmentation.html"><b>segmentation</b></a>,
<a href="https://www.rbvi.ucsf.edu/chimerax/data/dicom-tutorials/dicom-segmentations.html">DICOM segmentation tutorial</a>,
<a href="../dicom-quickref.html">ChimeraX DICOM Reference</a>,
<a href="medicalimage.html#mousemodes"><b>Medical Image</b></a> toolbar icons:
<a href="medicalimage.html#mousemodes" title="Medical Image Toolbar...">
<img class="icon" border=1 src="mouse-icons/mouse_small.png"></a>
<a href="medicalimage.html#mousemodes" title="Medical Image Toolbar...">
<img class="icon" border=1 src="mouse-icons/right_controller_small.png"></a>
</p>

<a name="dialog"></a>
<p class="nav">
[<a href="#top">back to top: Segmentations</a>]
</p>
<h3>Dialog</h3>
<p>
Starting the <b>Segmentations</b> tool automatically sets the view layout
according to the tool's <a href="#settings-general"><b>General</b> settings</a>.
See also: <a href="../commands/ui.html#view"><b>ui view</b></a>
</p><p>
<a name="layout"></a>
The <b>View layout</b> can be switched among:
</p>
<ul>
<li><b>2 x 2 (desktop)</b> 
&ndash; axial slice and 3D view on the top, coronal and sagittal slice views
on the bottom
<li><b>3D over slices (desktop)</b>
&ndash; 3D across the top, the three slice views across the bottom
<li><b>3D beside slices (desktop)</b>
&ndash; the three slice views on the left, 3D on the right
<li><b>3D only (desktop)</b>
<li><b>3D only (VR)</b>
</ul>
<p>
The <b>Model</b> of interest (the medical image to segment and thus to show
in the slice views) should be chosen from the list of currently open models.
Choosing a different model does not change the 3D view;  
models can be shown/hidden there using any of the usual mechanisms,
namely the <a href="modelpanel.html"><b>Model Panel</b></a> and/or 
<a href="../commands/show.html"><b>show/hide</b></a> commands.
</p><p>
The <b>Plane guidelines</b> option controls whether each slice view should
contain crosshairs showing the positions of the other slice views.
</p><p>
<a name="range"></a>
The <b>Restrict segmentation to intensity range</b> option allows limiting
the range of data values that can be added
to a segmentation model during <a href="#editing">interactive editing</a>;
only those pixels with data values within the specified range will be
added even when a larger area is swept out by the segmentation cursor.
</p><p>
The <a href="volumeviewer.html#threshold">thresholds</a> of each view 
(how values map to intensities) can be adjusted interactively in the 
<a href="volumeviewer.html"><b>Volume Viewer</b></a> tool.
</p>

<a name="editing"></a>
<p class="nav">
[<a href="#top">back to top: Segmentations</a>]
</p>
<h3>Creating and Editing Segmentations</h3>
<p>
Segmentation models (if any) are listed in the dialog. 
Clicking <b>Add</b> creates a new segmentation model, and any
segmentation in the list can be can be chosen (highlighted) with the mouse.
The currently highlighted segmentation is the one that will be populated
using the segmentation cursor in the slice views. 
See <a href="../commands/ui.html#navigation">slice navigation</a>
for how to scroll through, zoom, and translate the slice views.
Clicking <b>Remove</b> deletes the chosen segmentation, whereas
<b>Save</b> brings up a dialog for saving the segmentation to a file.
If the <a href="../dicom/dicom.html">DICOM</a>
file type is chosen, the segmentation is saved as the SEG modality with 
the associated metadata, if any. Other medical-image formats
(<a href="https://nifti.nimh.nih.gov/" target="_blank"><b>NIfTI</b></a>,
<a href="https://teem.sourceforge.net/nrrd/" target="_blank"><b>NRRD</b></a>)
will not include the metadata.
</p><p>
In the slice views, the segmentation cursor is shown as a red circle; 
left mouse click-drag sweeps out an area in the currently displayed 
data plane, whereas additionally pressing Shift erases the corresponding area 
from the segmentation. Shift-scroll adjusts the segmentation cursor size.
The area swept out by the segmentation cursor in a slice view will be added
to the current segmentation, unless further restricted by
<a href="#range">intensity range</a>.
These slice-view mouse mode assignments are listed in the 
<a href="#settings-mouse2d"><b>Mouse (2D Slices)</b> settings</a>
but cannot be changed currently. 
</p><p>
Segmentations can also be edited in the desktop 3D view according to the
<a href="#settings-mouse3d"><b>Mouse (3D)</b> settings</a>
and in <a href="../vr.html">virtual reality</a> according to the
<a href="#settings-vr"><b>VR Controller</b> settings</a>
</p><p>
Clicking <b>Help</b> opens
this page in the <a href="helpviewer.html"><b>Help Viewer</b></a>.
</p>

<a name="settings"></a>
<p class="nav">
[<a href="#top">back to top: Segmentations</a>]
</p>
<h3>Segmentations Settings (Preferences)</h3>
<p>
Choosing <b>Settings...</b> from the <b>Segmentations</b>
<a href="../window.html#context-menu">context menu</a> or clicking the 
&ldquo;gear&rdquo; icon near the top right corner of the <b>Segmentations</b>
dialog shows its settings in a separate window, with sections:
</p>
<ul>
<li><a href="#settings-general"><b>General</b></a>
<li><a href="#settings-mouse2d"><b>Mouse (2D Slices)</b></a>
<li><a href="#settings-mouse3d"><b>Mouse (3D)</b></a>
<li><a href="#settings-vr"><b>VR Controller</b></a>
</ul>
<p>
The settings window can be manipulated like other panels in the
ChimeraX interface (<a href="../window.html#panels">more...</a>).
</p><p>
<b>Save</b> saves the current settings as
<a href="../preferences.html#other">preferences</a>,
<b>Reset</b> replaces the current settings with
the initial &ldquo;factory&rdquo; defaults,
and <b>Restore</b> restores values that were saved previously.
</p>

<a name="settings-general"></a>
<p><a href="#settings" class="nounder"><b>&larr;</b></a>
<b>General</b> 
&ndash; tool-associated graphics window and device behaviors
</p>
<ul class="none">
<li><b>Default layout</b>
&ndash; which of the following <a href="#layout">layouts</a> to use
when the tool is started:
  <ul>
  <li><b>2 x 2 (desktop)</b> (initial default)
  &ndash; axial slice and 3D view on the top, coronal and sagittal slice views
  on the bottom
  <li><b>3D over slices (desktop)</b>
  &ndash; 3D across the top, the three slice views across the bottom
  <li><b>3D beside slices (desktop)</b>
  &ndash; the three slice views on the left, 3D on the right
  <li><b>3D only (desktop)</b>
  <li><b>3D only (VR)</b>
 </ul>
<<<<<<< HEAD
<li><b>Format for saving segmentations</b> 
&ndash; file format produced by clicking <b>Save</b> in the tool dialog:
  <ul>
  <li><a href="../dicom/dicom.html"><b>DICOM</b></a> (initial default)
  with SEG modality
  <li><a href="https://nifti.nimh.nih.gov/" target="_blank"><b>NIfTI</b></a>
  <li><a href="https://teem.sourceforge.net/nrrd/" 
  target="_blank"><b>NRRD</b></a>
  </ul>
Formats other than DICOM will not include metadata (if any) read from
the original DICOM file.
<br>
=======
>>>>>>> 9aa7c0f4
<li><b>Segmentation opacity</b> (initial default <b>80</b>%)
&ndash; opacity of segmentation surfaces; transparency = 100% &ndash; opacity
<li><b>Set 3D mouse modes when the desktop 3D-only layout is chosen</b>
&ndash; whether to assign mouse buttons automatically according to the
<a href="#settings-mouse3d"><b>Mouse (3D)</b> settings</a>
when the desktop 3D-only <a href="#layout">layout</a> is chosen 
(returning to prior assignments when a different <a href="#layout">layout</a>
is chosen or the tool is closed)
<li><b>Set VR controller modes when the VR layout is chosen</b>
&ndash; whether to assign the <b><i>right</i></b>
hand-controller buttons automatically
according to the <a href="#settings-vr"><b>VR Controller</b> settings</a>
when the VR <a href="#layout">layout</a> is chosen 
(returning to prior assignments when the tool is closed)
<li><b>Start VR when the VR layout is chosen</b>
&ndash; whether to start <a href="../vr.html">virtual reality</a> mode
automatically when the VR <a href="#layout">layout</a> is chosen 
</ul>

<a name="settings-mouse2d"></a>
<p><a href="#settings" class="nounder"><b>&larr;</b></a>
<b>Mouse (2D Slices)</b> 
&ndash; mouse assignments in the axial, coronal, and sagittal slice views.
</p>

<a name="settings-mouse3d"></a>
<p><a href="#settings" class="nounder"><b>&larr;</b></a>
<b>Mouse (3D)</b> 
&ndash; mouse assignments in the desktop 3D view
when the <a href="#settings-general"><b>General</b></a> option to
<b>Set 3D mouse modes...</b> is on
and the desktop 3D-only <a href="#layout">layout</a> is chosen.
<<<<<<< HEAD
=======
These assignments can be toggled on/off with the
<a href="medicalimage.html#mousemodes"><b>Medical Image</b></a> toolbar icon
<a href="medicalimage.html#mousemodes" title="Medical Image Toolbar...">
<img class="icon" border=1 src="mouse-icons/mouse_small.png"></a>,
where the &ldquo;off&rdquo; state restores the previous assignments.
>>>>>>> 9aa7c0f4
</p>

<a name="settings-vr"></a>
<p><a href="#settings" class="nounder"><b>&larr;</b></a>
<b>VR Controller</b> 
&ndash; assignments to the <b><i>right</i></b> hand controller
when the <a href="#settings-general"><b>General</b></a> option to
<b>Set VR controller modes...</b> is on
and the VR 3D-only <a href="#layout">layout</a> is chosen.
<<<<<<< HEAD

<hr>
<address>UCSF Resource for Biocomputing, Visualization, and Informatics /
December 2023</address>
=======
These assignments can be toggled on/off with the
<a href="medicalimage.html#mousemodes"><b>Medical Image</b></a> toolbar icon
<a href="medicalimage.html#mousemodes" title="Medical Image Toolbar...">
<img class="icon" border=1 src="mouse-icons/right_controller_small.png"></a>,
where the &ldquo;off&rdquo; state restores the previous assignments.
<hr>
<address>UCSF Resource for Biocomputing, Visualization, and Informatics /
May 2024</address>
>>>>>>> 9aa7c0f4
</body></html><|MERGE_RESOLUTION|>--- conflicted
+++ resolved
@@ -208,21 +208,6 @@
   <li><b>3D only (desktop)</b>
   <li><b>3D only (VR)</b>
  </ul>
-<<<<<<< HEAD
-<li><b>Format for saving segmentations</b> 
-&ndash; file format produced by clicking <b>Save</b> in the tool dialog:
-  <ul>
-  <li><a href="../dicom/dicom.html"><b>DICOM</b></a> (initial default)
-  with SEG modality
-  <li><a href="https://nifti.nimh.nih.gov/" target="_blank"><b>NIfTI</b></a>
-  <li><a href="https://teem.sourceforge.net/nrrd/" 
-  target="_blank"><b>NRRD</b></a>
-  </ul>
-Formats other than DICOM will not include metadata (if any) read from
-the original DICOM file.
-<br>
-=======
->>>>>>> 9aa7c0f4
 <li><b>Segmentation opacity</b> (initial default <b>80</b>%)
 &ndash; opacity of segmentation surfaces; transparency = 100% &ndash; opacity
 <li><b>Set 3D mouse modes when the desktop 3D-only layout is chosen</b>
@@ -255,14 +240,11 @@
 when the <a href="#settings-general"><b>General</b></a> option to
 <b>Set 3D mouse modes...</b> is on
 and the desktop 3D-only <a href="#layout">layout</a> is chosen.
-<<<<<<< HEAD
-=======
 These assignments can be toggled on/off with the
 <a href="medicalimage.html#mousemodes"><b>Medical Image</b></a> toolbar icon
 <a href="medicalimage.html#mousemodes" title="Medical Image Toolbar...">
 <img class="icon" border=1 src="mouse-icons/mouse_small.png"></a>,
 where the &ldquo;off&rdquo; state restores the previous assignments.
->>>>>>> 9aa7c0f4
 </p>
 
 <a name="settings-vr"></a>
@@ -272,12 +254,6 @@
 when the <a href="#settings-general"><b>General</b></a> option to
 <b>Set VR controller modes...</b> is on
 and the VR 3D-only <a href="#layout">layout</a> is chosen.
-<<<<<<< HEAD
-
-<hr>
-<address>UCSF Resource for Biocomputing, Visualization, and Informatics /
-December 2023</address>
-=======
 These assignments can be toggled on/off with the
 <a href="medicalimage.html#mousemodes"><b>Medical Image</b></a> toolbar icon
 <a href="medicalimage.html#mousemodes" title="Medical Image Toolbar...">
@@ -286,5 +262,4 @@
 <hr>
 <address>UCSF Resource for Biocomputing, Visualization, and Informatics /
 May 2024</address>
->>>>>>> 9aa7c0f4
 </body></html>