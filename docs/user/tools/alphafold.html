--- conflicted
+++ resolved
@@ -590,15 +590,11 @@
 <li>fetched from the <a href="https://alphafold.ebi.ac.uk/"
 target="_blank">AlphaFold Database</a>
 by giving the UniProt name or accession number of an entry in that database
-<<<<<<< HEAD
-<li>read from a json, pkl, or npy file (npy is the format written by Chai-1)
-=======
 <li>read from a file in one of the following formats:
 json, pkl, npy (from 
 <a href="https://www.chaidiscovery.com/blog/introducing-chai-1"
 target="_blank">Chai-1</a>), or npz (from
 <a href="https://jclinic.mit.edu/boltz-1/" target="_blank">Boltz-1</a>)
->>>>>>> 174bc967
 </ul>
 <p>
 The PAE plot can also be shown by clicking the <b>Error plot</b> button
@@ -704,9 +700,5 @@
 
 <hr>
 <address>UCSF Resource for Biocomputing, Visualization, and Informatics / 
-<<<<<<< HEAD
-November 2024</address>
-=======
 February 2025</address>
->>>>>>> 174bc967
 </body></html>