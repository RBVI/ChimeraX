--- conflicted
+++ resolved
@@ -122,19 +122,13 @@
 <dt><a href="https://github.com/yhirose/cpp-peglib" target="_blank">cpp-peglib</a> (downloaded 9 July 2024)
 	<dd>The cpp-peglib library was written by Yuji Hirose and is used in ChimeraX to parse command-line specifiers.  
 <br>
-License: Most of AmberTools is covered under the <a href="http://www.gnu.org/licenses/gpl-3.0.html" target="_blank">GNU Public License v3</a>.
-
-</dl>
+License type: <a href="licenses/cpp-peglib-license.txt" target="_blank">MIT license</a>
  
 <p>
 <dt><a href="https://ambermd.org" target="_blank">AmberTools</a>
 	<dd> Certain executables from the AmberTools package are included with ChimeraX in order to compute partial charges.  These executables are unmodified relative to their AmberTools versions, and are communicated with via their normal inputs and outputs.
 <br>
-<<<<<<< HEAD
-License type: <a href="licenses/cpp-peglib-license.txt" target="_blank">MIT license</a>
-=======
 License: Most of AmberTools is covered under the <a href="https://www.gnu.org/licenses/gpl-3.0.html" target="_blank">GNU Public License v3</a>.
->>>>>>> 2e469f10
 
 </dl>
 
