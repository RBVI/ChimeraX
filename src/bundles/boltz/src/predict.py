--- conflicted
+++ resolved
@@ -23,12 +23,6 @@
 # === UCSF ChimeraX Copyright ===
 
 def boltz_predict(session, sequences = [], ligands = None, exclude_ligands = 'HOH',
-<<<<<<< HEAD
-                  protein = [], dna = [], rna = [], ligand_ccd = [], ligand_smiles = [],
-                  name = None, results_directory = None, device = None,
-                  samples = 1, recycles = 3, seed = None, float16 = False, steering = False,
-                  use_msa_cache = True, msa_cache_dir = '~/Downloads/ChimeraX/BoltzMSA',
-=======
                   protein = [], dna = [], rna = [],
                   ligand_ccd = [], ligand_smiles = [], for_each_smiles_ligand = [],
                   name = None, results_directory = None,
@@ -36,7 +30,6 @@
                   samples = 1, recycles = 3, seed = None,
                   affinity = None, steering = False,
                   msa_only = False, use_msa_cache = True, msa_cache_dir = '~/Downloads/ChimeraX/BoltzMSA',
->>>>>>> 8da4d672
                   open = True, install_location = None, wait = None):
 
     if install_location is not None:
@@ -72,12 +65,6 @@
     if covalent_ligands:
         session.logger.info(f'Predicting covalent ligands not yet supported: {covalent_ligands}')
 
-<<<<<<< HEAD
-    br = BoltzRun(session, molecular_components, name = name, align_to = align_to,
-                  device = device, samples = samples, recycles = recycles, seed = seed,
-                  cuda_bfloat16 = float16, use_steering_potentials = steering,
-                  use_msa_cache = use_msa_cache, msa_cache_dir = msa_cache_dir,
-=======
     for_each_ligand = _for_each_ligand(for_each_smiles_ligand, used_chain_ids, predict_affinity, session.logger)
     if for_each_ligand is None:
         p = BoltzPrediction(name, molecular_components, predict_affinity = predict_affinity, align_to = align_to)
@@ -91,7 +78,6 @@
                   samples = samples, recycles = recycles, seed = seed, use_steering_potentials = steering,
                   device = device, use_kernels = kernels, precision = precision, cuda_bfloat16 = float16,
                   msa_only = msa_only, use_msa_cache = use_msa_cache, msa_cache_dir = msa_cache_dir,
->>>>>>> 8da4d672
                   open = open, wait = wait)
 
     msa_run = _msa_run(session, name, molecular_components, msa_cache_dir, wait) if for_each_ligand else None
@@ -495,17 +481,10 @@
 # ------------------------------------------------------------------------------
 #
 class BoltzRun:
-<<<<<<< HEAD
-    def __init__(self, session, molecular_components, name = None, align_to = None,
-                 device = 'default', samples = 1, recycles = 3, seed = None,
-                 cuda_bfloat16 = False, use_steering_potentials = False,
-                 use_msa_cache = True, msa_cache_dir = '~/Downloads/ChimeraX/BoltzMSA',
-=======
     def __init__(self, session, structures, name = None, run_directory = None,
                  samples = 1, recycles = 3, seed = None, use_steering_potentials = False,
                  device = 'default', use_kernels = None, precision = None, cuda_bfloat16 = False,
                  msa_only = False, use_msa_cache = True, msa_cache_dir = '~/Downloads/ChimeraX/BoltzMSA',
->>>>>>> 8da4d672
                  open = True, wait = False):
 
         self._session = session
@@ -513,22 +492,14 @@
         self.name = name
         self._samples = samples		# Number of predicted structures
         self._recycles = recycles	# Number of boltz recycling steps
-<<<<<<< HEAD
-=======
         self._device = device		# gpu, cpu or default, or None (uses settings value)
         self._use_kernels = use_kernels	# whether to use cuequivariance module for triangle attention
         self._precision = precision	# "32", "bf16-mixed", "16", "bf16-true"
->>>>>>> 8da4d672
         self._cuda_bfloat16 = cuda_bfloat16	# Save memory using 16-bit instead of 32-bit float
         self._use_steering_potentials = use_steering_potentials
         self._seed = seed		# Random seed for computation
         self._open = open		# Whether to open predictions when boltz finishes.
 
-<<<<<<< HEAD
-        self._results_directory = None
-        self._yaml_path = None
-        self._running = False
-=======
         from os.path import abspath, isabs
         run_dir = abspath(run_directory) if run_directory and not isabs(run_directory) else run_directory
         self._run_directory = run_dir	# Location of input and results files
@@ -540,7 +511,6 @@
         self._stage_detail = ''		# Extra info for status message, which ligand in batch predictions
         self._stage_times = {}		# Stage name to elapsed time for that stage
         self._stage_start_time = None	# Start of the current stage.
->>>>>>> 8da4d672
         self._user_terminated = False
         self.success = None
         self._process = None
@@ -679,10 +649,6 @@
         command.extend(['--accelerator', self.device])
         if self._cuda_bfloat16 and self.device == 'gpu':
             command.append('--use_cuda_bfloat16')
-<<<<<<< HEAD
-        if not self._use_steering_potentials:
-            command.append('--no_potentials')
-=======
 
         use_kernels = self._use_kernels
         if self._use_kernels is None:
@@ -693,7 +659,6 @@
 
         if self._precision is not None:
             command.extend(['--precision', self._precision])
->>>>>>> 8da4d672
 
         if self._samples != 1:
             command.extend(['--diffusion_samples', str(self._samples)])
@@ -751,11 +716,6 @@
         mol_descrip = pred[0]._assembly_description() if len(pred) == 1 else f'{len(pred)} ligands'
         device = self.device
         log = self._session.logger
-<<<<<<< HEAD
-        mol_descrip = self._assembly_description()
-        device = self.device
-=======
->>>>>>> 8da4d672
         log.info(f'Running Boltz prediction of {mol_descrip} on {device}')
 
         if self._use_msa_server:
@@ -867,30 +827,6 @@
         with open(join(dir, 'stderr'), 'w') as f:
             f.write(stderr)
 
-<<<<<<< HEAD
-        p = self._process
-        success = (p.returncode == 0)
-        import locale
-        stdout_encoding = locale.getpreferredencoding()
-        if success:
-            from time import time
-            t = time() - self._start_time
-            self._session.logger.info(f'Boltz prediction completed in {"%.0f" % t} seconds')
-            stdout = stdout.decode(stdout_encoding, errors = 'ignore')
-            if self._prediction_ran_out_of_memory(stdout):
-              msg = ('The Boltz prediction ran out of memory.  The memory use depends on the'
-                     ' number of protein and nucleic acid residues plus the number of ligand'
-                     ' atoms.  You can reduce the size of your molecular assembly to stay'
-                     ' within the memory limits.')
-              self._session.logger.error(msg)
-              success = False
-            elif self._open:
-                self._open_predictions()
-            self._add_to_msa_cache()
-        else:
-            stdout = stdout.decode(stdout_encoding, errors = 'ignore')
-            stderr = stderr.decode(stdout_encoding, errors = 'ignore')
-=======
         msg = self._prediction_failed_message(self._process.returncode, stdout, stderr)
         if msg:
             self._session.logger.error(msg)
@@ -969,7 +905,6 @@
                    ' atoms.  You can reduce the size of your molecular assembly to stay'
                    ' within the memory limits.')
         elif exit_code != 0 or (not self._msa_only and not self._predicted_model_exists()):
->>>>>>> 8da4d672
             if 'No supported gpu backend found' in stderr:
                 msg = ('Attempted to run Boltz on the GPU but no supported GPU device could be found.'
                        ' To avoid this error specify the compute device as "cpu" in the ChimeraX Boltz'
@@ -986,8 +921,6 @@
                 msg = ('The installed Boltz does not have the --no_potentials option.'
                        ' You need to install a newer Boltz to get this option.'
                        ' Use the ChimeraX command "boltz install ~/boltz_new" to install it.')
-<<<<<<< HEAD
-=======
             elif 'ValueError: Molecule is excluded' in stderr:
                 msg = ('Affinity calculation of a ligand given as a SMILES string'
                        ' containing certain elements (e.g. metals) cannot be handled'
@@ -1009,29 +942,17 @@
                        ' The next time a Boltz prediction is run it will download the neural'
                        ' network weights and chemical components (5 Gbytes). That may take'
                        ' minutes to hours depending on your internet connection speed.')
->>>>>>> 8da4d672
             else:
                 if self._user_terminated:
                     msg = 'Prediction terminated by user'
                     self._user_terminated = False
                 else:
                     msg = '\n'.join([
-<<<<<<< HEAD
-                        f'Running boltz prediction failed with exit code {p.returncode}:',
-=======
                         f'Running boltz prediction failed with exit code {exit_code}:',
->>>>>>> 8da4d672
                         'command:',self._command,
                         'stdout:', stdout,
                         'stderr:', stderr,
                         ])
-<<<<<<< HEAD
-            self._session.logger.error(msg)
-
-        self._running = False
-        self.success = success
-
-=======
         return msg
 
     def _predicted_model_exists(self):
@@ -1043,7 +964,6 @@
                 return True
         return False
         
->>>>>>> 8da4d672
     @property
     def finished(self):
         return self._finished
@@ -1228,18 +1148,6 @@
     '''Check if Boltz is locally installed with paths properly setup.'''
     from .settings import _boltz_settings
     settings = _boltz_settings(session)
-<<<<<<< HEAD
-    install_location = settings.boltz_install_location
-    from os.path import isdir
-    if not isdir(install_location):
-        msg = 'You need to install Boltz by pressing the "Install Boltz" button on the ChimeraX Boltz user interface, or using the ChimeraX command "boltz install".  If you already have Boltz installed, you can set the Boltz installation location in the user interface under Options, or use the installLocation option of the ChimeraX boltz command "boltz predict ... installLocation /path/to/boltz"'
-        session.logger.error(msg)
-        return False
-
-    if not _check_venv_valid(session, install_location):
-        return False
-
-=======
     install_location = settings.boltz22_install_location
     from os.path import isdir
     if not isdir(install_location):
@@ -1279,43 +1187,10 @@
         session.logger.error(msg)
         return False
 
->>>>>>> 8da4d672
     return True
 
 # ------------------------------------------------------------------------------
 #
-<<<<<<< HEAD
-def _check_venv_valid(session, install_location):
-    '''
-    Warn if the ChimeraX python that was used for boltz venv does not exist.
-    '''
-    from os.path import join, exists
-    venv_config_path = join(install_location, 'pyvenv.cfg')
-    if not exists(venv_config_path):
-        # Maybe the user installed Boltz themselves.  Don't complain in that case.
-        return True
-
-    with open(venv_config_path, 'r') as f:
-        # Prepend section name since configparser requires a section.
-        config = '[params]\n' + f.read()
-    import configparser
-    p = configparser.ConfigParser()
-    p.read_string(config)
-
-    home = p.get('params', 'home', fallback = None)  # Python bin directory
-    if home and not exists(home):
-        from chimerax.core.commands import quote_path_if_necessary
-        install_loc = quote_path_if_necessary(install_location)
-        msg = f'The ChimeraX version you used to install Boltz no longer exists and Boltz uses the Python from that ChimeraX.  You need to reinstall Boltz with your current ChimeraX.  First remove the directory containing the old Boltz installation\n\n{install_location}\n\nThen restart ChimeraX and press the "Install Boltz" button on the ChimeraX Boltz panel or use the ChimeraX command\n\nboltz install {install_loc}'
-        session.logger.error(msg)
-        return False
-
-    return True
-
-# ------------------------------------------------------------------------------
-#
-=======
->>>>>>> 8da4d672
 def boltz_default_device(session):
     from sys import platform
     if platform in ('win32', 'linux'):
@@ -1344,11 +1219,7 @@
         lib_path = f'lib/python{v.major}.{v.minor}/site-packages/torch/lib/libtorch_cuda.so'
     from .settings import _boltz_settings
     settings = _boltz_settings(session)
-<<<<<<< HEAD
-    boltz_install = settings.boltz_install_location
-=======
     boltz_install = settings.boltz22_install_location
->>>>>>> 8da4d672
     from os.path import join, exists
     torch_cuda_lib = join(boltz_install, lib_path)
     return exists(torch_cuda_lib)
@@ -1384,20 +1255,8 @@
 
 # ------------------------------------------------------------------------------
 #
-<<<<<<< HEAD
-def _add_to_msa_cache(dir_name, protein_seqs, msa_dir, msa_cache_dir):
-    from os.path import exists, join, splitext, basename
-    if not exists(msa_dir):
-        return False
-
-    csv_files = _csv_files(msa_dir)
-    if len(csv_files) != len(protein_seqs):
-        return False
-
-=======
 def _add_to_msa_cache(dir_name, protein_seqs, csv_paths, msa_cache_dir):
     from os.path import exists, join, basename
->>>>>>> 8da4d672
     if not exists(msa_cache_dir):
         from os import makedirs
         makedirs(msa_cache_dir)
@@ -1667,14 +1526,10 @@
                    ('name', StringArg),
                    ('results_directory', SaveFolderNameArg),
                    ('device', EnumOf(['default', 'cpu', 'gpu'])),
-<<<<<<< HEAD
-                   ('float16', BoolArg),
-=======
                    ('kernels', BoolArg),
                    ('precision', EnumOf(['32', 'bf16-mixed', '16', 'bf16-true'])),
                    ('float16', BoolArg),
                    ('affinity', StringArg),
->>>>>>> 8da4d672
                    ('steering', BoolArg),
                    ('samples', IntArg),
                    ('recycles', IntArg),
