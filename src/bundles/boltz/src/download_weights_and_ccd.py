def download_weights_and_ccd():
    '''Call Boltz code to fetch the model weights and CCD database.'''
    from os.path import expanduser, exists
    data_path = expanduser('~/.boltz')
    if not exists(data_path):
        from os import mkdir
        mkdir(data_path)

<<<<<<< HEAD
    from boltz.main import download
    from pathlib import Path
    download(Path(data_path))

def make_ccd_atom_counts_file():
    '''This requires rdkit to unpickle the Boltz ccd.pkl file.'''
    from os.path import expanduser, exists
    counts_path = expanduser('~/.boltz/ccd_atom_counts.npz')
    if exists(counts_path):
        return
    ccd_path = expanduser('~/.boltz/ccd.pkl')
    import pickle
    with open(ccd_path, 'rb') as f:
        ccd_mols = pickle.load(f)
    from rdkit.Chem.rdMolDescriptors import CalcNumHeavyAtoms
    ccd_counts = {ccd:CalcNumHeavyAtoms(mol) for ccd, mol in ccd_mols.items()}
=======
    from boltz.main import download_boltz2
    from pathlib import Path
    download_boltz2(Path(data_path))

def make_ccd_atom_counts_file():
    '''This requires rdkit to unpickle the Boltz ccd.pkl file.'''
    from os.path import expanduser, exists, join
    counts_path = expanduser('~/.boltz/ccd_atom_counts_boltz2.npz')
    if exists(counts_path):
        return
    ccd_dir = expanduser('~/.boltz/mols')
    from os import listdir
    ccd_filenames = listdir(ccd_dir)
    print(f'Making CCD atom counts table for {len(ccd_filenames)} in {ccd_dir}')
    ccd_counts = {}
    for ccd_filename in ccd_filenames:
        if ccd_filename.endswith('.pkl'):
            import pickle
            with open(join(ccd_dir,ccd_filename), 'rb') as f:
                mol = pickle.load(f)
            from rdkit.Chem.rdMolDescriptors import CalcNumHeavyAtoms
            ccd = ccd_filename.replace('.pkl', '')
            ccd_counts[ccd] = CalcNumHeavyAtoms(mol)
>>>>>>> 8da4d672
    from numpy import array, savez, int32
    ccds = array(tuple(ccd_counts.keys()))
    counts = array(tuple(ccd_counts.values()), int32)
    savez(counts_path, ccds = ccds, counts = counts)

download_weights_and_ccd()
make_ccd_atom_counts_file()<|MERGE_RESOLUTION|>--- conflicted
+++ resolved
@@ -6,24 +6,6 @@
         from os import mkdir
         mkdir(data_path)
 
-<<<<<<< HEAD
-    from boltz.main import download
-    from pathlib import Path
-    download(Path(data_path))
-
-def make_ccd_atom_counts_file():
-    '''This requires rdkit to unpickle the Boltz ccd.pkl file.'''
-    from os.path import expanduser, exists
-    counts_path = expanduser('~/.boltz/ccd_atom_counts.npz')
-    if exists(counts_path):
-        return
-    ccd_path = expanduser('~/.boltz/ccd.pkl')
-    import pickle
-    with open(ccd_path, 'rb') as f:
-        ccd_mols = pickle.load(f)
-    from rdkit.Chem.rdMolDescriptors import CalcNumHeavyAtoms
-    ccd_counts = {ccd:CalcNumHeavyAtoms(mol) for ccd, mol in ccd_mols.items()}
-=======
     from boltz.main import download_boltz2
     from pathlib import Path
     download_boltz2(Path(data_path))
@@ -47,7 +29,6 @@
             from rdkit.Chem.rdMolDescriptors import CalcNumHeavyAtoms
             ccd = ccd_filename.replace('.pkl', '')
             ccd_counts[ccd] = CalcNumHeavyAtoms(mol)
->>>>>>> 8da4d672
     from numpy import array, savez, int32
     ccds = array(tuple(ccd_counts.keys()))
     counts = array(tuple(ccd_counts.values()), int32)
