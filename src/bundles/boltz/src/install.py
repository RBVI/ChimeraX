# vim: set expandtab shiftwidth=4 softtabstop=4:

# === UCSF ChimeraX Copyright ===
# Copyright 2022 Regents of the University of California. All rights reserved.
# The ChimeraX application is provided pursuant to the ChimeraX license
# agreement, which covers academic and commercial uses. For more details, see
# <https://www.rbvi.ucsf.edu/chimerax/docs/licensing.html>
#
# This particular file is part of the ChimeraX library. You can also
# redistribute and/or modify it under the terms of the GNU Lesser General
# Public License version 2.1 as published by the Free Software Foundation.
# For more details, see
# <https://www.gnu.org/licenses/old-licenses/lgpl-2.1.html>
#
# THIS SOFTWARE IS PROVIDED "AS IS" WITHOUT WARRANTY OF ANY KIND, EITHER
# EXPRESSED OR IMPLIED, INCLUDING, BUT NOT LIMITED TO, THE IMPLIED WARRANTIES
# OF MERCHANTABILITY AND FITNESS FOR A PARTICULAR PURPOSE. ADDITIONAL LIABILITY
# LIMITATIONS ARE DESCRIBED IN THE GNU LESSER GENERAL PUBLIC LICENSE
# VERSION 2.1
#
# This notice must be embedded in or attached to all copies, including partial
# copies, of the software or any revisions or derivations thereof.
# === UCSF ChimeraX Copyright ===

def boltz_install(session, directory = None, download_model_weights_and_ccd = True,
<<<<<<< HEAD
                  branch = 'chimerax', wait = None):
    if directory is None:
        from os.path import expanduser
        directory = expanduser('~/boltz')
=======
                  branch = 'chimerax_boltz22', wait = None):
    if directory is None:
        from os.path import expanduser
        directory = expanduser('~/boltz22')
>>>>>>> 8da4d672

    # Check that directory either does not exist or is empty.
    from os.path import exists, isdir
    if exists(directory):
        from os import listdir
        if not isdir(directory) or len(listdir(directory)):
            from chimerax.core.errors import UserError
            raise UserError(f'You must install Boltz into a new or empty directory.  The directory {directory} already exists and is not empty.')
<<<<<<< HEAD
=======

    import platform
    if platform.system() == 'Darwin' and platform.machine() == 'x86_64':
        from chimerax.core.errors import UserError
        raise UserError('Boltz requires newer Torch versions that are not available on Intel Macs.')
>>>>>>> 8da4d672

    if wait is None:
        wait = False if session.ui.is_gui else True

    ib = InstallBoltz(session, directory, download_model_weights_and_ccd,
                      branch = branch, wait = wait)
    return ib
            
# ------------------------------------------------------------------------------
#
class InstallBoltz:

    def __init__(self, session, directory, download_model_weights_and_ccd = True,
                 branch = 'chimerax', wait = False):

        self._session = session
        self._directory = directory
        self._download_model_weights_and_ccd = download_model_weights_and_ccd
        self._branch = branch		# Git branch to install
        self._wait = wait
        self.finished_callback = None
        self.success = None

        if self._create_boltz_virtual_environment(directory):
            self._install_boltz()
        else:
            success = False

    # ------------------------------------------------------------------------------
    #
    def _create_boltz_virtual_environment(self, directory):
        # Create Python virtual environment using ChimeraX Python as base for installing Boltz.
        from chimerax.core.python_utils import chimerax_python_executable
        python_exe = chimerax_python_executable()
        command = [python_exe, '-m', 'venv', '--system-site-packages', directory]
        from subprocess import run
        p = run(command, capture_output = True, creationflags = _no_subprocess_window())

        # Report success or failure of creating virtual environment.
        logger = self._session.logger
        if p.returncode == 0:
            logger.info(f'Successfully created Boltz Python virtual environment {directory}.')
        else:
            cmd = ' '.join(command)
            logger.error('Creating Python virtual environment failed.'
                         f'\nCommand: {cmd}'
                         f'\nstdout: {p.stdout}'
                         f'\nstderr: {p.stderr}')
            return False
        return True
    
    # ------------------------------------------------------------------------------
    #
    def _venv_python_executable(self):
        return find_executable(self._directory, 'python')

    # ------------------------------------------------------------------------------
    #
    def _install_boltz(self):
        if self._need_cuda_torch_on_windows():
            # The standard PyPi torch is cpu only, so get cuda-enabled torch from pytorch.org.
            self._pip_install_cuda_torch()
        else:
            self._pip_install_boltz()

    # ------------------------------------------------------------------------------
    #
    def _need_cuda_torch_on_windows(self):
        return have_nvidia_driver()

    # ------------------------------------------------------------------------------
    #
    def _pip_install_cuda_torch(self):
        # Run pip install of torch in virtual environment
        logger = self._session.logger
        logger.info('Now installing machine learning package torch.')
        # TODO: We should try to match the system cuda version.
<<<<<<< HEAD
        command = [self._venv_python_executable(), '-m', 'pip', 'install', 'torch',
=======
        command = [self._venv_python_executable(), '-m', 'pip', 'install', 'torch==2.7.1',
>>>>>>> 8da4d672
                   '--index-url', 'https://download.pytorch.org/whl/cu126']
        logger.info(' '.join(command))

        # Echo subprocess output to the ChimeraX Log.
        log_subprocess_output(self._session, command, self._finished_install_cuda_torch, wait = self._wait)
    
    # ------------------------------------------------------------------------------
    #
    def _finished_install_cuda_torch(self, success):
        # Report success of failure of pip install of torch
        logger = self._session.logger
        if success:
            logger.info('Successfully installed torch.')
        else:
            logger.error('Torch installation failed.  See ChimeraX Log for details.')
        self._finished('pip install torch', success = success)

    # ------------------------------------------------------------------------------
    #
    def _pip_install_boltz(self):
        # Run pip install of Boltz in virtual environment
        logger = self._session.logger
        logger.info('Now installing Boltz and required packages from PyPi.  This may take tens of of minutes'
                    ' since Boltz uses many other packages totaling about 1 Gbyte of disk'
                    ' space including torch, scipy, rdkit, llvmlite, sympy, pandas, numpy, wandb, numba...')

#        boltz_ver = 'boltz==0.4.1'
#        boltz_ver = 'git+https://github.com/jwohlwend/boltz@a9b3abc2c1f90f26b373dd1bcb7afb5a3cb40293'  # Install from Github source
<<<<<<< HEAD
        boltz_ver = f'git+https://github.com/RBVI/boltz@{self._branch}'  # Install from RBVI fork of Boltz
=======
#        boltz_ver = f'git+https://github.com/RBVI/boltz@{self._branch}'  # Install from RBVI fork of Boltz
        boltz_ver = f'https://github.com/RBVI/boltz/archive/{self._branch}.zip'  # Install from RBVI fork of Boltz using zip so git not needed.
>>>>>>> 8da4d672
        command = [self._venv_python_executable(), '-m', 'pip', 'install', boltz_ver]
        logger.info(' '.join(command))

        # Echo subprocess output to the ChimeraX Log.
        log_subprocess_output(self._session, command, self._finished_pip_install_boltz, wait = self._wait)
    
    # ------------------------------------------------------------------------------
    #
    def _finished_pip_install_boltz(self, success):
        # Report success of failure of pip install of Boltz
        logger = self._session.logger
        if success:
<<<<<<< HEAD
            logger.info('Successfully installed Boltz.')

            # Remember the Boltz install directory
            from .settings import _boltz_settings
            settings = _boltz_settings(self._session)
            settings.boltz_install_location = self._directory
=======
            # Remember the Boltz install directory
            from .settings import _boltz_settings
            settings = _boltz_settings(self._session)
            settings.boltz22_install_location = self._directory
>>>>>>> 8da4d672
            settings.save()

            # Make the Boltz GUI show the install location.
            from .boltz_gui import boltz_panel
            p = boltz_panel(self._session)
            if p:
                p._install_directory.value = self._directory
        else:
            logger.error('Boltz installation failed.  See ChimeraX Log for details.')

        self._finished('pip install boltz', success = success)

    # ------------------------------------------------------------------------------
    #
    def _download_model_weights_and_ccd_database(self):

        logger = self._session.logger
        logger.info('Downloading Boltz model parameters (4 GB) and chemical component database (1.8 GB) to ~/.boltz')

        from os.path import join, dirname
        download_path = join(dirname(__file__), 'download_weights_and_ccd.py')
        command = [self._venv_python_executable(), download_path]
        from sys import platform
        if platform == 'darwin':
            # On Mac the huggingface.co URLs get SSL certificate errors unless we setup certifi root certificates.
            import certifi
            env = {"SSL_CERT_FILE": certifi.where()}
        else:
            env = None
        logger.info(' '.join(command))

        # Echo subprocess output to the ChimeraX Log.
        log_subprocess_output(self._session, command, self._finished_download_weights_and_ccd,
                              wait = self._wait)

    # ------------------------------------------------------------------------------
    #
    def _finished_download_weights_and_ccd(self, success):
        # Report success of failure downloading boltz model parameters and ccd
        logger = self._session.logger
        if success:
            logger.info('Boltz model parameters and CCD database are installed in ~/.boltz')
        else:
            logger.error('Downloading Boltz model parameters and CCD database to ~/.boltz or creating CCD atom counts file failed.')

        self._finished('download weights and ccd', success)

    # ------------------------------------------------------------------------------
    #
    def _finished(self, task_name, success = True):
        if success:
            if task_name == 'pip install torch':
                self._pip_install_boltz()
                return
            elif task_name == 'pip install boltz':
                if self._download_model_weights_and_ccd:
                    self._download_model_weights_and_ccd_database()
                    return
<<<<<<< HEAD
            self._session.logger.info('Successfully installed Boltz.')
=======
            self._session.logger.info('Successfully installed Boltz program and neural net weights.')
>>>>>>> 8da4d672

        self.success = success
        if self.finished_callback:
            self.finished_callback(success)

# ------------------------------------------------------------------------------
#
class log_subprocess_output:
    def __init__(self, session, command, finished_callback, wait = False):
        self._session = session

        from subprocess import Popen, PIPE, STDOUT
        popen = Popen(command, stdout = PIPE, stderr = STDOUT, creationflags = _no_subprocess_window())
        self._popen = popen

        self._finished_callback = finished_callback
        from queue import Queue
        self._queue = Queue()
        from threading import Thread
        # Set daemon true so that ChimeraX exit is not blocked by the thread still running.
        self._thread = t = Thread(target = self._queue_output_in_thread, daemon = True)
        t.start()
        if wait:
            while t.is_alive():
                self._log_queued_lines()
        else:
            session.triggers.add_handler('new frame', self._log_queued_lines)

    def _queue_output_in_thread(self):
        while True:
            line = self._popen.stdout.readline() # blocking read
            if not line:
                break
            self._queue.put(line)

    def _log_queued_lines(self, *trigger_args):
        while not self._queue.empty():
            line = self._queue.get()
            import locale
            stdout_encoding = locale.getpreferredencoding()
            self._session.logger.info(line.decode(stdout_encoding, errors = 'ignore'))
        if not self._thread.is_alive():
            self._finished()
            return 'delete handler'

    def _finished(self):
        self._popen.wait()  # Set returncode
        success = (self._popen.returncode == 0)
        self._finished_callback(success)

# ------------------------------------------------------------------------------
#
def have_nvidia_driver():
    from sys import platform
    if platform == 'win32':
        nvidia_smi_path = 'C:\\Windows\\System32\\nvidia-smi.exe'
    elif platform == 'linux':
        nvidia_smi_path = '/usr/bin/nvidia-smi'
    else:
        return False
    from os.path import exists
    return exists(nvidia_smi_path)

# ------------------------------------------------------------------------------
#
def _no_subprocess_window():
    '''The Python subprocess module only has the CREATE_NO_WINDOW flag on Windows.'''
    from sys import platform
    if platform == 'win32':
        from subprocess import CREATE_NO_WINDOW
        flags = CREATE_NO_WINDOW
    else:
        flags = 0
    return flags
            
# ------------------------------------------------------------------------------
#
def find_executable(venv_directory, exe_name):
    from os.path import join
    from sys import platform
    if platform == 'win32':
        exe = join(venv_directory, 'Scripts', exe_name + '.exe')
    else:
        exe = join(venv_directory, 'bin', exe_name)
    return exe
            
# ------------------------------------------------------------------------------
#
def register_boltz_install_command(logger):
    from chimerax.core.commands import CmdDesc, register, SaveFolderNameArg, BoolArg, StringArg
    desc = CmdDesc(
        optional = [('directory', SaveFolderNameArg)],
        keyword = [('download_model_weights_and_ccd', BoolArg),
                   ('branch', StringArg)],
        synopsis = 'Install Boltz from PyPi in a virtual environment',
        url = 'help:boltz_help.html'
    )
    register('boltz install', desc, boltz_install, logger=logger)<|MERGE_RESOLUTION|>--- conflicted
+++ resolved
@@ -23,17 +23,10 @@
 # === UCSF ChimeraX Copyright ===
 
 def boltz_install(session, directory = None, download_model_weights_and_ccd = True,
-<<<<<<< HEAD
-                  branch = 'chimerax', wait = None):
-    if directory is None:
-        from os.path import expanduser
-        directory = expanduser('~/boltz')
-=======
                   branch = 'chimerax_boltz22', wait = None):
     if directory is None:
         from os.path import expanduser
         directory = expanduser('~/boltz22')
->>>>>>> 8da4d672
 
     # Check that directory either does not exist or is empty.
     from os.path import exists, isdir
@@ -42,14 +35,11 @@
         if not isdir(directory) or len(listdir(directory)):
             from chimerax.core.errors import UserError
             raise UserError(f'You must install Boltz into a new or empty directory.  The directory {directory} already exists and is not empty.')
-<<<<<<< HEAD
-=======
 
     import platform
     if platform.system() == 'Darwin' and platform.machine() == 'x86_64':
         from chimerax.core.errors import UserError
         raise UserError('Boltz requires newer Torch versions that are not available on Intel Macs.')
->>>>>>> 8da4d672
 
     if wait is None:
         wait = False if session.ui.is_gui else True
@@ -127,11 +117,7 @@
         logger = self._session.logger
         logger.info('Now installing machine learning package torch.')
         # TODO: We should try to match the system cuda version.
-<<<<<<< HEAD
-        command = [self._venv_python_executable(), '-m', 'pip', 'install', 'torch',
-=======
         command = [self._venv_python_executable(), '-m', 'pip', 'install', 'torch==2.7.1',
->>>>>>> 8da4d672
                    '--index-url', 'https://download.pytorch.org/whl/cu126']
         logger.info(' '.join(command))
 
@@ -160,12 +146,8 @@
 
 #        boltz_ver = 'boltz==0.4.1'
 #        boltz_ver = 'git+https://github.com/jwohlwend/boltz@a9b3abc2c1f90f26b373dd1bcb7afb5a3cb40293'  # Install from Github source
-<<<<<<< HEAD
-        boltz_ver = f'git+https://github.com/RBVI/boltz@{self._branch}'  # Install from RBVI fork of Boltz
-=======
 #        boltz_ver = f'git+https://github.com/RBVI/boltz@{self._branch}'  # Install from RBVI fork of Boltz
         boltz_ver = f'https://github.com/RBVI/boltz/archive/{self._branch}.zip'  # Install from RBVI fork of Boltz using zip so git not needed.
->>>>>>> 8da4d672
         command = [self._venv_python_executable(), '-m', 'pip', 'install', boltz_ver]
         logger.info(' '.join(command))
 
@@ -178,19 +160,10 @@
         # Report success of failure of pip install of Boltz
         logger = self._session.logger
         if success:
-<<<<<<< HEAD
-            logger.info('Successfully installed Boltz.')
-
-            # Remember the Boltz install directory
-            from .settings import _boltz_settings
-            settings = _boltz_settings(self._session)
-            settings.boltz_install_location = self._directory
-=======
             # Remember the Boltz install directory
             from .settings import _boltz_settings
             settings = _boltz_settings(self._session)
             settings.boltz22_install_location = self._directory
->>>>>>> 8da4d672
             settings.save()
 
             # Make the Boltz GUI show the install location.
@@ -249,11 +222,7 @@
                 if self._download_model_weights_and_ccd:
                     self._download_model_weights_and_ccd_database()
                     return
-<<<<<<< HEAD
-            self._session.logger.info('Successfully installed Boltz.')
-=======
             self._session.logger.info('Successfully installed Boltz program and neural net weights.')
->>>>>>> 8da4d672
 
         self.success = success
         if self.finished_callback:
