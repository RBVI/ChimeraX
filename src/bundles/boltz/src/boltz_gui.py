--- conflicted
+++ resolved
@@ -294,13 +294,10 @@
         if first_addition:
             self._set_prediction_name()
 
-<<<<<<< HEAD
-=======
         each_ligand = len([comp for comp in comps if comp.type == 'each ligand']) > 0
         if each_ligand and self._affinity_ligand_value() is None:
             self._affinity_ligand.value = 'each'
             
->>>>>>> 8da4d672
         self._report_number_of_tokens()
         
     # ---------------------------------------------------------------------------
@@ -573,12 +570,6 @@
             options.append('useMsaCache false')
         if self._device.value != 'default':
             options.append(f'device {self._device.value}')
-<<<<<<< HEAD
-        if self._use_cuda_bfloat16 and self._use_cuda_bfloat16.value:
-            options.append('float16 true')
-        if self._use_steering_potentials.value:
-            options.append('steering true')
-=======
         lig = self._affinity_ligand_value()
         if lig:
             options.append(f'affinity {lig}')
@@ -586,16 +577,11 @@
             options.append('steering true')
         if self._use_cuda_bfloat16 and self._use_cuda_bfloat16.value:
             options.append('float16 true')
->>>>>>> 8da4d672
         if self._samples.value != 1:
             options.append(f'samples {self._samples.value}')
         from .settings import _boltz_settings
         settings = _boltz_settings(self.session)
-<<<<<<< HEAD
-        if self._install_directory.value != settings.boltz_install_location:
-=======
         if self._install_directory.value != settings.boltz22_install_location:
->>>>>>> 8da4d672
             from chimerax.core.commands import quote_path_if_necessary
             options.append(f'installLocation {quote_path_if_necessary(self._install_directory.value)}')
         self._run_prediction(options = ' '.join(options))
@@ -618,18 +604,12 @@
         br = run(self.session, cmd)
         if br is None:
             return  # Boltz not yet installed or other startup error.
-<<<<<<< HEAD
-        self._boltz_run = br
-=======
         self._boltz_runs = br
->>>>>>> 8da4d672
 
         self._show_prediction_progress()
 
     # ---------------------------------------------------------------------------
     #
-<<<<<<< HEAD
-=======
     @property
     def _boltz_run(self):
         br = self._boltz_runs
@@ -641,7 +621,6 @@
 
     # ---------------------------------------------------------------------------
     #
->>>>>>> 8da4d672
     def _show_stop_button(self, show):
         if show:
             br = self._button_row
@@ -677,14 +656,10 @@
     # ---------------------------------------------------------------------------
     #
     def _report_progress(self, tname, tdata):
-<<<<<<< HEAD
-        if not self.tool_window.shown:
-=======
         tw = self.tool_window
         if tw.ui_area is None:
             return 'delete handler'
         if not tw.shown:
->>>>>>> 8da4d672
             return
 
         from time import time
@@ -792,29 +767,6 @@
         ns = EntriesRow(f, 'Number of predicted structures', 1)
         self._samples = sam = ns.values[0]
         sam.value = settings.samples
-<<<<<<< HEAD
-
-        # CPU or GPU device
-        cd = EntriesRow(f, 'Compute device', ('default', 'cpu', 'gpu'))
-        self._device = dev = cd.values[0]
-        dev.value = settings.device
-
-        # Use 16-bit float with Nvidia CUDA, only shown if Nvidia gpu available
-        from .install import have_nvidia_driver
-        if have_nvidia_driver():
-            bf = EntriesRow(f, True, 'Predict larger structures with Nvidia 16-bit floating point')
-            self._use_cuda_bfloat16 = cbf = bf.values[0]
-            cbf.value = settings.use_cuda_bfloat16
-        else:
-            self._use_cuda_bfloat16 = None
-
-        # Steering potentials
-        sp = EntriesRow(f, False, 'Use steering potentials.  May be more accurate, but slower.')
-        self._use_steering_potentials = usp = sp.values[0]
-        usp.value = settings.use_steering_potentials
-
-
-=======
 
         # Affinity prediction
         la = EntriesRow(f, 'Predict ligand binding affinity for ', ('none', 'last ligand'))
@@ -837,37 +789,29 @@
         else:
             self._use_cuda_bfloat16 = None
 
->>>>>>> 8da4d672
         # Use MSA cache
         mc = EntriesRow(f, True, 'Use multiple sequence alignment cache')
         self._use_msa_cache = uc = mc.values[0]
         uc.value = settings.use_msa_cache
-<<<<<<< HEAD
-=======
 
         # CPU or GPU device
         cd = EntriesRow(f, 'Compute device', ('default', 'cpu', 'gpu'))
         self._device = dev = cd.values[0]
         dev.value = settings.device
->>>>>>> 8da4d672
         
         # Boltz install location
         id = EntriesRow(f, 'Boltz install location', '',
                         ('Browse', self._choose_install_directory))
         self._install_directory = dir = id.values[0]
         dir.pixel_width = 350
-<<<<<<< HEAD
-        dir.value = settings.boltz_install_location
-=======
         dir.value = settings.boltz22_install_location
->>>>>>> 8da4d672
 
         EntriesRow(f, ('Save default options', self._save_default_options))
 
+        EntriesRow(f, ('Save default options', self._save_default_options))
+
         return p
 
-<<<<<<< HEAD
-=======
         
     # ---------------------------------------------------------------------------
     #
@@ -894,7 +838,6 @@
         for text in choices:
             menu.addAction(text)
         
->>>>>>> 8da4d672
     # ---------------------------------------------------------------------------
     #
     def default_results_directory(self):
@@ -935,11 +878,7 @@
                 settings.use_cuda_bfloat16 = self._use_cuda_bfloat16.value
             settings.use_steering_potentials = self._use_steering_potentials.value                
             settings.use_msa_cache = self._use_msa_cache.value
-<<<<<<< HEAD
-        settings.boltz_install_location = self._install_directory.value
-=======
         settings.boltz22_install_location = self._install_directory.value
->>>>>>> 8da4d672
         settings.save()
         
     # ---------------------------------------------------------------------------
