# vim: set expandtab shiftwidth=4:
# === UCSF ChimeraX Copyright ===
# Copyright 2016 Regents of the University of California.
# All rights reserved.  This software provided pursuant to a
# license agreement containing restrictions on its disclosure,
# duplication and use.  For details see:
# https://www.rbvi.ucsf.edu/chimerax/docs/licensing.html
# This notice must be embedded in or attached to all copies,
# including partial copies, of the software or any revisions
# or derivations thereof.
# === UCSF ChimeraX Copyright ===
"""
User interface for bug reporter.
"""
from chimerax.core.tools import ToolInstance

BUG_HOST = "www.rbvi.ucsf.edu"
BUG_SELECTOR = "/chimerax/cgi-bin/chimerax_bug_report.py"


# ------------------------------------------------------------------------------
#
class BugReporter(ToolInstance):

<<<<<<< HEAD
    def __init__(self, session, tool_name, is_known_crash = False):
=======
    def __init__(self, session, tool_name, is_known_crash=False):
>>>>>>> 8da4d672
        import locale

        self._ses = session
        self.is_known_crash = is_known_crash

        ToolInstance.__init__(self, session, tool_name)

        from .settings import BugReporterSettings
        self.settings = BugReporterSettings(session, 'Bug Reporter')

        from chimerax.ui import MainToolWindow
        tw = MainToolWindow(self)
        self.tool_window = tw
        parent = tw.ui_area
        parent.setMinimumWidth(600)

        from Qt.QtWidgets import QGridLayout, QLabel, QPushButton, QLineEdit, QTextEdit
        from Qt.QtWidgets import QWidget, QHBoxLayout, QCheckBox
        from Qt.QtCore import Qt

        layout = QGridLayout(parent)
        layout.setContentsMargins(3, 3, 3, 3)
        layout.setHorizontalSpacing(3)
        layout.setVerticalSpacing(3)
        parent.setLayout(layout)

        row = 1

        warn = ''
        no_email = (self.settings.email_address.strip() == '')
        if no_email and ignoring_newer_versions():
            warn = 'Bugs in older ChimeraX versions will not be evaluted unless an email address is provided.'

        intro = f'''
        <center><h1>Report a Bug</h1></center>
        <p>Thank you for using our feedback system.
      Feedback is greatly appreciated and plays a crucial role
      in the development of ChimeraX.</p>
      <p><b>Note</b>:
          We do not automatically collect any personal information or the data
          you were working with when the problem occurred.  Providing your e-mail address is optional,
          but will allow us to inform you of a fix or to ask questions, if needed. {warn}
          Attaching data may also be helpful.  However, any information or data
          you wish to keep confidential should be sent separately (not using this form).</p>
        '''
        il = QLabel(intro)
        il.setWordWrap(True)
        layout.addWidget(il, row, 1, 1, 2)
        row += 1

        cnl = QLabel('Contact Name:')
        align_right = Qt.AlignRight | Qt.AlignVCenter
        cnl.setAlignment(align_right)
        layout.addWidget(cnl, row, 1)
        self.contact_name = cn = QLineEdit(self.settings.contact_name)
        layout.addWidget(cn, row, 2)
        row += 1

        eml = QLabel('Email Address:')
        eml.setAlignment(align_right)
        layout.addWidget(eml, row, 1)
        self.email_address = em = QLineEdit(self.settings.email_address)
        layout.addWidget(em, row, 2)
        row += 1

        class TextEdit(QTextEdit):
            def __init__(self, text, initial_line_height):
                self._lines = initial_line_height
                QTextEdit.__init__(self, text)

            def sizeHint(self):
                from Qt.QtCore import QSize
                fm = self.fontMetrics()
                h = self._lines * fm.lineSpacing() + fm.ascent()
                size = QSize(-1, h)
                return size

            def minimumSizeHint(self):
                from Qt.QtCore import QSize
                return QSize(1, 1)

        dl = QLabel('Description:')
        dl.setAlignment(align_right)
        layout.addWidget(dl, row, 1)
        self.description = d = TextEdit('', 3)
        d.setPlainText("Replace this text with list of actions that caused this problem to occur")
        d.selectAll()
        layout.addWidget(d, row, 2)
        row += 1

        gil = QLabel('Gathered Information:')
        gil.setAlignment(align_right)
        layout.addWidget(gil, row, 1)
        self.gathered_info = gi = TextEdit('', 3)
        info = opengl_info(self._ses)
        import platform
        info += f"\n\nPython: {platform.python_version()}\n"
        my_locale = [x for x in locale.getdefaultlocale() if x is not None]
        info += f"Locale: {'.'.join(my_locale)}\n"
        info += _qt_info(session)
        info += system_summary()
        info += _package_info()
        gi.setText(info)
        layout.addWidget(gi, row, 2)
        row += 1

        fal = QLabel('File Attachment:')
        fal.setAlignment(align_right)
        layout.addWidget(fal, row, 1)
        fb = QWidget()
        layout.addWidget(fb, row, 2)
        fbl = QHBoxLayout(fb)
        fbl.setSpacing(3)
        fbl.setContentsMargins(0, 0, 0, 0)
        self.attachment = fa = QLineEdit('')
        fbl.addWidget(fa)
        fab = QPushButton('Browse')
        fab.clicked.connect(lambda e: self.file_browse())
        fbl.addWidget(fab)

        row += 1

        pl = QLabel('Platform:')
        pl.setAlignment(align_right)
        layout.addWidget(pl, row, 1)
        from platform import platform
        self.platform = p = QLineEdit(platform())
        p.setReadOnly(True)
        layout.addWidget(p, row, 2)
        row += 1

        vl = QLabel('ChimeraX Version:')
        vl.setAlignment(align_right)
        layout.addWidget(vl, row, 1)
        self.version = v = QLineEdit(self.chimerax_version())
        v.setReadOnly(True)
        layout.addWidget(v, row, 2)
        row += 1

        il = QWidget()
        layout.addWidget(il, row, 2)
        ilayout = QHBoxLayout(il)
        ilayout.setContentsMargins(0, 0, 0, 0)
        self.include_log = ilc = QCheckBox()
        ilc.setChecked(True)
        ilayout.addWidget(ilc)
        ill = QLabel('Include log contents in bug report')
        align_left = Qt.AlignLeft | Qt.AlignVCenter
        ill.setAlignment(align_left)
        ilayout.addWidget(ill)
        ilayout.addStretch(1)
        row += 1

        self.result = rl = QLabel('')
        rl.setWordWrap(True)
        layout.addWidget(rl, row, 1, 1, 2)
        row += 1

        # Button row
        brow = QWidget()
        blayout = QHBoxLayout()
        blayout.setContentsMargins(0, 0, 0, 0)
        blayout.setSpacing(2)
        brow.setLayout(blayout)
        layout.addWidget(brow, row, 1, 1, 2)
        row += 1

        blayout.addStretch(1)    # Extra space at start of button row.

        self.submit_button = sb = QPushButton('Submit', brow)
        sb.clicked.connect(lambda e: self.submit())
        blayout.addWidget(sb)

        self.cancel_button = cb = QPushButton('Cancel', brow)
        cb.clicked.connect(lambda e: self.cancel())
        blayout.addWidget(cb)

        tw.manage(placement=None)  # Don't dock it to main window.

    def show(self):
        self.tool_window.shown = True

    def hide(self):
        self.tool_window.shown = False

    def set_description(self, text, minimum_height=None):
        self.description.setText(text)
        if minimum_height is not None:
            self.description.setMinimumHeight(minimum_height)

    def submit(self):

        entry_values = self.entry_values()
        if self.is_known_crash and not entry_values.get('email'):
            self.report_email_required_for_known_crashes()
            return
<<<<<<< HEAD
=======

        is_crash_report = ('Last time you used ChimeraX it crashed' in entry_values['description'])
        if is_crash_report:
            from sys import platform
            if platform == 'linux' and not entry_values.get('email'):
                self.report_email_required_for_linux_crashes()
                return
>>>>>>> 8da4d672

        # Include log contents in description
        if self.include_log.isChecked():
            from chimerax.log.cmd import get_singleton
            log = get_singleton(self._ses)
            if log:
                log_text = "\n\nLog:\n%s\n" % log.plain_text()
                entry_values['description'] += log_text

        # Include info field in description
        info = entry_values['info']
        if info:
            entry_values['description'] += "\n\n" + info
        del entry_values['info']

        # Set form data
        from .form_fields import hidden_attrs
        my_attrs = hidden_attrs.copy()
        for hk, hv in my_attrs.items():
            for k, v in entry_values.items():
                if k.upper() + "_VAL" == hv:
                    my_attrs[hk] = v

        # Add attachment to form data.
        file_list = self.read_attachment(entry_values['filename'])
        if file_list is None:
            return  # Attachment file not found.
        fields = [(k, None, v) for k, v in my_attrs.items()]
        fields.extend(file_list)

        # Post form data.
        self.status("Contacting CGL....", color="blue")
        from chimerax.webservices.post_form import post_multipart_formdata
        import socket
        try:
            errcode, errmsg, headers, body = post_multipart_formdata(BUG_HOST, BUG_SELECTOR, fields, timeout=10, ssl=True)
        except socket.gaierror:
            # Not connected to internet or hostname unknown.
            msg = 'Possibly no internet connection.'
            self._ses.logger.warning('Failed to send bug report. %s' % msg)
            self.report_failure(msg)
            return
        except (TimeoutError, socket.timeout):
            # Host did not respond.
            msg = 'Bug report server %s is unavailable' % BUG_HOST
            self._ses.logger.warning('Failed to send bug report. %s' % msg)
            self.report_failure(msg)
            return
        except Exception:
            self._ses.logger.warning('Failed to send bug report. Error while sending follows:')
            import traceback
            traceback.print_exc()  # Log detailed exception info
            self.report_failure()
            return

        # Report success or error.
        from http import HTTPStatus
        if errcode in (HTTPStatus.OK, HTTPStatus.CONFLICT):
            if errcode == HTTPStatus.OK:
                self.report_success()
            else:
                self.report_conflict(body)
            self.cancel_button.setText("Close")
            self.submit_button.deleteLater()  # Prevent second submission
            s = self.settings
            s.contact_name = self.contact_name.text()
            s.email_address = self.email_address.text()
        else:
            self.report_failure(f"HTTP error {errcode} occurred")

    def read_attachment(self, file_path):
        if file_path:
            import os
            if not os.path.isfile(file_path):
                self.status("Couldn't locate file '%s'."
                            "  Please choose a valid file."
                            % os.path.split(file_path)[1], color='red')
                return
            try:
                file_content = open(file_path, 'rb').read()
            except IOError as what:
                error_msg = "Couldn't read file '%s' (%s)" % (
                    os.path.split(file_path)[1],
                    os.strerror(what.errno))
                self.status(error_msg, color='red')
                return
            from .form_fields import FILE_FIELD
            file_list = [(FILE_FIELD, os.path.split(file_path)[1], file_content)]
        else:
            file_list = []
        return file_list

    def status(self, text, color=None):
        from html import escape
        text = escape(text)
        if color is not None:
            text = "<font color='{color}'>{text}</font>"
        self.result.setText(text)

    def report_success(self):
        from chimerax.core.colors import scheme_color
        color = scheme_color('status')
        thanks = (
            f"<h3><font color='{color}'>Thank you for your report</font></h3>"
            "<p>Your report will be evaluated by a Chimera developer"
            " and if you provided an e-mail address,"
            " then you will be contacted with a report status.")
        self.result.setText(thanks)

    def report_conflict(self, html: bytes):
        from chimerax.core.colors import scheme_color
        color = scheme_color('warning')
        begin_h3 = html.find(b'<h3>')
        end_h3 = html.find(b'</h3>')
        if begin_h3 != end_h3 != -1:
            html = b''.join([
                html[0: begin_h3 + 4],
                bytes(f"<font color='{color}'>", encoding='utf-8'),
                html[begin_h3 + 4: end_h3],
                b"</font>",
                html[end_h3:]
            ])
        self.result.setText(html.decode('utf-8', errors='replace'))

    def report_failure(self, reason=None):
        from chimerax.core.colors import scheme_color
        color = scheme_color("error")
        link = scheme_color("LinkText", expand=True)
        detail = ('<p>%s</p>' % reason) if reason else ''

        # QLabel doesn't support <a> nor LinkText color
        oops = (
            f"<h3><font color='{color}'>Error while submitting feedback</font></h3>"
            + detail +
            "<p>An error occurred when trying to submit your feedback."
            "  No information was received by the Computer Graphics Lab."
            "  This could be due to network problems, but more likely,"
            " there is a problem with Computer Graphics Lab's server."
            "  Please report this problem by sending email to"
            f" <font color='{link}'>chimerax-bugs@cgl.ucsf.edu</font>"
            " and paste a copy of the ChimeraX log into the email.</p>"
            "<p>We apologize for any inconvenience, and do appreciate"
            " you taking the time to provide us with valuable feedback.")
        self.result.setText(oops)

    def report_email_required_for_known_crashes(self):
        from chimerax.core.colors import scheme_color
        color = scheme_color('status')
        thanks = (
            f"<h3><font color='{color}'<h3>Not submitted: This crash was already reported</font></h3>"
            "<p>What we know about this crash is described in the Description panel in red."
            " If you wish to discuss this crash with us you have to provide an email address.")
        self.result.setText(thanks)
<<<<<<< HEAD
        
=======

    def report_email_required_for_linux_crashes(self):
        from chimerax.core.colors import scheme_color
        color = scheme_color('status')
        thanks = (
            f"<h3><font color='{color}'<h3>Not submitted: Email address required</font></h3>"
            "<p><font color='red'>Linux crash reports include little diagnostic information so we are rarely able to identify "
            "the cause without discussing with the reporter.  Therefore we require an email address "
            "to report ChimeraX crashes on Linux.  The most common cause of ChimeraX crashes on Linux "
            "is failed remote display.  Remote display techologies with 3D OpenGL graphics often don't work, "
            "and we are not able to advise on how to fix remote display.</font>")
        self.result.setText(thanks)

>>>>>>> 8da4d672
    def cancel(self):
        self.delete()

    def file_browse(self):
        from Qt.QtWidgets import QFileDialog
        path, type = QFileDialog.getOpenFileName()
        if path:
            self.attachment.setText(path)

    def chimerax_version(self):
        from chimerax.core.buildinfo import version, date
        return '%s (%s)' % (version, date)

    def entry_values(self):
        values = {
            'name': self.contact_name.text(),
            'email': self.email_address.text(),
            'description': self.description.toPlainText(),
            'info': self.gathered_info.toPlainText(),
            'filename': self.attachment.text(),
            'platform': self.platform.text(),
            'version': self.version.text()
        }
        return values


<<<<<<< HEAD
def show_bug_reporter(session, is_known_crash = False):
    from Qt.QtCore import QTimer
    tool_name = 'Bug Reporter'
    tool = BugReporter(session, tool_name, is_known_crash = is_known_crash)
=======
def ignoring_newer_versions():
    from chimerax.core.core_settings import settings
    ignore_versions = settings.ignore_update
    if not ignore_versions:
        return False
    from chimerax.core import version
    cur_version = version_tuple(version)
    for iversion in ignore_versions:
        if version_tuple(iversion) > cur_version:
            return True
    return False


def version_tuple(version):
    vtuple = []
    for part in version.split('.'):
        try:
            vtuple.append(int(part))
        except:
            vtuple.append(part)
    return vtuple


def show_bug_reporter(session, is_known_crash=False):
    from Qt.QtCore import QTimer
    tool_name = 'Bug Reporter'
    tool = BugReporter(session, tool_name, is_known_crash=is_known_crash)
>>>>>>> 8da4d672
    # make sure bug report is active and description has focus
    QTimer.singleShot(
        0, lambda *args, tool=tool:
        (tool.tool_window.ui_area.activateWindow(), tool.description.setFocus()))
    return tool


def add_help_menu_entry(session):
    ui = session.ui
    if ui.is_gui:
        def main_window_created(tname, tdata):
            mw = ui.main_window
            mw.add_menu_entry(
                ['Help'], 'Report a Bug', lambda: show_bug_reporter(session),
                insertion_point="Contact Us")
            return "delete handler"

        ui.triggers.add_handler('ready', main_window_created)


# from https://docs.microsoft.com/en-us/openspecs/office_standards/ms-oe376/6c085406-a698-4e12-9d4d-c3b0ee3dbc4a
OS_LANGUAGES = {
    1025: "ar-SA",
    1026: "bg-BG",
    1027: "ca-ES",
    1028: "zh-TW",
    1029: "cs-CZ",
    1030: "da-DK",
    1031: "de-DE",
    1032: "el-GR",
    1033: "en-US",
    1034: "es-ES",
    1035: "fi-FI",
    1036: "fr-FR",
    1037: "he-IL",
    1038: "hu-HU",
    1039: "is-IS",
    1040: "it-IT",
    1041: "ja-JP",
    1042: "ko-KR",
    1043: "nl-NL",
    1044: "nb-NO",
    1045: "pl-PL",
    1046: "pt-BR",
    1047: "rm-CH",
    1048: "ro-RO",
    1049: "ru-RU",
    1050: "hr-HR",
    1051: "sk-SK",
    1052: "sq-AL",
    1053: "sv-SE",
    1054: "th-TH",
    1055: "tr-TR",
    1056: "ur-PK",
    1057: "id-ID",
    1058: "uk-UA",
    1059: "be-BY",
    1060: "sl-SI",
    1061: "et-EE",
    1062: "lv-LV",
    1063: "lt-LT",
    1064: "tg-Cyrl-TJ",
    1065: "fa-IR",
    1066: "vi-VN",
    1067: "hy-AM",
    1068: "az-Latn-AZ",
    1069: "eu-ES",
    1070: "wen-DE",
    1071: "mk-MK",
    1072: "st-ZA",
    1073: "ts-ZA",
    1074: "tn-ZA",
    1075: "ven-ZA",
    1076: "xh-ZA",
    1077: "zu-ZA",
    1078: "af-ZA",
    1079: "ka-GE",
    1080: "fo-FO",
    1081: "hi-IN",
    1082: "mt-MT",
    1083: "se-NO",
    1084: "gd-GB",
    1085: "yi",
    1086: "ms-MY",
    1087: "kk-KZ",
    1088: "ky-KG",
    1089: "sw-KE",
    1090: "tk-TM",
    1091: "uz-Latn-UZ",
    1092: "tt-RU",
    1093: "bn-IN",
    1094: "pa-IN",
    1095: "gu-IN",
    1096: "or-IN",
    1097: "ta-IN",
    1098: "te-IN",
    1099: "kn-IN",
    1100: "ml-IN",
    1101: "as-IN",
    1102: "mr-IN",
    1103: "sa-IN",
    1104: "mn-MN",
    1105: "bo-CN",
    1106: "cy-GB",
    1107: "km-KH",
    1108: "lo-LA",
    1109: "my-MM",
    1110: "gl-ES",
    1111: "kok-IN",
    1112: "mni",
    1113: "sd-IN",
    1114: "syr-SY",
    1115: "si-LK",
    1116: "chr-US",
    1117: "iu-Cans-CA",
    1118: "am-ET",
    1119: "tmz",
    1120: "ks-Arab-IN",
    1121: "ne-NP",
    1122: "fy-NL",
    1123: "ps-AF",
    1124: "fil-PH",
    1125: "dv-MV",
    1126: "bin-NG",
    1127: "fuv-NG",
    1128: "ha-Latn-NG",
    1129: "ibb-NG",
    1130: "yo-NG",
    1131: "quz-BO",
    1132: "nso-ZA",
    1136: "ig-NG",
    1137: "kr-NG",
    1138: "gaz-ET",
    1139: "ti-ER",
    1140: "gn-PY",
    1141: "haw-US",
    1142: "la",
    1143: "so-SO",
    1144: "ii-CN",
    1145: "pap-AN",
    1152: "ug-Arab-CN",
    1153: "mi-NZ",
    2049: "ar-IQ",
    2052: "zh-CN",
    2055: "de-CH",
    2057: "en-GB",
    2058: "es-MX",
    2060: "fr-BE",
    2064: "it-CH",
    2067: "nl-BE",
    2068: "nn-NO",
    2070: "pt-PT",
    2072: "ro-MD",
    2073: "ru-MD",
    2074: "sr-Latn-CS",
    2077: "sv-FI",
    2080: "ur-IN",
    2092: "az-Cyrl-AZ",
    2108: "ga-IE",
    2110: "ms-BN",
    2115: "uz-Cyrl-UZ",
    2117: "bn-BD",
    2118: "pa-PK",
    2128: "mn-Mong-CN",
    2129: "bo-BT",
    2137: "sd-PK",
    2143: "tzm-Latn-DZ",
    2144: "ks-Deva-IN",
    2145: "ne-IN",
    2155: "quz-EC",
    2163: "ti-ET",
    3073: "ar-EG",
    3076: "zh-HK",
    3079: "de-AT",
    3081: "en-AU",
    3082: "es-ES",
    3084: "fr-CA",
    3098: "sr-Cyrl-CS",
    3179: "quz-PE",
    4097: "ar-LY",
    4100: "zh-SG",
    4103: "de-LU",
    4105: "en-CA",
    4106: "es-GT",
    4108: "fr-CH",
    4122: "hr-BA",
    5121: "ar-DZ",
    5124: "zh-MO",
    5127: "de-LI",
    5129: "en-NZ",
    5130: "es-CR",
    5132: "fr-LU",
    5146: "bs-Latn-BA",
    6145: "ar-MO",
    6153: "en-IE",
    6154: "es-PA",
    6156: "fr-MC",
    7169: "ar-TN",
    7177: "en-ZA",
    7178: "es-DO",
    7180: "fr-029",
    8193: "ar-OM",
    8201: "en-JM",
    8202: "es-VE",
    8204: "fr-RE",
    9217: "ar-YE",
    9225: "en-029",
    9226: "es-CO",
    9228: "fr-CG",
    10241: "ar-SY",
    10249: "en-BZ",
    10250: "es-PE",
    10252: "fr-SN",
    11265: "ar-JO",
    11273: "en-TT",
    11274: "es-AR",
    11276: "fr-CM",
    12289: "ar-LB",
    12297: "en-ZW",
    12298: "es-EC",
    12300: "fr-CI",
    13313: "ar-KW",
    13321: "en-PH",
    13322: "es-CL",
    13324: "fr-ML",
    14337: "ar-AE",
    14345: "en-ID",
    14346: "es-UY",
    14348: "fr-MA",
    15361: "ar-BH",
    15369: "en-HK",
    15370: "es-PY",
    15372: "fr-HT",
    16385: "ar-QA",
    16393: "en-IN",
    16394: "es-BO",
    17417: "en-MY",
    17418: "es-SV",
    18441: "en-SG",
    18442: "es-HN",
    19466: "es-NI",
    20490: "es-PR",
    21514: "es-US",
    58378: "es-419",
    58380: "fr-015",
}


def opengl_info(session):
    r = session.main_view.render
    try:
        r.make_current()
        lines = ['OpenGL version: ' + r.opengl_version(),
                 'OpenGL renderer: ' + r.opengl_renderer(),
                 'OpenGL vendor: ' + r.opengl_vendor()]
        r.done_current()
    except Exception:
        lines = ['OpenGL version: unknown',
                 'Could not make opengl context current']
    return '\n'.join(lines)


def system_summary():
    from sys import platform
    if platform == 'win32':
        info = _win32_info()
    elif platform == 'linux':
        info = _linux_info()
    elif platform == 'darwin':
        info = _darwin_info()
    else:
        info = ''
    return info


def _win32_info():
    try:
        import wmi
        w = wmi.WMI()
        pi = w.CIM_Processor()[0]
        osi = w.CIM_OperatingSystem()[0]
        os_name = osi.Name.split('|', 1)[0]
        csi = w.Win32_ComputerSystem()[0]
        lang = OS_LANGUAGES.get(osi.OSLanguage, osi.OSLanguage)
        info = f"""
Manufacturer: {csi.Manufacturer}
Model: {csi.Model}
OS: {os_name} (Build {osi.BuildNumber})
Memory: {int(csi.TotalPhysicalMemory):,}
MaxProcessMemory: {int(osi.MaxProcessMemorySize):,}
CPU: {pi.NumberOfLogicalProcessors} {pi.Name}
OSLanguage: {lang}
"""
        return info
    except Exception:
        return ""


def _linux_info():
    import os
    import distro
    import platform
    import subprocess
    count = 0
    model_name = ""
    cache_size = ""
    virtual_machine = ""
    try:
        p = subprocess.run(
            ["systemd-detect-virt"],
            stdin=subprocess.DEVNULL,
            stdout=subprocess.PIPE,
            stderr=subprocess.DEVNULL,
            encoding="UTF-8",
            env={
                "LANG": "en_US.UTF-8",
                "PATH": "/sbin:/usr/sbin:/bin:/usr/bin",
            })
        # ignore return code
        virtual_machine = p.stdout.split('\n', 1)[0]
    except Exception:
        # TODO: find other non-root methods to try
        virtual_machine = "detection failed"
    try:
        with open("/proc/cpuinfo", encoding='utf-8') as f:
            for line in f.readlines():
                if not model_name and line.startswith("model name"):
                    info = line.split(':', 1)
                    if len(info) > 1:
                        model_name = info[1].strip()
                elif line.startswith("processor"):
                    count += 1
                elif not cache_size and line.startswith("cache size"):
                    info = line.split(':', 1)
                    if len(info) > 1:
                        cache_size = info[1].strip()
    except Exception:
        pass
    if not model_name:
        model_name = "unknown"
    if not cache_size:
        cache_size = "unknown"

    memory_info = ""
    try:
        output = subprocess.check_output(
            ["free", "-h"],
            stdin=subprocess.DEVNULL,
            stderr=subprocess.DEVNULL,
            encoding="UTF-8",
            env={
                "LANG": "en_US.UTF-8",
                "PATH": "/sbin:/usr/sbin:/bin:/usr/bin",
            })
        lines = output.rstrip().split('\n')
        for line in lines:
            memory_info += f"\t{line}\n"
    except Exception:
        try:
            with open("/proc/meminfo", encoding='utf-8') as f:
                for line in f.readlines():
                    if line.startswith("Mem"):
                        memory_info += f"\t{line}"
        except Exception:
            memory_info = "\tunknown"

    try:
        output = subprocess.check_output(
            ["lspci", "-nnk"],
            stdin=subprocess.DEVNULL,
            stderr=subprocess.DEVNULL,
            encoding="UTF-8",
            env={
                "LANG": "en_US.UTF-8",
                "PATH": "/sbin:/usr/sbin:/bin:/usr/bin",
            })
        lines = iter(output.split('\n'))
        for line in lines:
            if "VGA compatible" in line:
                break
        graphics_info = '\t\n'.join([line, next(lines), next(lines)])
    except Exception:
        graphics_info = "unknown"

    dmi_prefix = "/sys/devices/virtual/dmi/id/"
    try:
        vendor = open(dmi_prefix + "sys_vendor", encoding='utf-8').read().strip()
    except Exception:
        vendor = "unknown"

    try:
        product = open(dmi_prefix + "product_name", encoding='utf-8').read().strip()
    except Exception:
        product = "unknown"

    newline = "\n"
    displays = [f"{k}={v}" for k, v in os.environ.items() if k.endswith("DISPLAY")]
    info = f"""
XDG_SESSION_TYPE={os.environ.get("XDG_SESSION_TYPE", "")}
DESKTOP_SESSION={os.environ.get("DESKTOP_SESSION", "")}
XDG_SESSION_DESKTOP={os.environ.get("XDG_SESSION_DESKTOP", "")}
XDG_CURRENT_DESKTOP={os.environ.get("XDG_CURRENT_DESKTOP", "")}
{newline.join(displays)}
Manufacturer: {vendor}
Model: {product}
OS: {distro.name()} {distro.version()}
Architecture: {' '.join(platform.architecture())}
Virtual Machine: {virtual_machine}
CPU: {count} {model_name}
Cache Size: {cache_size}
Memory:
{memory_info}
Graphics:
\t{graphics_info}
"""
    return info


def _darwin_info():
    import subprocess
    try:
        output = subprocess.check_output([
                "system_profiler",
                "-detailLevel", "mini",
                "SPHardwareDataType",
                "SPSoftwareDataType",
                "SPDisplaysDataType",
            ],
            stdin=subprocess.DEVNULL,
            stderr=subprocess.DEVNULL,
            encoding="UTF-8",
            env={
                "LANG": "en_US.UTF-8",
                "PATH": "/sbin:/usr/sbin:/bin:/usr/bin",
            })
        return output
    except Exception:
        return ""


def _qt_info(session):
    if not session.ui.is_gui:
        return ""
    import Qt
    return (
        f"Qt version: {Qt.version}\n"
        f"Qt runtime version: {Qt.QtCore.qVersion()}\n"
        f"Qt platform: {session.ui.platformName()}\n"
    )


def _package_info():
    import importlib.metadata
    dists = list(importlib.metadata.distributions())
    dists.sort(key=lambda d: d.name.casefold())

    info = "\nInstalled Packages:"
    for d in dists:
        info += f"\n    {d.name}: {d.version}"
    return info<|MERGE_RESOLUTION|>--- conflicted
+++ resolved
@@ -22,11 +22,7 @@
 #
 class BugReporter(ToolInstance):
 
-<<<<<<< HEAD
-    def __init__(self, session, tool_name, is_known_crash = False):
-=======
     def __init__(self, session, tool_name, is_known_crash=False):
->>>>>>> 8da4d672
         import locale
 
         self._ses = session
@@ -223,8 +219,6 @@
         if self.is_known_crash and not entry_values.get('email'):
             self.report_email_required_for_known_crashes()
             return
-<<<<<<< HEAD
-=======
 
         is_crash_report = ('Last time you used ChimeraX it crashed' in entry_values['description'])
         if is_crash_report:
@@ -232,7 +226,6 @@
             if platform == 'linux' and not entry_values.get('email'):
                 self.report_email_required_for_linux_crashes()
                 return
->>>>>>> 8da4d672
 
         # Include log contents in description
         if self.include_log.isChecked():
@@ -386,9 +379,6 @@
             "<p>What we know about this crash is described in the Description panel in red."
             " If you wish to discuss this crash with us you have to provide an email address.")
         self.result.setText(thanks)
-<<<<<<< HEAD
-        
-=======
 
     def report_email_required_for_linux_crashes(self):
         from chimerax.core.colors import scheme_color
@@ -402,7 +392,6 @@
             "and we are not able to advise on how to fix remote display.</font>")
         self.result.setText(thanks)
 
->>>>>>> 8da4d672
     def cancel(self):
         self.delete()
 
@@ -429,12 +418,6 @@
         return values
 
 
-<<<<<<< HEAD
-def show_bug_reporter(session, is_known_crash = False):
-    from Qt.QtCore import QTimer
-    tool_name = 'Bug Reporter'
-    tool = BugReporter(session, tool_name, is_known_crash = is_known_crash)
-=======
 def ignoring_newer_versions():
     from chimerax.core.core_settings import settings
     ignore_versions = settings.ignore_update
@@ -462,7 +445,6 @@
     from Qt.QtCore import QTimer
     tool_name = 'Bug Reporter'
     tool = BugReporter(session, tool_name, is_known_crash=is_known_crash)
->>>>>>> 8da4d672
     # make sure bug report is active and description has focus
     QTimer.singleShot(
         0, lambda *args, tool=tool:
