--- conflicted
+++ resolved
@@ -34,11 +34,7 @@
         current session crashes.
         '''
         from sys import platform
-<<<<<<< HEAD
-        if platform not in ('win32', 'linux'):
-=======
         if platform == 'darwin':
->>>>>>> 8da4d672
             from . import crash_report
             crash_report.check_for_crash(session)
             crash_report.register_signal_handler(session)
