# vim: set expandtab ts=4 sw=4:

# === UCSF ChimeraX Copyright ===
# Copyright 2022 Regents of the University of California. All rights reserved.
# The ChimeraX application is provided pursuant to the ChimeraX license
# agreement, which covers academic and commercial uses. For more details, see
# <https://www.rbvi.ucsf.edu/chimerax/docs/licensing.html>
#
# This particular file is part of the ChimeraX library. You can also
# redistribute and/or modify it under the terms of the GNU Lesser General
# Public License version 2.1 as published by the Free Software Foundation.
# For more details, see
# <https://www.gnu.org/licenses/old-licenses/lgpl-2.1.html>
#
# THIS SOFTWARE IS PROVIDED "AS IS" WITHOUT WARRANTY OF ANY KIND, EITHER
# EXPRESSED OR IMPLIED, INCLUDING, BUT NOT LIMITED TO, THE IMPLIED WARRANTIES
# OF MERCHANTABILITY AND FITNESS FOR A PARTICULAR PURPOSE. ADDITIONAL LIABILITY
# LIMITATIONS ARE DESCRIBED IN THE GNU LESSER GENERAL PUBLIC LICENSE
# VERSION 2.1
#
# This notice must be embedded in or attached to all copies, including partial
# copies, of the software or any revisions or derivations thereof.
# === UCSF ChimeraX Copyright ===

# -----------------------------------------------------------------------------
#
def check_for_crash(session):
    import sys
    if sys.platform == 'darwin':
        from .mac_crash_report import check_for_crash_on_mac
        traceback = check_for_crash_on_mac(session)
        if traceback:
            # Add Python traceback if available.
            python_traceback = _python_fault_handler_traceback()
            if python_traceback:
                traceback = '%s\n\n%s' % (python_traceback, traceback)
    else:
        # On Windows and Linux only have python traceback.
        traceback = _python_fault_handler_traceback()

    if traceback:
        traceback += _last_log_text()
        # Delay showing bug report dialog until ChimeraX fully started.
        def _report(trigger_name, update_loop, session=session, traceback = traceback):
            _show_bug_report_dialog(session, traceback)
            from chimerax.core import triggerset
            return triggerset.DEREGISTER
        session.triggers.add_handler('new frame', _report)

# -----------------------------------------------------------------------------
#
def register_signal_handler(session):
    '''
    Use Python faulthandler module to write Python traceback if we crash.
    Then next time ChimeraX starts if that file exists show report bug tool.
    '''
    try:
        traceback_path = _python_traceback_file_path()
        traceback_file = open(traceback_path, 'w')
    except IOError:
        # If we can't write the file just do without.
        return

    # Remove the file at exit if no crash.
    def remove_crash_file(file=traceback_file, path=traceback_path):
        import os
        try:
            file.close()
            os.remove(path)
        except Exception:
            pass
    # Python atexit routines are not called on a fatal signal.
    import atexit
    atexit.register(remove_crash_file)
    
    import faulthandler
    faulthandler.enable(traceback_file)

    global _fault_handler_file
    _fault_handler_file = traceback_file

    # Allow Qt fatal errors to also be written to the faulthandler log file.
    if hasattr(session, 'ui') and hasattr(session.ui, 'set_fatal_error_log_file'):
        session.ui.set_fatal_error_log_file(_fault_handler_file)
        
# -----------------------------------------------------------------------------
#
_fault_handler_file = None
def clear_fault_handler_file(session):
    if _fault_handler_file is not None:
        try:
            _fault_handler_file.truncate(0)
        except Exception:
            pass
    
# -----------------------------------------------------------------------------
#
def _python_fault_handler_traceback(traceback_path = None, remove_file = True):
    '''
    Return Python traceback from previous crash as a string or None.
    '''
    if traceback_path is None:
        traceback_path = _python_traceback_file_path()
        
    from os.path import getsize, isfile
    if not isfile(traceback_path) or getsize(traceback_path) == 0:
        return None

    try:
        f = open(traceback_path, 'r')
        traceback = f.read()
        f.close()
        if remove_file:
            from os import remove
            remove(traceback_path)
    except IOError:
        return None

    return traceback

# -----------------------------------------------------------------------------
#
def _python_traceback_file_path():
    from chimerax import app_dirs_unversioned
    import os.path
    traceback_path = os.path.join(app_dirs_unversioned.user_config_dir, 'crash_traceback.txt')
    return traceback_path

# -----------------------------------------------------------------------------
#
def register_log_recorder(session):
    '''
    Save log messages to a file so they can be reported in case of crash.
    '''

    # Need to delay since log panel has not yet been started.
    def _delayed_register_log_recorder(trigger_name, update_loop, session=session):
        _register_log_recorder(session)
        from chimerax.core import triggerset
        return triggerset.DEREGISTER

    session.triggers.add_handler('new frame', _delayed_register_log_recorder)

# -----------------------------------------------------------------------------
#
def _register_log_recorder(session):

    from chimerax.log.cmd import get_singleton
    log = get_singleton(session)
    if log is None:
        return

    try:
        log_path = _last_log_file_path()
        log_file = open(log_path, 'w')
    except IOError:
        # If we can't write the file just do without.
        return

    # Remove the file at exit if no crash.
    def remove_log_file(file=log_file, path=log_path):
        import os
        try:
            file.close()
            os.remove(path)
        except Exception:
            pass
    # Python atexit routines are not called on a fatal signal.
    import atexit
    atexit.register(remove_log_file)
    
    log.record_to_file(log_file)

# -----------------------------------------------------------------------------
#
def _last_log_text():
    '''
    Return log text from last session.
    '''
    last_log_path = _last_log_file_path()

    try:
        f = open(last_log_path, 'r')
        log = f.read()
        f.close()
    except IOError:
        return ''

    try:
        from chimerax.log.tool import log_html_to_plain_text
        text = log_html_to_plain_text(log)
    except BaseException:
        return ''

    text = '===== Log before crash start =====\n' + text + '\n===== Log before crash end ====='
    return text

# -----------------------------------------------------------------------------
#
def _last_log_file_path():
    from chimerax import app_dirs_unversioned
    import os.path
    last_log_path = os.path.join(app_dirs_unversioned.user_config_dir, 'last_log.txt')
    return last_log_path

# -----------------------------------------------------------------------------
#
def _show_bug_report_dialog(session, traceback, advise_on_common_crashes = True):
    from chimerax.bug_reporter import show_bug_reporter
    from chimerax.core.colors import scheme_color
    color = scheme_color('error')
<<<<<<< HEAD
=======
    known_crash = False
>>>>>>> 174bc967
    advice = '<p>Please describe steps that led to the crash here.</p>'
    if advise_on_common_crashes:
        ccm = _common_crash_message(traceback)
        if ccm is not None:
            advice = f'<p><font color="{color}">{ccm}</font></p>'
<<<<<<< HEAD
    br = show_bug_reporter(session)
=======
            known_crash = True
    br = show_bug_reporter(session, is_known_crash = known_crash)
>>>>>>> 174bc967
    msg = (f'<h3><font color="{color}">Last time you used ChimeraX it crashed.</font></h3>'
           f'{advice}'
           f'<pre>\n{traceback}\n</pre>')
    br.set_description(msg, minimum_height = 200)

# -----------------------------------------------------------------------------
#
def _common_crash_message(traceback):
    if 'Graphics hardware encountered an error and was reset' in traceback:
        msg = 'This is an Apple Intel or AMD graphics driver crash that may be related to showing a scene that is complex and uses too much graphics memory.  Apple is unlikely to ever fix this since they no longer make computers with Intel or AMD graphics.  The crash does not happen with Apple M1,M2,M3... graphics.'

    elif 'Qt fatal error: Failed to initialize graphics backend for OpenGL' in traceback:
        msg = 'The Qt window toolkit was unable to start because it could not initialize OpenGL graphics.  This can happen on Linux when using remote display or when a defective graphics driver is installed.  Remote display of ChimeraX is not supported due to the many issues with remote display of OpenGL graphics.  If you are not using remote display you need to update your computer graphics driver.'

    elif '_NSViewHierarchyDidChangeBackingProperties' in traceback or "displayConfigFinalizedProc" in traceback:
        msg = 'The Qt window toolkit crashed due to a display configuration change, typically when waking from sleep or when an external display is disconnected or connected.  This has only been seen on Mac computers.  We hope a newer version of Qt will fix it.  We update ChimeraX daily builds whenever a new Qt is released.  You can check here <a href="https://www.cgl.ucsf.edu/chimerax/docs/troubleshoot.html#macdisplay">https://www.cgl.ucsf.edu/chimerax/docs/troubleshoot.html#macdisplay</a> to see if it has been fixed in a newer ChimeraX.'

    else:
        msg = None

    if msg is None:
        return None

    advice = f'This is a known crash that we are unable to fix.  Here is information that may help you avoid this crash. {msg}'

    return advice<|MERGE_RESOLUTION|>--- conflicted
+++ resolved
@@ -209,21 +209,14 @@
     from chimerax.bug_reporter import show_bug_reporter
     from chimerax.core.colors import scheme_color
     color = scheme_color('error')
-<<<<<<< HEAD
-=======
     known_crash = False
->>>>>>> 174bc967
     advice = '<p>Please describe steps that led to the crash here.</p>'
     if advise_on_common_crashes:
         ccm = _common_crash_message(traceback)
         if ccm is not None:
             advice = f'<p><font color="{color}">{ccm}</font></p>'
-<<<<<<< HEAD
-    br = show_bug_reporter(session)
-=======
             known_crash = True
     br = show_bug_reporter(session, is_known_crash = known_crash)
->>>>>>> 174bc967
     msg = (f'<h3><font color="{color}">Last time you used ChimeraX it crashed.</font></h3>'
            f'{advice}'
            f'<pre>\n{traceback}\n</pre>')
