# vim: set expandtab ts=4 sw=4:

# === UCSF ChimeraX Copyright ===
# Copyright 2022 Regents of the University of California. All rights reserved.
# The ChimeraX application is provided pursuant to the ChimeraX license
# agreement, which covers academic and commercial uses. For more details, see
# <https://www.rbvi.ucsf.edu/chimerax/docs/licensing.html>
#
# This particular file is part of the ChimeraX library. You can also
# redistribute and/or modify it under the terms of the GNU Lesser General
# Public License version 2.1 as published by the Free Software Foundation.
# For more details, see
# <https://www.gnu.org/licenses/old-licenses/lgpl-2.1.html>
#
# THIS SOFTWARE IS PROVIDED "AS IS" WITHOUT WARRANTY OF ANY KIND, EITHER
# EXPRESSED OR IMPLIED, INCLUDING, BUT NOT LIMITED TO, THE IMPLIED WARRANTIES
# OF MERCHANTABILITY AND FITNESS FOR A PARTICULAR PURPOSE. ADDITIONAL LIABILITY
# LIMITATIONS ARE DESCRIBED IN THE GNU LESSER GENERAL PUBLIC LICENSE
# VERSION 2.1
#
# This notice must be embedded in or attached to all copies, including partial
# copies, of the software or any revisions or derivations thereof.
# === UCSF ChimeraX Copyright ===
<<<<<<< HEAD
__version__ = "1.0.3"
=======
__version__ = "1.1"
>>>>>>> a159cd1a

from chimerax.core.toolshed import BundleAPI


class _MedicalToolbarAPI(BundleAPI):

    @staticmethod
    def run_provider(session, name, mgr, **kw):
        """Run toolbar provider"""
        from . import actions

        actions.run_provider(session, name)


bundle_api = _MedicalToolbarAPI()<|MERGE_RESOLUTION|>--- conflicted
+++ resolved
@@ -21,11 +21,7 @@
 # This notice must be embedded in or attached to all copies, including partial
 # copies, of the software or any revisions or derivations thereof.
 # === UCSF ChimeraX Copyright ===
-<<<<<<< HEAD
-__version__ = "1.0.3"
-=======
 __version__ = "1.1"
->>>>>>> a159cd1a
 
 from chimerax.core.toolshed import BundleAPI
 
