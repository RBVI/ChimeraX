--- conflicted
+++ resolved
@@ -102,29 +102,4 @@
         alt_loc_info.append((alt_loc, occupancy, positions))
     # delay adding Hs until all positions computed so that neighbors, etc. correct
     # for later alt locs
-<<<<<<< HEAD
-    add_altloc_hyds(atom, alt_loc_info, invert, bonding_info, total_hydrogens, naming_schema)
-=======
-    added_hs = []
-    from chimerax.atomic import Atom
-    for alt_loc, occupancy, positions in alt_loc_info:
-        if added_hs:
-            for h, pos in zip(added_hs, positions):
-                if h is None:
-                    continue
-                h.set_alt_loc(alt_loc, True)
-                if Atom._addh_coord == Atom.scene_coord:
-                    h.coord = invert * pos
-                else:
-                    h.coord = pos
-                h.occupancy = occupancy
-        else:
-            for i, pos in enumerate(positions):
-                if Atom._addh_coord == Atom.scene_coord:
-                    pos = invert * pos
-                h = new_hydrogen(atom, i+1, total_hydrogens, naming_schema,
-                                    pos, bonding_info, alt_loc)
-                added_hs.append(h)
-                if h is not None:
-                    h.occupancy = occupancy
->>>>>>> 720b0cc7
+    add_altloc_hyds(atom, alt_loc_info, invert, bonding_info, total_hydrogens, naming_schema)