# vim: set expandtab shiftwidth=4 softtabstop=4:

# === UCSF ChimeraX Copyright ===
# Copyright 2016 Regents of the University of California.
# All rights reserved.  This software provided pursuant to a
# license agreement containing restrictions on its disclosure,
# duplication and use.  For details see:
# http://www.rbvi.ucsf.edu/chimerax/docs/licensing.html
# This notice must be embedded in or attached to all copies,
# including partial copies, of the software or any revisions
# or derivations thereof.
# === UCSF ChimeraX Copyright ===
import os

# Atomic sticks its library in the same directory as other files
def get_lib() -> str:
    return os.path.dirname(__file__)

# ensure atomic_libs C++ shared libs are linkable by us
import chimerax.atomic_lib

from .molobject import Atom, Bond, Chain, CoordSet, Element, Pseudobond, Residue, Sequence, \
    StructureSeq, PseudobondManager, Ring, ChangeTracker, StructureData
from .molobject import SeqMatchMap, estimate_assoc_params, try_assoc, StructAssocError
from .molobject import next_chain_id, chain_id_characters
# pbgroup must precede molarray since molarray uses interatom_pseudobonds in global scope
from .pbgroup import PseudobondGroup, all_pseudobond_groups, all_pseudobonds
from .pbgroup import interatom_pseudobonds, selected_pseudobonds
from .molarray import Collection, Atoms, AtomicStructures, Bonds, Chains, Pseudobonds, Structures, \
    PseudobondGroups, Residues, concatenate
from .structure import AtomicStructure, Structure, LevelOfDetail
from .structure import selected_atoms, selected_bonds, selected_residues
from .structure import all_atoms, all_bonds, all_residues, all_atomic_structures, all_structures
from .structure import structure_atoms, structure_residues, structure_graphics_updater, level_of_detail
from .structure import PickedAtom, PickedBond, PickedResidue, PickedPseudobond
from .structure import uniprot_ids
from .molsurf import buried_area, MolecularSurface, surfaces_with_atoms
from .changes import check_for_changes
from .pdbmatrices import biological_unit_matrices
from .triggers import get_triggers
from .shapedrawing import AtomicShapeDrawing, AtomicShapeInfo
from .args import ElementArg, AtomArg, AtomsArg, OrderedAtomsArg, ResiduesArg
from .args import BondArg, BondsArg, PseudobondsArg, PseudobondGroupsArg
from .args import UniqueChainsArg, ChainArg, SequencesArg, SequenceArg, UniProtIdArg
from .args import AtomicStructureArg, AtomicStructuresArg, StructureArg, StructuresArg
from .args import SymmetryArg, concise_residue_spec
from .cytmpl import TmplResidue

def initialize_atomic(session):
    from . import settings
    settings.settings = settings._AtomicSettings(session, "atomic")

    from chimerax import atomic_lib, pdb_lib # ensure libs we need are linked
    import os.path
    res_templates_dir = os.path.join(atomic_lib.__path__[0], 'data')
    Residue.set_templates_dir(res_templates_dir)
    
    import chimerax
    if hasattr(chimerax, 'app_dirs'):
        Residue.set_user_templates_dir(chimerax.app_dirs.user_data_dir)

    session.change_tracker = ChangeTracker()
    session.pb_manager = PseudobondManager(session)

    session._atomic_command_handler = session.triggers.add_handler("command finished",
        lambda *args: check_for_changes(session))

    if session.ui.is_gui:
        session.ui.triggers.add_handler('ready', lambda *args, ses=session:
            _AtomicBundleAPI._add_gui_items(ses))
        session.ui.triggers.add_handler('ready', lambda *args, ses=session:
            settings.register_settings_options(ses))


from chimerax.core.toolshed import BundleAPI

class _AtomicBundleAPI(BundleAPI):

    KNOWN_CLASSES = {
        "Atom", "AtomicStructure", "AtomicShapeDrawing", "AtomicStructures", "Atoms", "Bond", "Bonds",
        "Chain", "Chains", "CoordSet", "LevelOfDetail", "MolecularSurface",
        "PseudobondGroup", "PseudobondGroups", "PseudobondManager", "Pseudobond", "Pseudobonds",
        "Residue", "Residues", "SeqMatchMap", "Sequence", "Structure", "StructureSeq",
    }

    @staticmethod
    def get_class(class_name):
        if class_name in _AtomicBundleAPI.KNOWN_CLASSES:
            import importlib
            this_mod = importlib.import_module(".", __package__)
            return getattr(this_mod, class_name)
        elif class_name in ["AttrRegistration", "CustomizedInstanceManager", "_NoDefault",
                "RegAttrManager"]:
            # attribute registration used to be here instead of core, so for session compatibility...
            if class_name == "_NoDefault":
                from chimerax.core.attributes import _NoDefault
                return _NoDefault
            from chimerax.core.session import State, StateManager
            base_class = StateManager if class_name.endswith("Manager") else State
            class Fake(base_class):
                def clear(self):
                    pass
                def reset_state(self, session):
                    pass
                def take_snapshot(self, session, flags):
                    return {}
                def restore_snapshot(session, data, name=class_name):
                    if name == "RegAttrManager":
                        from chimerax.core.attributes import MANAGER_NAME
                        session.get_state_manager(MANAGER_NAME)._restore_session_data(session, data)
                    def remove_fakes(*args, ses=session, fake=Fake):
                        for attr_name in dir(session):
                            if isinstance(getattr(session, attr_name), fake):
                                delattr(session, attr_name)
                        from chimerax.core.triggerset import DEREGISTER
                        return DEREGISTER
                    session.triggers.add_handler('end restore session', remove_fakes)
                    return Fake()
            return Fake
        elif class_name == "XSectionManager":
            from . import ribbon
            return ribbon.XSectionManager
        elif class_name in ["GenericSeqFeature", "SeqVariantFeature"]:
            from . import seq_support
            return getattr(seq_support, class_name)

    @staticmethod
    def initialize(session, bundle_info):
        initialize_atomic(session)

    @staticmethod
    def run_provider(session, name, mgr, **kw):
        if mgr == session.presets:
            from .presets import run_preset
            run_preset(session, name, mgr, **kw)
        elif mgr.name == "items inspection":
            from .inspectors import item_options
            return item_options(session, name, **kw)
        else:
            class_obj = {'atoms': Atom, 'residues': Residue, 'structures': Structure }[name]
            from chimerax.render_by_attr import RenderAttrInfo
            class Info(RenderAttrInfo):
                _class_obj = class_obj
                @property
                def class_object(self):
                    return self._class_obj
                def model_filter(self, model):
                    return isinstance(model, Structure)
                def render(self, session, attr_name, models, method, params, sel_only):
                    prefix = { Atom: 'a', Residue: 'r', Structure: 'm' }[self.class_object]
                    from chimerax.core.commands import run, concise_model_spec, StringArg
                    spec = concise_model_spec(session, models)
                    if sel_only:
                        if not session.selection.empty():
                            if spec:
                                spec += " & sel"
                            else:
                                spec = "sel"
                    targets, spectrum = params
                    letters = ""
                    for target in targets:
                        if target == "atoms":
                            letters += "ab"
                        elif target == "cartoons":
                            letters += "c"
                        elif target == "surfaces":
                            letters += "s"
                    from chimerax.core.colors import color_name
                    no_val_string = ""
                    palette_vals = []
                    for val, rgba in spectrum:
                        cname = color_name([int(v*255 + 0.5) for v in rgba])
                        if val is None:
                            no_val_string = " noValueColor %s" % StringArg.unparse(cname)
                        else:
                            palette_vals.append((val,cname))
                    if palette_vals:
                        if len(palette_vals) == 1:
                            palette_vals.append(palette_vals[0])
                        palette_string = "palette %s" % StringArg.unparse(":".join(["%g,%s" % (v,c)
                            for v, c in palette_vals]))
                    else:
                        palette_string = ""
                    run(session, "color byattr %s:%s %s target %s %s%s" % (prefix, attr_name, spec, letters,
                        palette_string, no_val_string))
                def values(self, attr_name, models):
                    if self._class_obj == Atom:
                        collections = [m.atoms for m in models]
                    elif self._class_obj == Residue:
                        collections = [m.residues for m in models]
                    else:
                        collections = [Structures(models)]
                    from chimerax.core.commands import plural_of
                    collections = concatenate(collections)
                    plural_attr = plural_of(attr_name)
                    try:
                        all_vals = getattr(concatenate(collections), plural_of(attr_name))
                    except AttributeError:
<<<<<<< HEAD
                        all_vals = [getattr(item, attr_name) for item in collections]
=======
                        all_vals = [getattr(item, attr_name, None) for item in collections]
>>>>>>> d60eaee3
                    import numpy
                    if not isinstance(all_vals, numpy.ndarray):
                        all_vals = numpy.array(all_vals)
                    non_none_vals = all_vals[all_vals != None]
                    return non_none_vals, len(non_none_vals) < len(all_vals)
            return Info(session)

    @staticmethod
    def finish(session, bundle_info):
        session.triggers.remove_handler(session._atomic_command_handler)

    @staticmethod
    def register_selector(selector_name, logger):
        # 'register_selector' is lazily called when selector is referenced
        from .selectors import register_selectors
        register_selectors(logger)

    @staticmethod
    def register_command(command_name, logger):
        # 'register_command' is lazily called when command is referenced
        from . import cmd
        cmd.register_command(logger)

    @staticmethod
    def _add_gui_items(session):
        from .selectors import add_select_menu_items
        add_select_menu_items(session)

        from .contextmenu import add_selection_context_menu_items
        add_selection_context_menu_items(session)
        
bundle_api = _AtomicBundleAPI()<|MERGE_RESOLUTION|>--- conflicted
+++ resolved
@@ -196,11 +196,7 @@
                     try:
                         all_vals = getattr(concatenate(collections), plural_of(attr_name))
                     except AttributeError:
-<<<<<<< HEAD
-                        all_vals = [getattr(item, attr_name) for item in collections]
-=======
                         all_vals = [getattr(item, attr_name, None) for item in collections]
->>>>>>> d60eaee3
                     import numpy
                     if not isinstance(all_vals, numpy.ndarray):
                         all_vals = numpy.array(all_vals)
