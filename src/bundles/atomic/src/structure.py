--- conflicted
+++ resolved
@@ -1277,11 +1277,7 @@
             lighting = {'preset': 'full'}
             if self.num_atoms >= MULTI_SHADOW_THRESHOLD:
                 lighting['multi_shadow'] = MULTI_SHADOW
-<<<<<<< HEAD
-            from .colors import chain_colors, element_colors
-=======
             from .colors import chain_colors, element_colors, polymer_colors
->>>>>>> 5cb49774
             residues = self.residues
             nseq = len(residues.unique_sequences[0])
             if nseq <= 2:
@@ -2372,8 +2368,4 @@
 # necessary really due to the way instance attributes actually get restored)
 register_class(Structure, lambda *args: [ inst for inst in python_instances_of_class(Structure)
     if not isinstance(inst, AtomicStructure)],
-<<<<<<< HEAD
-    {attr_name: types for attr_name, types in getattr(Structure, '_cython_property_return_info', [])})
-=======
-    {attr_name: types for attr_name, types in getattr(Structure, '_attr_reg_info', [])})
->>>>>>> 5cb49774
+    {attr_name: types for attr_name, types in getattr(Structure, '_attr_reg_info', [])})