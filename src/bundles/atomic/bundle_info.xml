--- conflicted
+++ resolved
@@ -1,4 +1,3 @@
-<<<<<<< HEAD
 <BundleInfo name="ChimeraX-Atomic" version="1.0"
             package="chimerax.atomic"
             purePython="false"
@@ -34,18 +33,20 @@
     <Dependency name="ChimeraX-Core" version=">=0.9"/>
   </Dependencies>
 
-  <Providers>
+  <Providers manager="presets">
     <Provider category="Initial Styles" name="Original Look"
-              order="0" manager="presets"/>
+              order="0"/>
     <Provider category="Initial Styles" name="Sticks"
-              order="1" manager="presets"/>
+              order="1"/>
     <Provider category="Initial Styles" name="Cartoon"
-              order="2" manager="presets"/>
+              order="2"/>
     <Provider category="Initial Styles" name="Space-Filling (chain colors)"
-              order="3" manager="presets"/>
+              order="3"/>
     <Provider category="Initial Styles" name="Space-Filling (single color)"
-              order="4" manager="presets"/>
-	<Provider name="atoms" manager="items inspection"/>
+              order="4"/>
+  </Providers>
+  <Providers manager="items inspection">
+	<Provider name="atoms"/>
   </Providers>
 
   <Classifiers>
@@ -224,231 +225,4 @@
     <PythonClassifier>License :: Free for non-commercial use</PythonClassifier>
   </Classifiers>
 
-</BundleInfo>
-=======
-<BundleInfo name="ChimeraX-Atomic" version="1.0"
-            package="chimerax.atomic"
-            purePython="false"
-            installedDataDir="data"
-            installedIncludeDir="include"
-            installedLibraryDir="lib"
-            customInit="true"
-            minSessionVersion="1" maxSessionVersion="1">
-
-  <Author>UCSF RBVI</Author>
-  <Email>chimerax@cgl.ucsf.edu</Email>
-  <URL>https://www.rbvi.ucsf.edu/chimerax/</URL>
-
-  <Synopsis>Atomic-structure functionality</Synopsis>
-  <Description>Python and C++ support for handling atomic structures</Description>
-
-  <DataFiles>
-    <DataFile>data/*/*/*</DataFile>
-    <DataFile>include/*/*</DataFile>
-    <DataFile>include/*/*/*</DataFile>
-    <DataFile>lib/*</DataFile>
-    <DataFile>cymol.*</DataFile>
-    <DataFile>cytmpl.*</DataFile>
-    <DataFile>lib*.*</DataFile>
-  </DataFiles>
-
-  <Categories>
-    <Category name="Structure Analysis"/>
-    <Category name="Structure Editing"/>
-  </Categories>
-
-  <Dependencies>
-    <Dependency name="ChimeraX-Core" version=">=0.9"/>
-  </Dependencies>
-
-  <Providers manager="presets">
-    <Provider category="Initial Styles" name="Original Look"
-              order="0"/>
-    <Provider category="Initial Styles" name="Sticks"
-              order="1"/>
-    <Provider category="Initial Styles" name="Cartoon"
-              order="2"/>
-    <Provider category="Initial Styles" name="Space-Filling (chain colors)"
-              order="3"/>
-    <Provider category="Initial Styles" name="Space-Filling (single color)"
-              order="4"/>
-  </Providers>
-
-  <Classifiers>
-    <ChimeraXClassifier>Selector :: C1 :: sp-hybridized carbon bonded to 2 other atoms</ChimeraXClassifier>
-    <ChimeraXClassifier>Selector :: C1- :: sp-hybridized carbon bonded to 1 other atom</ChimeraXClassifier>
-    <ChimeraXClassifier>Selector :: C2 :: sp2-hybridized carbon</ChimeraXClassifier>
-    <ChimeraXClassifier>Selector :: C3 :: sp3-hybridized carbon</ChimeraXClassifier>
-    <ChimeraXClassifier>Selector :: Cac :: carboxylate carbon</ChimeraXClassifier>
-    <ChimeraXClassifier>Selector :: Car :: aromatic carbon</ChimeraXClassifier>
-    <ChimeraXClassifier>Selector :: D :: other deuterium</ChimeraXClassifier>
-    <ChimeraXClassifier>Selector :: DC :: deuterium bonded to carbon</ChimeraXClassifier>
-    <ChimeraXClassifier>Selector :: H :: H (element)</ChimeraXClassifier>
-    <ChimeraXClassifier>Selector :: HC :: hydrogen bonded to carbon</ChimeraXClassifier>
-    <ChimeraXClassifier>Selector :: N1 :: sp-hybridized nitrogen bonded to 1 other atom</ChimeraXClassifier>
-    <ChimeraXClassifier>Selector :: N1+ :: sp-hybridized nitrogen bonded to 2 other atoms</ChimeraXClassifier>
-    <ChimeraXClassifier>Selector :: N2 :: sp2-hybridized nitrogen, double bonded</ChimeraXClassifier>
-    <ChimeraXClassifier>Selector :: N2+ :: sp2-hybridized nitrogen, double bonded, formal positive charge</ChimeraXClassifier>
-    <ChimeraXClassifier>Selector :: N3 :: sp3-hybridized nitrogen, neutral</ChimeraXClassifier>
-    <ChimeraXClassifier>Selector :: N3+ :: sp3-hybridized nitrogen, formal positive charge</ChimeraXClassifier>
-    <ChimeraXClassifier>Selector :: Ng+ :: guanidinium/amidinium nitrogen, partial positive charge</ChimeraXClassifier>
-    <ChimeraXClassifier>Selector :: Npl :: sp2-hybridized nitrogen, not double bonded</ChimeraXClassifier>
-    <ChimeraXClassifier>Selector :: Ntr :: nitro nitrogen</ChimeraXClassifier>
-    <ChimeraXClassifier>Selector :: O1 :: sp-hybridized oxygen</ChimeraXClassifier>
-    <ChimeraXClassifier>Selector :: O1+ :: sp-hybridized oxygen, formal positive charge</ChimeraXClassifier>
-    <ChimeraXClassifier>Selector :: O2 :: sp2-hybridized oxygen</ChimeraXClassifier>
-    <ChimeraXClassifier>Selector :: O2- :: carboxylate oxygen sharing formal negative charge; nitro group oxygen</ChimeraXClassifier>
-    <ChimeraXClassifier>Selector :: O3 :: sp3-hybridized oxygen</ChimeraXClassifier>
-    <ChimeraXClassifier>Selector :: O3- :: phosphate or sulfate oxygen sharing formal negative charge</ChimeraXClassifier>
-    <ChimeraXClassifier>Selector :: Oar :: aromatic oxygen</ChimeraXClassifier>
-    <ChimeraXClassifier>Selector :: Oar+ :: aromatic oxygen, formal positive charge</ChimeraXClassifier>
-    <ChimeraXClassifier>Selector :: P3+ :: sp3-hybridized phosphorus, formal positive charge</ChimeraXClassifier>
-    <ChimeraXClassifier>Selector :: Pac :: phosphate phosphorus</ChimeraXClassifier>
-    <ChimeraXClassifier>Selector :: Pox :: P-oxide phosphorus</ChimeraXClassifier>
-    <ChimeraXClassifier>Selector :: S2 :: sp2-hybridized sulfur</ChimeraXClassifier>
-    <ChimeraXClassifier>Selector :: S3 :: sp3-hybridized sulfur, neutral</ChimeraXClassifier>
-    <ChimeraXClassifier>Selector :: S3+ :: sp3-hybridized sulfur, formal positive charge</ChimeraXClassifier>
-    <ChimeraXClassifier>Selector :: S3- :: thiophosphate sulfur, sharing formal negative charge</ChimeraXClassifier>
-    <ChimeraXClassifier>Selector :: Sac :: sulfate, sulfonate, or sulfamate sulfur</ChimeraXClassifier>
-    <ChimeraXClassifier>Selector :: Sar :: aromatic sulfur</ChimeraXClassifier>
-    <ChimeraXClassifier>Selector :: Son :: sulfone sulfur</ChimeraXClassifier>
-    <ChimeraXClassifier>Selector :: Sxd :: sulfoxide sulfur</ChimeraXClassifier>
-    <ChimeraXClassifier>Selector :: He :: He (element)</ChimeraXClassifier>
-    <ChimeraXClassifier>Selector :: Li :: Li (element)</ChimeraXClassifier>
-    <ChimeraXClassifier>Selector :: Be :: Be (element)</ChimeraXClassifier>
-    <ChimeraXClassifier>Selector :: B :: B (element)</ChimeraXClassifier>
-    <ChimeraXClassifier>Selector :: C :: C (element)</ChimeraXClassifier>
-    <ChimeraXClassifier>Selector :: N :: N (element)</ChimeraXClassifier>
-    <ChimeraXClassifier>Selector :: O :: O (element)</ChimeraXClassifier>
-    <ChimeraXClassifier>Selector :: F :: F (element)</ChimeraXClassifier>
-    <ChimeraXClassifier>Selector :: Ne :: Ne (element)</ChimeraXClassifier>
-    <ChimeraXClassifier>Selector :: Na :: Na (element)</ChimeraXClassifier>
-    <ChimeraXClassifier>Selector :: Mg :: Mg (element)</ChimeraXClassifier>
-    <ChimeraXClassifier>Selector :: Al :: Al (element)</ChimeraXClassifier>
-    <ChimeraXClassifier>Selector :: Si :: Si (element)</ChimeraXClassifier>
-    <ChimeraXClassifier>Selector :: P :: P (element)</ChimeraXClassifier>
-    <ChimeraXClassifier>Selector :: S :: S (element)</ChimeraXClassifier>
-    <ChimeraXClassifier>Selector :: Cl :: Cl (element)</ChimeraXClassifier>
-    <ChimeraXClassifier>Selector :: Ar :: Ar (element)</ChimeraXClassifier>
-    <ChimeraXClassifier>Selector :: K :: K (element)</ChimeraXClassifier>
-    <ChimeraXClassifier>Selector :: Ca :: Ca (element)</ChimeraXClassifier>
-    <ChimeraXClassifier>Selector :: Sc :: Sc (element)</ChimeraXClassifier>
-    <ChimeraXClassifier>Selector :: Ti :: Ti (element)</ChimeraXClassifier>
-    <ChimeraXClassifier>Selector :: V :: V (element)</ChimeraXClassifier>
-    <ChimeraXClassifier>Selector :: Cr :: Cr (element)</ChimeraXClassifier>
-    <ChimeraXClassifier>Selector :: Mn :: Mn (element)</ChimeraXClassifier>
-    <ChimeraXClassifier>Selector :: Fe :: Fe (element)</ChimeraXClassifier>
-    <ChimeraXClassifier>Selector :: Co :: Co (element)</ChimeraXClassifier>
-    <ChimeraXClassifier>Selector :: Ni :: Ni (element)</ChimeraXClassifier>
-    <ChimeraXClassifier>Selector :: Cu :: Cu (element)</ChimeraXClassifier>
-    <ChimeraXClassifier>Selector :: Zn :: Zn (element)</ChimeraXClassifier>
-    <ChimeraXClassifier>Selector :: Ga :: Ga (element)</ChimeraXClassifier>
-    <ChimeraXClassifier>Selector :: Ge :: Ge (element)</ChimeraXClassifier>
-    <ChimeraXClassifier>Selector :: As :: As (element)</ChimeraXClassifier>
-    <ChimeraXClassifier>Selector :: Se :: Se (element)</ChimeraXClassifier>
-    <ChimeraXClassifier>Selector :: Br :: Br (element)</ChimeraXClassifier>
-    <ChimeraXClassifier>Selector :: Kr :: Kr (element)</ChimeraXClassifier>
-    <ChimeraXClassifier>Selector :: Rb :: Rb (element)</ChimeraXClassifier>
-    <ChimeraXClassifier>Selector :: Sr :: Sr (element)</ChimeraXClassifier>
-    <ChimeraXClassifier>Selector :: Y :: Y (element)</ChimeraXClassifier>
-    <ChimeraXClassifier>Selector :: Zr :: Zr (element)</ChimeraXClassifier>
-    <ChimeraXClassifier>Selector :: Nb :: Nb (element)</ChimeraXClassifier>
-    <ChimeraXClassifier>Selector :: Mo :: Mo (element)</ChimeraXClassifier>
-    <ChimeraXClassifier>Selector :: Tc :: Tc (element)</ChimeraXClassifier>
-    <ChimeraXClassifier>Selector :: Ru :: Ru (element)</ChimeraXClassifier>
-    <ChimeraXClassifier>Selector :: Rh :: Rh (element)</ChimeraXClassifier>
-    <ChimeraXClassifier>Selector :: Pd :: Pd (element)</ChimeraXClassifier>
-    <ChimeraXClassifier>Selector :: Ag :: Ag (element)</ChimeraXClassifier>
-    <ChimeraXClassifier>Selector :: Cd :: Cd (element)</ChimeraXClassifier>
-    <ChimeraXClassifier>Selector :: In :: In (element)</ChimeraXClassifier>
-    <ChimeraXClassifier>Selector :: Sn :: Sn (element)</ChimeraXClassifier>
-    <ChimeraXClassifier>Selector :: Sb :: Sb (element)</ChimeraXClassifier>
-    <ChimeraXClassifier>Selector :: Te :: Te (element)</ChimeraXClassifier>
-    <ChimeraXClassifier>Selector :: I :: I (element)</ChimeraXClassifier>
-    <ChimeraXClassifier>Selector :: Xe :: Xe (element)</ChimeraXClassifier>
-    <ChimeraXClassifier>Selector :: Cs :: Cs (element)</ChimeraXClassifier>
-    <ChimeraXClassifier>Selector :: Ba :: Ba (element)</ChimeraXClassifier>
-    <ChimeraXClassifier>Selector :: La :: La (element)</ChimeraXClassifier>
-    <ChimeraXClassifier>Selector :: Ce :: Ce (element)</ChimeraXClassifier>
-    <ChimeraXClassifier>Selector :: Pr :: Pr (element)</ChimeraXClassifier>
-    <ChimeraXClassifier>Selector :: Nd :: Nd (element)</ChimeraXClassifier>
-    <ChimeraXClassifier>Selector :: Pm :: Pm (element)</ChimeraXClassifier>
-    <ChimeraXClassifier>Selector :: Sm :: Sm (element)</ChimeraXClassifier>
-    <ChimeraXClassifier>Selector :: Eu :: Eu (element)</ChimeraXClassifier>
-    <ChimeraXClassifier>Selector :: Gd :: Gd (element)</ChimeraXClassifier>
-    <ChimeraXClassifier>Selector :: Tb :: Tb (element)</ChimeraXClassifier>
-    <ChimeraXClassifier>Selector :: Dy :: Dy (element)</ChimeraXClassifier>
-    <ChimeraXClassifier>Selector :: Ho :: Ho (element)</ChimeraXClassifier>
-    <ChimeraXClassifier>Selector :: Er :: Er (element)</ChimeraXClassifier>
-    <ChimeraXClassifier>Selector :: Tm :: Tm (element)</ChimeraXClassifier>
-    <ChimeraXClassifier>Selector :: Yb :: Yb (element)</ChimeraXClassifier>
-    <ChimeraXClassifier>Selector :: Lu :: Lu (element)</ChimeraXClassifier>
-    <ChimeraXClassifier>Selector :: Hf :: Hf (element)</ChimeraXClassifier>
-    <ChimeraXClassifier>Selector :: Ta :: Ta (element)</ChimeraXClassifier>
-    <ChimeraXClassifier>Selector :: W :: W (element)</ChimeraXClassifier>
-    <ChimeraXClassifier>Selector :: Re :: Re (element)</ChimeraXClassifier>
-    <ChimeraXClassifier>Selector :: Os :: Os (element)</ChimeraXClassifier>
-    <ChimeraXClassifier>Selector :: Ir :: Ir (element)</ChimeraXClassifier>
-    <ChimeraXClassifier>Selector :: Pt :: Pt (element)</ChimeraXClassifier>
-    <ChimeraXClassifier>Selector :: Au :: Au (element)</ChimeraXClassifier>
-    <ChimeraXClassifier>Selector :: Hg :: Hg (element)</ChimeraXClassifier>
-    <ChimeraXClassifier>Selector :: Tl :: Tl (element)</ChimeraXClassifier>
-    <ChimeraXClassifier>Selector :: Pb :: Pb (element)</ChimeraXClassifier>
-    <ChimeraXClassifier>Selector :: Bi :: Bi (element)</ChimeraXClassifier>
-    <ChimeraXClassifier>Selector :: Po :: Po (element)</ChimeraXClassifier>
-    <ChimeraXClassifier>Selector :: At :: At (element)</ChimeraXClassifier>
-    <ChimeraXClassifier>Selector :: Rn :: Rn (element)</ChimeraXClassifier>
-    <ChimeraXClassifier>Selector :: Fr :: Fr (element)</ChimeraXClassifier>
-    <ChimeraXClassifier>Selector :: Ra :: Ra (element)</ChimeraXClassifier>
-    <ChimeraXClassifier>Selector :: Ac :: Ac (element)</ChimeraXClassifier>
-    <ChimeraXClassifier>Selector :: Th :: Th (element)</ChimeraXClassifier>
-    <ChimeraXClassifier>Selector :: Pa :: Pa (element)</ChimeraXClassifier>
-    <ChimeraXClassifier>Selector :: U :: U (element)</ChimeraXClassifier>
-    <ChimeraXClassifier>Selector :: Np :: Np (element)</ChimeraXClassifier>
-    <ChimeraXClassifier>Selector :: Pu :: Pu (element)</ChimeraXClassifier>
-    <ChimeraXClassifier>Selector :: Am :: Am (element)</ChimeraXClassifier>
-    <ChimeraXClassifier>Selector :: Cm :: Cm (element)</ChimeraXClassifier>
-    <ChimeraXClassifier>Selector :: Bk :: Bk (element)</ChimeraXClassifier>
-    <ChimeraXClassifier>Selector :: Cf :: Cf (element)</ChimeraXClassifier>
-    <ChimeraXClassifier>Selector :: Es :: Es (element)</ChimeraXClassifier>
-    <ChimeraXClassifier>Selector :: Fm :: Fm (element)</ChimeraXClassifier>
-    <ChimeraXClassifier>Selector :: Md :: Md (element)</ChimeraXClassifier>
-    <ChimeraXClassifier>Selector :: No :: No (element)</ChimeraXClassifier>
-    <ChimeraXClassifier>Selector :: Lr :: Lr (element)</ChimeraXClassifier>
-    <ChimeraXClassifier>Selector :: Rf :: Rf (element)</ChimeraXClassifier>
-    <ChimeraXClassifier>Selector :: Db :: Db (element)</ChimeraXClassifier>
-    <ChimeraXClassifier>Selector :: Sg :: Sg (element)</ChimeraXClassifier>
-    <ChimeraXClassifier>Selector :: Bh :: Bh (element)</ChimeraXClassifier>
-    <ChimeraXClassifier>Selector :: Hs :: Hs (element)</ChimeraXClassifier>
-    <ChimeraXClassifier>Selector :: Mt :: Mt (element)</ChimeraXClassifier>
-    <ChimeraXClassifier>Selector :: Ds :: Ds (element)</ChimeraXClassifier>
-    <ChimeraXClassifier>Selector :: Rg :: Rg (element)</ChimeraXClassifier>
-    <ChimeraXClassifier>Selector :: Cn :: Cn (element)</ChimeraXClassifier>
-    <ChimeraXClassifier>Selector :: Uut :: Uut (element)</ChimeraXClassifier>
-    <ChimeraXClassifier>Selector :: Fl :: Fl (element)</ChimeraXClassifier>
-    <ChimeraXClassifier>Selector :: Uup :: Uup (element)</ChimeraXClassifier>
-    <ChimeraXClassifier>Selector :: Uuh :: Uuh (element)</ChimeraXClassifier>
-    <ChimeraXClassifier>Selector :: Uus :: Uus (element)</ChimeraXClassifier>
-    <ChimeraXClassifier>Selector :: Uuo :: Uuo (element)</ChimeraXClassifier>
-
-    <ChimeraXClassifier>Selector :: backbone :: backbone atoms</ChimeraXClassifier>
-    <ChimeraXClassifier>Selector :: mainchain :: backbone atoms</ChimeraXClassifier>
-    <ChimeraXClassifier>Selector :: ions :: ions</ChimeraXClassifier>
-    <ChimeraXClassifier>Selector :: ligand :: ligands</ChimeraXClassifier>
-    <ChimeraXClassifier>Selector :: main :: main structure</ChimeraXClassifier>
-    <ChimeraXClassifier>Selector :: solvent :: solvent</ChimeraXClassifier>
-    <ChimeraXClassifier>Selector :: protein :: proteins</ChimeraXClassifier>
-    <ChimeraXClassifier>Selector :: nucleic :: nucleic acids</ChimeraXClassifier>
-    <ChimeraXClassifier>Selector :: nucleic-acid :: nucleic acids</ChimeraXClassifier>
-    <ChimeraXClassifier>Selector :: strand :: beta sheet strands</ChimeraXClassifier>
-    <ChimeraXClassifier>Selector :: helix :: protein helices</ChimeraXClassifier>
-    <ChimeraXClassifier>Selector :: coil :: protein coils</ChimeraXClassifier>
-    <ChimeraXClassifier>Selector :: sidechain :: side-chain atoms</ChimeraXClassifier>
-    <ChimeraXClassifier>Selector :: sideonly :: side-chain atoms</ChimeraXClassifier>
-    <ChimeraXClassifier>Selector :: ribose :: ribose</ChimeraXClassifier>
-    <PythonClassifier>Development Status :: 2 - Pre-Alpha</PythonClassifier>
-    <PythonClassifier>License :: Free for non-commercial use</PythonClassifier>
-  </Classifiers>
-
-</BundleInfo>
->>>>>>> d5264bbf
+</BundleInfo>