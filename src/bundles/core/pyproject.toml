--- conflicted
+++ resolved
@@ -85,13 +85,9 @@
   "-fvisibility-ms-compat",
 ]
 extra-link-args = ["-framework", "AppKit"]
-<<<<<<< HEAD
-include-dirs = ["core_cpp/mac_util/"]
-=======
 include-dirs = ["core_cpp/mac_util/"]
 
 # Once all platforms are up to C++17, the below can be uncommented
 #[tool.chimerax.extension._spec_parser]
 #sources = ["core_cpp/spec_parser/*.cpp"]
-#extra-compile-args = ["-std=c++17"]
->>>>>>> 8da4d672
+#extra-compile-args = ["-std=c++17"]