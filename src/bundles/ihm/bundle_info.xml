<BundleInfo name="ChimeraX-IHM" version="1.1"
	    package="chimerax.ihm"
  	    minSessionVersion="1" maxSessionVersion="1">

  <Author>UCSF RBVI</Author>
  <Email>chimerax@cgl.ucsf.edu</Email>
  <URL>https://www.rbvi.ucsf.edu/chimerax/</URL>

  <Synopsis>Integrative Hybrid Models file reader</Synopsis>
  <Description>Support Integrative Hybrid Models.</Description>

  <Categories>
    <Category name="Higher-Order Structure"/>
  </Categories>

  <Dependencies>
    <Dependency name="ChimeraX-Core" version="~=1.3dev2021"/>
    <Dependency name="ChimeraX-Atomic" version="~=1.0"/>
    <Dependency name="ChimeraX-DataFormats" version="~=1.0"/>
    <Dependency name="ChimeraX-Geometry" version="~=1.0"/>
    <Dependency name="ChimeraX-Map" version="~=1.0"/>
    <Dependency name="ChimeraX-MapData" version="~=2.0"/>
    <Dependency name="ChimeraX-MDcrds" version="~=2.0"/>
    <Dependency name="ChimeraX-mmCIF" version="~=2.0"/>
    <Dependency name="ChimeraX-OpenCommand" version="~=1.0"/>
    <Dependency name="ChimeraX-PDB" version="~=2.0"/>
  </Dependencies>

  <Providers manager="data formats">
<<<<<<< HEAD
    <Provider name="Integrative/Hybrid Models" category="Higher-order structure" suffixes=".ihm"
=======
    <Provider name="Integrative/Hybrid Models" category="Higher-order structure" suffixes=".ihm,.cif"
>>>>>>> 8da4d672
		nicknames="ihm" reference_url="https://pdb-ihm.org/" />
  </Providers>

  <Providers manager="open command">
    <Provider name="Integrative/Hybrid Models" want_path="true" />
    <Provider name="pdbdev" type="fetch" format_name="Integrative/Hybrid Models" />
<<<<<<< HEAD
    <Provider name="pdbihm" type="fetch" format_name="Integrative/Hybrid Models" />
=======
    <Provider name="pdbihm" type="fetch" format_name="Integrative/Hybrid Models" synopsis="Integrative Hybrid Models" example_ids="8zze"/>
>>>>>>> 8da4d672
  </Providers>

  <Classifiers>
    <PythonClassifier>Development Status :: 2 - Pre-Alpha</PythonClassifier>
    <PythonClassifier>License :: Free for non-commercial use</PythonClassifier>
  </Classifiers>

</BundleInfo><|MERGE_RESOLUTION|>--- conflicted
+++ resolved
@@ -27,22 +27,14 @@
   </Dependencies>
 
   <Providers manager="data formats">
-<<<<<<< HEAD
-    <Provider name="Integrative/Hybrid Models" category="Higher-order structure" suffixes=".ihm"
-=======
     <Provider name="Integrative/Hybrid Models" category="Higher-order structure" suffixes=".ihm,.cif"
->>>>>>> 8da4d672
 		nicknames="ihm" reference_url="https://pdb-ihm.org/" />
   </Providers>
 
   <Providers manager="open command">
     <Provider name="Integrative/Hybrid Models" want_path="true" />
     <Provider name="pdbdev" type="fetch" format_name="Integrative/Hybrid Models" />
-<<<<<<< HEAD
-    <Provider name="pdbihm" type="fetch" format_name="Integrative/Hybrid Models" />
-=======
     <Provider name="pdbihm" type="fetch" format_name="Integrative/Hybrid Models" synopsis="Integrative Hybrid Models" example_ids="8zze"/>
->>>>>>> 8da4d672
   </Providers>
 
   <Classifiers>
