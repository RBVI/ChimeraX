<BundleInfo name="ChimeraX-IHM" version="1.0"
	    package="chimerax.ihm"
  	    minSessionVersion="1" maxSessionVersion="1">

  <Author>UCSF RBVI</Author>
  <Email>chimerax@cgl.ucsf.edu</Email>
  <URL>https://www.rbvi.ucsf.edu/chimerax/</URL>

  <Synopsis>Integrative Hybrid Models file reader</Synopsis>
  <Description>Support Integrative Hybrid Models.</Description>

  <Categories>
    <Category name="Higher-Order Structure"/>
  </Categories>

  <Dependencies>
    <Dependency name="ChimeraX-Core" version="~=1.0"/>
    <Dependency name="ChimeraX-Atomic" version="~=1.0"/>
    <Dependency name="ChimeraX-Geometry" version="~=1.0"/>
    <Dependency name="ChimeraX-Map" version="~=1.0"/>
<<<<<<< HEAD
    <Dependency name="ChimeraX-MapData" version="~=2.0"/>
=======
    <Dependency name="ChimeraX-MDcrds" version="~=2.0"/>
    <Dependency name="ChimeraX-mmCIF" version="~=2.0"/>
>>>>>>> b48c1261
    <Dependency name="ChimeraX-DataFormats" version="~=1.0"/>
    <Dependency name="ChimeraX-OpenCommand" version="~=1.0"/>
    <Dependency name="ChimeraX-PDB" version="~=2.0"/>
  </Dependencies>

  <Providers manager="data formats">
    <Provider name="Integrative/Hybrid Models" category="Higher-order structure" suffixes=".ihm"
		nicknames="ihm" reference_url="https://pdb-dev.wwpdb.org/about/" />
  </Providers>

  <Providers manager="open command">
    <Provider name="Integrative/Hybrid Models" want_path="true" />
    <Provider name="pdbdev" type="fetch" format_name="Integrative/Hybrid Models" />
  </Providers>

  <Classifiers>
    <PythonClassifier>Development Status :: 2 - Pre-Alpha</PythonClassifier>
    <PythonClassifier>License :: Free for non-commercial use</PythonClassifier>
  </Classifiers>

</BundleInfo><|MERGE_RESOLUTION|>--- conflicted
+++ resolved
@@ -18,12 +18,9 @@
     <Dependency name="ChimeraX-Atomic" version="~=1.0"/>
     <Dependency name="ChimeraX-Geometry" version="~=1.0"/>
     <Dependency name="ChimeraX-Map" version="~=1.0"/>
-<<<<<<< HEAD
     <Dependency name="ChimeraX-MapData" version="~=2.0"/>
-=======
     <Dependency name="ChimeraX-MDcrds" version="~=2.0"/>
     <Dependency name="ChimeraX-mmCIF" version="~=2.0"/>
->>>>>>> b48c1261
     <Dependency name="ChimeraX-DataFormats" version="~=1.0"/>
     <Dependency name="ChimeraX-OpenCommand" version="~=1.0"/>
     <Dependency name="ChimeraX-PDB" version="~=2.0"/>
