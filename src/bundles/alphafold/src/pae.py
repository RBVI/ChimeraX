# vim: set expandtab shiftwidth=4 softtabstop=4:

# === UCSF ChimeraX Copyright ===
# Copyright 2022 Regents of the University of California. All rights reserved.
# The ChimeraX application is provided pursuant to the ChimeraX license
# agreement, which covers academic and commercial uses. For more details, see
# <https://www.rbvi.ucsf.edu/chimerax/docs/licensing.html>
#
# This particular file is part of the ChimeraX library. You can also
# redistribute and/or modify it under the terms of the GNU Lesser General
# Public License version 2.1 as published by the Free Software Foundation.
# For more details, see
# <https://www.gnu.org/licenses/old-licenses/lgpl-2.1.html>
#
# THIS SOFTWARE IS PROVIDED "AS IS" WITHOUT WARRANTY OF ANY KIND, EITHER
# EXPRESSED OR IMPLIED, INCLUDING, BUT NOT LIMITED TO, THE IMPLIED WARRANTIES
# OF MERCHANTABILITY AND FITNESS FOR A PARTICULAR PURPOSE. ADDITIONAL LIABILITY
# LIMITATIONS ARE DESCRIBED IN THE GNU LESSER GENERAL PUBLIC LICENSE
# VERSION 2.1
#
# This notice must be embedded in or attached to all copies, including partial
# copies, of the software or any revisions or derivations thereof.
# === UCSF ChimeraX Copyright ===

# -----------------------------------------------------------------------------
#
from chimerax.core.tools import ToolInstance
class OpenPredictedAlignedError(ToolInstance):

    method = 'AlphaFold'
    database_key = 'UniProt'
    command = 'alphafold'
    name = 'AlphaFold Error Plot'
    help = 'help:user/tools/alphafold.html#pae'

    def __init__(self, session, tool_name):
        
        ToolInstance.__init__(self, session, tool_name)

        from chimerax.ui import MainToolWindow
        tw = MainToolWindow(self)
        self.tool_window = tw
        parent = tw.ui_area

        from chimerax.ui.widgets import vertical_layout
        layout = vertical_layout(parent, margins = (5,0,5,0))

        from chimerax.atomic import AtomicStructure
        from chimerax.ui.widgets import ModelMenu
        m = ModelMenu(self.session, parent, label = f'{self.method} structure',
                      model_types = [AtomicStructure],
                      model_chosen_cb = self._structure_chosen)
        self._structure_menu = m
        layout.addWidget(m.frame)

        self._source_file = 'file (.json or .npy or .pkl)'
        self._source_database = f'{self.method} database ({self.database_key} id)'
        from chimerax.ui.widgets import EntriesRow
        ft = EntriesRow(parent, 'Predicted aligned error (PAE) from',
                        (self._source_file, self._source_database))
        self._source = sf = ft.values[0]
        sf.widget.menu().triggered.connect(lambda action, self=self: self._guess_for_source())
        layout.addWidget(ft.frame)
        
        from Qt.QtWidgets import QLineEdit
        fp = QLineEdit(parent)
        layout.addWidget(fp)
        self._pae_file = fp

        # Color Domains button
        from chimerax.ui.widgets import button_row
        bf = button_row(parent,
                        [('Open', self._open_pae),
                         ('Browse', self._choose_pae_file),
                         ('Help', self._show_help)],
                        spacing = 10)
        bf.setContentsMargins(0,5,0,0)
        layout.addWidget(bf)
        
        layout.addStretch(1)    # Extra space at end

        # Set initial menu entry to a predicted model
        amod = [m for m in session.models.list(type = AtomicStructure) if self.is_predicted_model(m)]
        if amod:
            self._structure_menu.value = amod[-1]
            self._guess_pae_file_or_database_id()

        tw.manage(placement=None)	# Start floating

    # ---------------------------------------------------------------------------
    #
    @classmethod
    def get_singleton(cls, session, create=True):
        from chimerax.core import tools
        return tools.get_singleton(session, cls, f'{cls.method} Error Plot',
                                   create=create)

    # ---------------------------------------------------------------------------
    #
    def _structure_chosen(self):
        self._guess_pae_file_or_database_id()

    # ---------------------------------------------------------------------------
    #
    def _guess_pae_file_or_database_id(self):
        structure_path = self._structure_path
        if structure_path is None:
            return

        self._pae_file.setText('')
        
        database_id = self.guess_database_id(structure_path)
        if database_id:
            self._pae_file.setText(database_id)
            self._source.value = self._source_database
            return

        pae_path = _matching_pae_file(structure_path)
        if pae_path:
            self._pae_file.setText(pae_path)
            self._source.value = self._source_file

    # ---------------------------------------------------------------------------
    #
    def _guess_for_source(self):
        structure_path = self._structure_path
        if structure_path is None:
            return

        source = self._source.value
        if source == self._source_file:
            pae_path = _matching_pae_file(structure_path)
            if pae_path:
                self._pae_file.setText(pae_path)
        elif source == self._source_database:
            database_id = self.guess_database_id(structure_path)
            if database_id:
                self._pae_file.setText(database_id)

    # ---------------------------------------------------------------------------
    #
    def guess_database_id(self, path):
        return _guess_uniprot_id(path)
    
    # ---------------------------------------------------------------------------
    #
    @property
    def _structure_path(self):
        s = self._structure_menu.value
        structure_path = getattr(s, 'filename', None)
        return structure_path
    
    # ---------------------------------------------------------------------------
    #
    def _choose_pae_file(self):
        s = self._structure_menu.value
        if s and hasattr(s, 'filename') and s.filename is not None:
            from os import path
            dir = path.split(s.filename)[0]
        elif self._pae_file.text():
            from os import path
            dir = path.split(self._pae_file.text())[0]
        else:
            dir = None
            
        parent = self.tool_window.ui_area
        from Qt.QtWidgets import QFileDialog
        path, ftype  = QFileDialog.getOpenFileName(parent, caption = 'Predicted aligned error',
                                                   directory = dir,
                                                   filter = 'PAE file (*.json *.npy *.pkl)')
        if path:
            self._pae_file.setText(path)
            self._open_pae()

    # ---------------------------------------------------------------------------
    #
    def _open_pae(self):

        s = self._structure_menu.value
        if s is None:
            from chimerax.core.errors import UserError
            raise UserError('Must choose structure to associate with predicted aligned error')

        source = self._source.value
        if source == self._source_file:
            self._open_pae_from_file(s)
        elif source == self._source_database:
            self.open_pae_from_database(s)

        self.display(False)

    # ---------------------------------------------------------------------------
    #
    def _open_pae_from_file(self, structure):
        from chimerax.core.errors import UserError

        path = self._pae_file.text()
        if not path:
            raise UserError('Must choose path to predicted aligned file')

        from os.path import isfile
        if not isfile(path):
            raise UserError(f'File "{path}" does not exist.')

        if not path.endswith('.json') and not path.endswith('.npy') and not path.endswith('.pkl'):
            raise UserError(f'PAE file suffix must be ".json" or ".npy" or ".pkl".')

        from chimerax.core.commands import run, quote_if_necessary
        cmd = '%s pae #%s file %s' % (self.command, structure.id_string, quote_if_necessary(path))
        run(self.session, cmd)

    # ---------------------------------------------------------------------------
    #
    def open_pae_from_database(self, structure):
        database_id = self._pae_file.text()
        from chimerax.core.commands import run, quote_if_necessary
        cmd = f'{self.command} pae {structure.atomspec} {self.database_key.lower()} {database_id}'

        structure = self._structure_menu.value
        version = self.predicted_structure_version(structure)
        if version is not None:
            cmd += f' version {version}'
            self.session.logger.warning(f'Fetching PAE using {self.method} database version {version}')

        run(self.session, cmd)

    # ---------------------------------------------------------------------------
    #
    def is_predicted_model(self, m):
        from .colorgui import _is_alphafold_model
        return _is_alphafold_model(m)

    # ---------------------------------------------------------------------------
    #
    def predicted_structure_version(self, structure): 
        return _alphafold_db_structure_version(structure)
    
    # ---------------------------------------------------------------------------
    #
    def _show_help(self):
        from chimerax.core.commands import run
        run(self.session, 'help %s' % self.help)

# -----------------------------------------------------------------------------
# Look for PAE files that have long prefix or suffix matching the
# PDB or mmCIF structure file.
#
# ChimeraX Google colab predictions names files
#
#	best_model.pdb
#	best_model_pae.json
#	model_3_unrelaxed.pdb
#	model_3_pae.json
#
# Full AlphaFold 2.3.2 runs name files
#
#	unrelaxed_model_1_multimer_v3_pred_0.cif
#	unrelaxed_model_1_multimer_v3_pred_0.pdb
#	pae_model_1_multimer_v3_pred_0.json
#	result_model_1_multimer_v3_pred_0.pkl
#
# Full AlphaFold 2.2.0 runs name files
#
#	unrelaxed_model_1_multimer_v2_pred_0.pdb
#	relaxed_model_1_multimer_v2_pred_0.pdb
#	result_model_1_multimer_v2_pred_0.pkl
#
# Colabfold 1.5.0
#
#	af182_unrelaxed_rank_001_alphafold2_multimer_v3_model_1_seed_000.pdb
#	af182_scores_rank_001_alphafold2_multimer_v3_model_1_seed_000.json
#
# ColabFold 1.3.0 runs name files where 7qfc was user assigned name and efb9b was
# server assigned id.
#
#	7qfc_efb9b_unrelaxed_rank_1_model_4.pdb
#	7qfc_efb9b_unrelaxed_rank_1_model_4_scores.json
#
# AlphaFold 3 Server
#
#	fold_2024_05_08_15_09_model_0.cif
#	fold_2024_05_08_15_09_full_data_0.json
#
<<<<<<< HEAD
=======
# AlphaFold 3 local run
#
#	abcg2_human_model.cif
#	abcg2_human_confidences.json
#	  not abcg2_human_data.json which is the input specification including MSA
#
>>>>>>> a159cd1a
# AlphaFold database files
#
#	AF-P01445-F1-model_v2.cif
#	AF-P01445-F1-predicted_aligned_error_v2.json
#
# Chai-1 AlphaFold 3 clone
#
#	pred.model_idx_2.rank_0.cif
#	pae.model_idx_2.rank_0.npy
#	  not scores.model_idx_2.rank_0.json which contains summary scores
#
# Finding json/pkl with matching prefix works except for full alphafold which
# wants matching suffix.
#
def _matching_pae_file(structure_path):
    from os.path import split, isdir, join
    dir, filename = split(structure_path)
    if not isdir(dir):
        return None

    from os import listdir
    dfiles = listdir(dir)
    pkl_files = [f for f in dfiles if f.endswith('.pkl')]
    json_files = [f for f in dfiles if f.endswith('.json') and not f.startswith('confidence_')]
    npy_files = [f for f in dfiles if f.endswith('.npy')]

    if len(pkl_files) == 0 and len(json_files) == 0 and len(npy_files) == 0:
        return None

    all_files = json_files + npy_files + pkl_files
    if len(all_files) == 1:
        return join(dir, all_files[0])

    
    # Prefer json files over pkl files since they are much smaller.
    from os.path import splitext
    min_length = min(6, len(splitext(filename)[0]))
<<<<<<< HEAD
    if len(json_files) > 0:
=======
    mfile = None
    
    # Check for precise name match of Chai-1 numpy files
    if len(npy_files) > 0:
        mfile = _longest_matching_suffix(filename, npy_files, min_length = min_length)
        if mfile is None:
            mfile = _longest_matching_prefix(filename, npy_files, min_length = min_length)
        
    if len(json_files) > 0 and mfile is None:
>>>>>>> a159cd1a
        mfile = _longest_matching_prefix(filename, json_files, min_length = min_length)
        if mfile is None:
            fname = filename
            if '_unrelaxed_' in filename:
                fname = filename.replace('_unrelaxed_', '_scores_')
            elif '_model_' in filename:
                fname = filename.replace('_model_', '_full_data_')
<<<<<<< HEAD
            mfile = _longest_matching_prefix(fname, json_files, min_length = min_length)
        if mfile is None:
            mfile = _longest_matching_suffix(filename, json_files, min_length = min_length)
    if len(pkl_files) > 0:
        if mfile is None:
            mfile = _longest_matching_prefix(filename, pkl_files, min_length = min_length)
=======
            elif filename.endswith('model.cif'):
                fname = filename.replace('model', 'confidences')
            mfile = _longest_matching_prefix(fname, json_files, min_length = min_length)
        if mfile is None:
            mfile = _longest_matching_suffix(filename, json_files, min_length = min_length)

    if len(pkl_files) > 0 and mfile is None:
        mfile = _longest_matching_prefix(filename, pkl_files, min_length = min_length)
>>>>>>> a159cd1a
        if mfile is None:
            mfile = _longest_matching_suffix(filename, pkl_files, min_length = min_length)
    
    path = None if mfile is None else join(dir, mfile)
    return path

# -----------------------------------------------------------------------------
#
def _longest_matching_prefix(filename, filenames, min_length = 1):
    m = [(len(_matching_prefix(pf,filename)),pf) for pf in filenames]
    m.sort(reverse = True)
    mfilename = m[0][1] if len(m) >= 1 and m[0][0] >= min_length and (len(m) < 2 or m[0][0] > m[1][0]) else None
    return mfilename

# -----------------------------------------------------------------------------
#
def _matching_prefix(s1, s2):
    for i in range(min(len(s1), len(s2))):
        if s2[i] != s1[i]:
            break
    return s1[:i]

# -----------------------------------------------------------------------------
#
def _longest_matching_suffix(filename, filenames, min_length = 1):
    m = [(len(_matching_suffix(pf,filename)),pf) for pf in filenames]
    m.sort(reverse = True)
    mfilename = m[0][1] if len(m) >= 1 and m[0][0] >= min_length and (len(m) < 2 or m[0][0] > m[1][0]) else None
    return mfilename

# -----------------------------------------------------------------------------
#
def _matching_suffix(s1, s2):
    # Ignore last "." and beyond
    from os.path import splitext
    s1,s2 = splitext(s1)[0], splitext(s2)[0]
    for i in range(1, min(len(s1), len(s2))+1):
        if s2[-i] != s1[-i]:
            break
    return s1[-i:]

# ---------------------------------------------------------------------------
#
def _guess_uniprot_id(structure_path):
    from os.path import split
    filename = split(structure_path)[1]
    from .database import uniprot_id_from_filename
    uniprot_id = uniprot_id_from_filename(filename)
    return uniprot_id
        
# ---------------------------------------------------------------------------
#
def _alphafold_db_structure_version(structure):
    '''
    Parse the structure filename to get the AlphaFold database version.
    Example database file name AF-A0A4T0DZS4-F1-model_v3.cif
    '''
    if structure is None:
        return None
    path = getattr(structure, 'filename', None)
    if path is None:
        return None
    from os.path import split, splitext
    filename = split(path)[1]
    if filename.startswith('AF') and (filename.endswith('.cif') or filename.endswith('.pdb')):
        fields = splitext(filename)[0].split('_')
        if len(fields) > 1 and fields[-1].startswith('v'):
            try:
                version = int(fields[-1][1:])
            except ValueError:
                return None
            return version

    return None

# -----------------------------------------------------------------------------
#
class OpenAlphaFoldPAE(OpenPredictedAlignedError):
    pass

# -----------------------------------------------------------------------------
#
def alphafold_error_plot_panel(session, create = False):
    return OpenAlphaFoldPAE.get_singleton(session, create=create)
  
# -----------------------------------------------------------------------------
#
def show_alphafold_error_plot_panel(session):
    p = alphafold_error_plot_panel(session, create = True)
    p.display(True)
    return p
    
# -----------------------------------------------------------------------------
#
from chimerax.core.tools import ToolInstance
class AlphaFoldPAEPlot(ToolInstance):

    name = 'AlphaFold Predicted Aligned Error Plot'
    help = 'help:user/tools/alphafold.html#pae'

    def __init__(self, session, tool_name, pae, colormap = None, divider_lines = True):

        self._pae = pae		# AlphaFoldPAE instance

        self._drag_colors_structure = True
        self._showing_chain_dividers = divider_lines
        
        ToolInstance.__init__(self, session, tool_name)

        from chimerax.ui import MainToolWindow
        tw = MainToolWindow(self)
        tw.fill_context_menu = self._fill_context_menu
        self.tool_window = tw
        parent = tw.ui_area

        from chimerax.ui.widgets import vertical_layout
        layout = vertical_layout(parent, margins = (5,0,0,0))

        sname = f'for {pae.structure}' if pae.structure else ''
        title = (f'<html>Predicted aligned errors (PAE) {sname}'
                 '<br>Drag a box to color structure residues and atoms.</html>')
        from Qt.QtWidgets import QLabel
        self._heading = hl = QLabel(title)
        layout.addWidget(hl)

        self._pae_view = gv = PAEView(parent, self._rectangle_select, self._rectangle_clear,
                                      self._report_residues_or_atoms)
        from Qt.QtWidgets import QSizePolicy
        from Qt.QtCore import Qt
        gv.setHorizontalScrollBarPolicy(Qt.ScrollBarPolicy.ScrollBarAlwaysOff)
        gv.setVerticalScrollBarPolicy(Qt.ScrollBarPolicy.ScrollBarAlwaysOff)
#        gv.setSizePolicy(QSizePolicy.Policy.Fixed, QSizePolicy.Policy.Fixed)
        layout.addWidget(gv)

        from Qt.QtWidgets import QGraphicsScene
        self._scene = gs = QGraphicsScene(gv)
        gs.setSceneRect(0, 0, 500, 500)
        gv.setScene(gs)

        # Color Domains button
        bf = self._create_action_buttons(parent)
        layout.addWidget(bf)

        self._info_label = QLabel(bf)
        bf.layout().insertWidget(3, self._info_label)
        
        self.set_colormap(colormap)
        self.show_chain_dividers(self._showing_chain_dividers)

        if pae.structure is not None:
            h = pae.structure.triggers.add_handler('deleted', self._structure_deleted)
            self._structure_delete_handler = h

        tw.manage(placement=None)	# Start floating

    # ---------------------------------------------------------------------------
    #
    def closed(self):
        return self.tool_window.tool_instance is None

    # ---------------------------------------------------------------------------
    #
    def _structure_deleted(self, *args):
        '''Remove plot if associated structure closed.'''
        if not self.closed():
            self.delete()

    # ---------------------------------------------------------------------------
    #
    def _fill_context_menu(self, menu, x, y):
        def _set_drag_colors_structure(checked, self=self):
            self._drag_colors_structure = checked
        self._add_menu_toggle(menu, 'Dragging box colors structure',
                              self._drag_colors_structure,
                              _set_drag_colors_structure)

        menu.addAction('Color plot from structure', self._color_from_structure)
        menu.addAction('Color plot rainbow', self.set_colormap_rainbow)
        menu.addAction('Color plot green', self.set_colormap_green)

        self._add_menu_toggle(menu, 'Show chain divider lines',
                              self._showing_chain_dividers, self.show_chain_dividers)

        menu.addAction('Save image', self._save_image)
        
    # ---------------------------------------------------------------------------
    #
    def _add_menu_toggle(self, menu, text, checked, callback):
        from Qt.QtGui import QAction
        a = QAction(text, menu)
        a.setCheckable(True)
        a.setChecked(checked)
        a.triggered.connect(callback)
        menu.addAction(a)
        
    # ---------------------------------------------------------------------------
    #
    def set_pae(self, pae, colormap = None):
        self._pae = pae
        self.set_colormap(colormap)

    # ---------------------------------------------------------------------------
    #
    def set_colormap(self, colormap = None):
        if colormap is None:
            from chimerax.core.colors import BuiltinColormaps
            colormap = BuiltinColormaps[self._default_colormap_name]
        self._pae_view._make_image(self._pae.pae_matrix, colormap)
        
    # ---------------------------------------------------------------------------
    #
    def set_colormap_rainbow(self):
        from chimerax.core.colors import BuiltinColormaps
        self.set_colormap(BuiltinColormaps['pae'])
        
    # ---------------------------------------------------------------------------
    #
    def set_colormap_green(self):
        from chimerax.core.colors import BuiltinColormaps
        self.set_colormap(BuiltinColormaps['paegreen'])

    # ---------------------------------------------------------------------------
    #
    def _color_from_structure(self, colormap = None):
        '''colormap is used for plot points where residues or atoms have different colors.'''
        if colormap is None:
            colormap = self._pae_view._block_colormap((0,0,0,255))
        color_blocks = self._residue_color_blocks()
        self._pae_view._make_image(self._pae.pae_matrix, colormap, color_blocks)

    # ---------------------------------------------------------------------------
    #
    def show_chain_dividers(self, show = True, thickness = None):
        self._showing_chain_dividers = show
        if show:
            dividers = []
            rra = self._pae.row_residues_or_atoms()
            for i in range(len(rra)-1):
                ra0, ra1 = rra[i:i+2]
                if self._chain_divider(ra0, ra1):
                    dividers.append(i)
            if thickness is None:
                thickness = min(4, 1+len(rra)//500)
        else:
            dividers = []
        self._pae_view._show_chain_dividers(dividers, thickness)

    # ---------------------------------------------------------------------------
    #
    def _chain_divider(self, ra0, ra1):
        from chimerax.atomic import Residue
        r0, r1 = isinstance(ra0, Residue), isinstance(ra1, Residue)
        if r0 and r1:
            if ra0.chain_id != ra1.chain_id:
                return True
        if r0 and not r1 and ra0.chain != ra1.residue.chain:
            return True   # One residue and one atom that is not from a modified residue
        if not r0 and r1 and ra0.residue.chain != ra1.chain:
            return True   # One residue and one atom that is not from a modified residue
        return False

    # ---------------------------------------------------------------------------
    #
    def _residue_color_blocks(self):
        pae = self._pae
        rra = pae.row_residues_or_atoms()
        from chimerax.atomic import Residue
        colors = [ra.ribbon_color if isinstance(ra, Residue) else ra.color for ra in rra]
        color_indices = {}
        for i,color in enumerate(colors):
            c = tuple(color)
            if c in color_indices:
                color_indices[c].append(i)
            else:
                color_indices[c] = [i]
        return tuple(color_indices.items())
        
    # ---------------------------------------------------------------------------
    #
    def _create_action_buttons(self, parent):
        from chimerax.ui.widgets import button_row
        f = button_row(parent,
                       [('Color PAE Domains', self._color_domains),
                        ('Color pLDDT', self._color_plddt),
                        ('Help', self._show_help)],
                       spacing = 10)
        return f

    # ---------------------------------------------------------------------------
    #
    def _color_domains(self):
        # TODO: Log the command to do the coloring.
        self._pae.color_domains(log_command = True)

    # ---------------------------------------------------------------------------
    #
    def _color_plddt(self):
        self._pae.color_plddt(log_command = True)

    # ---------------------------------------------------------------------------
    #
    def _save_image(self, default_suffix = '.png'):
        from os.path import splitext, basename, join
        filename = splitext(basename(self._pae._pae_path))[0] + default_suffix
        from os import getcwd
        suggested_path = join(getcwd(), filename)
        from Qt.QtWidgets import QFileDialog
        parent = self.tool_window.ui_area
        path, ftype  = QFileDialog.getSaveFileName(parent,
                                                   'AlphaFold PAE Image',
                                                   suggested_path)
        if path:
            self._pae_view.save_image(path)
        
    # ---------------------------------------------------------------------------
    #
    def _show_help(self):
        from chimerax.core.commands import run
        run(self.session, 'help %s' % self.help)

    # ---------------------------------------------------------------------------
    #
<<<<<<< HEAD
    def _report_residues_or_atoms(self, index1, index2):
        pae = self._pae
        m = pae.pae_matrix
        msize = m.shape[0]
        if index1 < 0 or index2 < 0 or index1 >= msize or index2 >= msize:
            msg = ''
        else:
            name1, name2 = [pae.row_residue_or_atom_name(i) for i in (index1, index2)]
            d = m[index1,index2]
            dstr = '%.1f' % d
            msg = f'{name1} {name2} = {dstr}'
=======
    def _report_residues_or_atoms(self, column_index, row_index):
        pae = self._pae
        m = pae.pae_matrix
        msize = m.shape[0]
        if column_index < 0 or row_index < 0 or column_index >= msize or row_index >= msize:
            msg = ''
        else:
            column_name, row_name = [pae.row_residue_or_atom_name(i) for i in (column_index, row_index)]
            d = m[row_index,column_index]
            dstr = '%.1f' % d
            msg = f'{column_name} {row_name} = {dstr}'
>>>>>>> a159cd1a
        self._info_label.setText(msg)
        
    # ---------------------------------------------------------------------------
    #
    def _rectangle_select(self, xy1, xy2):
        x1,y1 = xy1
        x2,y2 = xy2
        r1, r2 = max(0,int(min(x1,x2))), int(max(x1,x2))
        r3, r4 = max(0,int(min(y1,y2))), int(max(y1,y2))
        off_diagonal_drag = (r2 < r3 or r4 < r1)
        if self._drag_colors_structure:
            # Color residues
            if off_diagonal_drag:
                # Use two colors
                self._color_residues_and_atoms(r1, r2, 'lime', 'gray')
                self._color_residues_and_atoms(r3, r4, 'magenta')
            else:
                # Use single color
                self._color_residues_and_atoms(min(r1,r3), max(r2,r4), 'lime', 'gray')
        else:
            # Select residues and atoms
            ranges = [(r1,r2), (r3,r4)] if off_diagonal_drag else [(min(r1,r3), max(r2,r4))]
            self._select_residue_and_atom_ranges(ranges)

    # ---------------------------------------------------------------------------
    #
    def _color_residues_and_atoms(self, row1, row2, colorname, other_colorname = None):
        pae = self._pae
        m = pae.structure
        if m is None:
            return

        from chimerax.core.colors import BuiltinColors
        if other_colorname:
            other_color = BuiltinColors[other_colorname].uint8x4()
            all_res = m.residues
            all_res.ribbon_colors = other_color
            all_res.atoms.colors = other_color
            
        color = BuiltinColors[colorname].uint8x4()
        rra = pae.row_residues_or_atoms()
        res_and_atoms = rra[row1:row2+1]
        from chimerax.atomic import Residue, Atom
        for ra in res_and_atoms:
            if isinstance(ra, Residue):
                ra.ribbon_color = color
                ra.atoms.colors = color
            elif isinstance(ra, Atom):
                ra.color = color
                ra.residue.ribbon_color = color

        if len(res_and_atoms) > 0:
            cmd = 'color %s %s' % (_residue_and_atom_spec(res_and_atoms), colorname)
            from chimerax.core.commands import log_equivalent_command
            log_equivalent_command(self.session, cmd)

    # ---------------------------------------------------------------------------
    #
    def _select_residue_and_atom_ranges(self, ranges):
        pae = self._pae
        m = pae.structure
        if m is None:
            return

        self.session.selection.clear()

        res = m.residues
        specs = []
        for r1,r2 in ranges:
            rra = pae.row_residues_or_atoms()
            ra = rra[r1:r2+1]
            atoms = _residues_and_atoms_to_atoms(ra)
            atoms.selected = True
            if len(ra) > 0:
                specs.append(_residue_and_atom_spec(ra))

        if specs:
            cmd = 'select %s' % ' '.join(specs)
            from chimerax.core.commands import log_equivalent_command
            log_equivalent_command(self.session, cmd)

    # ---------------------------------------------------------------------------
    #
    def _rectangle_clear(self):
        pass

# ---------------------------------------------------------------------------
#
def _residues_and_atoms_to_atoms(residues_and_atoms):
    atoms = []
    from chimerax.atomic import Residue, Atom, Atoms
    for ra in residues_and_atoms:
        if isinstance(ra, Residue):
            atoms.extend(ra.atoms)
        elif isinstance(ra, Atom):
            atoms.append(ra)
    return Atoms(atoms)

# ---------------------------------------------------------------------------
#
def _residue_and_atom_spec(residues_and_atoms):
    from chimerax.atomic import Residue, Atom, concise_residue_spec
    res = [r for r in residues_and_atoms if isinstance(r, Residue)]
    rspec = concise_residue_spec(res[0].structure.session, res) if res else ''
    atoms = [a for a in residues_and_atoms if isinstance(a, Atom)]
    aspec = _concise_atom_spec(atoms)
    spec = f'{rspec} {aspec}'
    return spec

# ---------------------------------------------------------------------------
#
def _concise_atom_spec(atoms):
    if len(atoms) == 0:
        return ''
    from chimerax.atomic import Atoms
    if not isinstance(atoms, Atoms):
        atoms = Atoms(atoms)
    specs = []
    for struct, struct_atoms in atoms.by_structure:
        specs.append(f'#{struct.id_string}')
        for cstruct, chain_id, chain_atoms in struct_atoms.by_chain:
            specs.append(f'/{chain_id}')
            for res, res_atoms in _atoms_by_residue(chain_atoms):
                if len(res_atoms) == res.num_atoms:
                    specs.append(f':{res.number}')
                else:
                    anames = ",".join(a.name for a in res_atoms)
                    specs.append(f':{res.number}@{anames}')
    return ''.join(specs)

# ---------------------------------------------------------------------------
#
def _atoms_by_residue(atoms):
    ratoms = {}
    for a in atoms:
        r = a.residue
        if r in ratoms:
            ratoms[r].append(a)
        else:
            ratoms[r] = [a]
    return tuple(ratoms.items())

# ---------------------------------------------------------------------------
#
from Qt.QtWidgets import QGraphicsView
class PAEView(QGraphicsView):
    def __init__(self, parent, rectangle_select_cb=None, rectangle_clear_cb=None,
                 report_residues_and_atoms_cb=None):
        QGraphicsView.__init__(self, parent)
        self.click_callbacks = []
        self.drag_callbacks = []
        self._mouse_down = False
        self._drag_box = None
        self._down_xy = None
        self._rectangle_select_callback = rectangle_select_cb
        self._rectangle_clear_callback = rectangle_clear_cb
        self._report_residues_and_atoms_callback = report_residues_and_atoms_cb
        self._pixmap_item = None
        self._divider_items = []
        # Report residues and atoms as mouse hovers over plot.
        self.setMouseTracking(True)

    def sizeHint(self):
        from Qt.QtCore import QSize
        return QSize(500,500)

    def resizeEvent(self, event):
        # Rescale histogram when window resizes
        self.fitInView(self.sceneRect())
        QGraphicsView.resizeEvent(self, event)

    def mousePressEvent(self, event):
        from Qt.QtCore import Qt
        if event.modifiers() != Qt.KeyboardModifier.NoModifier:
            return	# Ignore ctrl-click that shows context menu
        self._mouse_down = True
        for cb in self.click_callbacks:
            cb(event)
        self._down_xy = self._scene_position(event)
        self._clear_drag_box()
        if self._rectangle_clear_callback:
            self._rectangle_clear_callback()

    def mouseMoveEvent(self, event):
        if self._report_residues_and_atoms_callback:
            x,y = self._scene_position(event)
            self._report_residues_and_atoms_callback(int(x),int(y))
        if self._mouse_down:
            self._drag(event)

    def _drag(self, event):
        # Only process mouse move once per graphics frame.
        for cb in self.drag_callbacks:
            cb(event)
        self._draw_drag_box(event)

    def mouseReleaseEvent(self, event):
        if self._mouse_down:
            self._mouse_down = False
            self._drag(event)
            if self._rectangle_select_callback and self._down_xy:
                self._rectangle_select_callback(self._down_xy, self._scene_position(event))

    def _scene_position(self, event):
        p = self.mapToScene(event.pos())
        return p.x(), p.y()

    def _draw_drag_box(self, event):
        x1,y1 = self._down_xy
        x2,y2 = self._scene_position(event)
        x,y,w,h = min(x1,x2), min(y1,y2), abs(x2-x1), abs(y2-y1)
        box = self._drag_box
        if box is None:
            scene = self.scene()
            self._drag_box = scene.addRect(x,y,w,h)
        else:
            box.setRect(x,y,w,h)

    def _clear_drag_box(self):
        box = self._drag_box
        if box:
            self.scene().removeItem(box)
            self._drag_box = None

    def _make_image(self, pae_matrix, colormap, color_blocks = None):
        scene = self.scene()
        pi = self._pixmap_item
        if pi is not None:
            scene.removeItem(pi)

        rgb = pae_rgb(pae_matrix, colormap)
        if color_blocks is not None:
            self._color_blocks(rgb, pae_matrix, color_blocks)
        pixmap = pae_pixmap(rgb)
        self._pixmap_item = scene.addPixmap(pixmap)
        scene.setSceneRect(0, 0, pixmap.width(), pixmap.height())

    def _show_chain_dividers(self, chain_dividers = [], thickness = 4):
        scene = self.scene()
        di = self._divider_items
        if di:
            for i in di:
                scene.removeItem(i)
            di.clear()

        if len(chain_dividers) == 0:
            return

        r = scene.sceneRect()
        w, h = r.width(), r.height()
        for i in chain_dividers:
            x = y = i
            from Qt.QtGui import QBrush, QColor
            brush = QBrush(QColor(0,0,0))
            t = thickness-1  # Rectangle is one pixel thicker than this value due to outline
            di.extend([scene.addRect(0,y-t/2,w,t,brush=brush), scene.addRect(x-t/2,0,t,h,brush=brush)])
        for d in di:
            d.setZValue(1)  # Make sure lines are drawn above pixmap

    def _color_blocks(self, rgb, pae_matrix, color_blocks):
        from numpy import ix_
        for color, indices in color_blocks:
            colormap = self._block_colormap(color)
            subsquare = ix_(indices, indices)
            rgb[subsquare] = pae_rgb(pae_matrix[subsquare], colormap)

    def _block_colormap(self, color, bg_color = (255,255,255,255)):
        from numpy import array, float32, linspace, sqrt
        pae_range = (0, 5, 10, 15, 20, 25, 30)
        fracs = sqrt(linspace(0, 1, len(pae_range)))
        bgcolor = array([c/255 for c in bg_color], float32)
        from chimerax.core.colors import Colormap
        fcolor = array([c/255 for c in color], float32)
        colors = [((1-f)*fcolor + f*bgcolor) for f in fracs]
        colormap = Colormap(pae_range, colors)
        return colormap

    def save_image(self, path):
        pixmap = self.grab()
        pixmap.save(path)
        
# -----------------------------------------------------------------------------
#
class AlphaFoldPAE:
    def __init__(self, pae_path, structure):
        self._pae_path = pae_path
        self._pae_matrix = read_pae_matrix(pae_path)
        self.structure = structure
        self._row_residues_or_atoms = None
        self._num_atoms = structure.num_atoms
        self._num_residues = structure.num_residues
        self._residue_or_atom_indices = None	# Map residue or atom to matrix row
        self._cluster_max_pae = 5
        self._cluster_clumping = 0.5
        self._cluster_min_size = 10
        self._clusters = None		# Cache computed clusters
        self._cluster_colors = None
        self._plddt_palette = 'alphafold'

    # ---------------------------------------------------------------------------
    #
    def reduce_matrix_to_residues_in_structure(self):
        '''
        Delete rows and columns of PAE matrix for which there are no structure residues.
        This allows using PAE matrix data after an AlphaFold structure has been trimmed
        by deleting N-terminal and C-terminal residues to match an experimental structure.
        Returns True if successful, False if structure does not appear to have the right
        sequence length for the PAE matrix.
        '''
        rra = self.row_residues_or_atoms()
        if len(rra) == self.matrix_size:
            return True

        full_rra = _include_deleted_residues(rra)
        if len(full_rra) != self.matrix_size:
            # Structure does not appear to represent same number of residues as matrix.
            # This could happen if a whole chain was deleted.
            return False

        rows = [i for i,ra in enumerate(full_rra) if ra is not None]
        self._pae_matrix = self._pae_matrix[rows,:][:,rows]

        return True

    # ---------------------------------------------------------------------------
    #
    @property
    def pae_matrix(self):
        return self._pae_matrix

    # ---------------------------------------------------------------------------
    #
    @property
    def matrix_size(self):
        return self._pae_matrix.shape[0]

    # ---------------------------------------------------------------------------
    #
    def row_residues_or_atoms(self):
        s = self.structure
        if self._row_residues_or_atoms is not None:
            if s.num_atoms != self._num_atoms or s.num_residues != self._num_residues:
                # If user deletes some residues or atoms remove them from row list.
                self._row_residues_or_atoms = tuple((None if ra.deleted else ra)
                                                    for ra in self._row_residues_or_atoms)
                self._num_atoms = s.num_atoms
                self._num_residues = s.num_residues
            return self._row_residues_or_atoms
        ra = []
        for r in s.residues:
            if per_residue_pae(r):
                ra.append(r)
            else:
                ra.extend(r.atoms)
        self._row_residues_or_atoms = tuple(ra)
        self._num_atoms = s.num_atoms		# Used to check for deletions
        self._num_residues = s.num_residues	# Used to check for deletions
        return self._row_residues_or_atoms

    # ---------------------------------------------------------------------------
    #
    @property
    def num_residue_rows(self):
        count = 0
        from chimerax.atomic import Residue
        for ra in self.row_residues_or_atoms():
            if isinstance(ra, Residue):
                count += 1
        return count

    # ---------------------------------------------------------------------------
    #
    @property
    def num_atom_rows(self):
        count = 0
        from chimerax.atomic import Atom
        for ra in self.row_residues_or_atoms():
            if isinstance(ra, Atom):
                count += 1
        return count

    # ---------------------------------------------------------------------------
    #
    def row_residue_or_atom_name(self, row):
        ra = self.row_residues_or_atoms()[row]
        if ra is None or ra.deleted:
            return ''
        from chimerax.atomic import Residue, Atom
        if isinstance(ra, Residue):
            name = (f'{ra.label_one_letter_code}{ra.number}' if self.structure.num_chains == 1 else
                    f'/{ra.chain_id} {ra.label_one_letter_code}{ra.number}')
        elif isinstance(ra, Atom):
            res = ra.residue
            if res.polymer_type != res.PT_NONE:
                name = f'/{res.chain_id} {res.label_one_letter_code}{res.number} {ra.name}'  # Modified residue
            elif res.num_atoms == 1:
                name = f'/{res.chain_id} {ra.name}'	# Ion
            else:
                name = f'/{res.chain_id} {res.name} {ra.name}'   # Ligand
        else:
            name = ''
        return name
    
    # ---------------------------------------------------------------------------
    #
    def residues_or_atoms_deleted(self):
        for ra in self.row_residues_or_atoms():
            if ra.deleted:
                return True
        return False
    
    # ---------------------------------------------------------------------------
    #
    def value(self, aligned_residue_or_atom, scored_residue_or_atom):
        ai = self._residue_or_atom_index(aligned_residue_or_atom)
        si = self._residue_or_atom_index(scored_residue_or_atom)
        return self._pae_matrix[ai,si]

    # ---------------------------------------------------------------------------
    #
    def _residue_or_atom_index(self, residue_or_atom):
        rai = self._residue_or_atom_indices
        if rai is None:
            self._residue_or_atom_indices = rai = {ra:i for i,ra in enumerate(self.row_residues_or_atoms())}
        return rai[residue_or_atom]
    
    # ---------------------------------------------------------------------------
    #
    def color_domains(self, cluster_max_pae = None, cluster_clumping = None,
                      cluster_min_size = None, log_command = False):
        m = self.structure
        if m is None:
            return

        if self.residues_or_atoms_deleted():
            from chimerax.core.errors import UserError
            raise UserError(f'The structure {m} residues or atoms deleted so domains cannot be colored')

        self.set_default_domain_clustering(cluster_max_pae, cluster_clumping,
                                           cluster_min_size)

        if self._clusters is None:
            self._clusters = pae_domains(self._pae_matrix,
                                         pae_cutoff = self._cluster_max_pae,
                                         graph_resolution = self._cluster_clumping,
                                         min_size = self._cluster_min_size)
            from chimerax.core.colors import random_colors
            self._cluster_colors = random_colors(len(self._clusters), seed=0)

        if log_command:
            cmd = f'alphafold pae #{m.id_string} colorDomains true'
            from chimerax.core.commands import log_equivalent_command
            log_equivalent_command(m.session, cmd)

        ra = self.row_residues_or_atoms()
        color_by_pae_domain(ra, self._clusters, colors=self._cluster_colors)
        set_pae_domain_attribute(ra, self._clusters)
        
    # ---------------------------------------------------------------------------
    #
    def set_default_domain_clustering(self, cluster_max_pae = None, cluster_clumping = None,
                                      cluster_min_size = None):
        changed = False
        if cluster_max_pae is not None and cluster_max_pae != self._cluster_max_pae:
            self._cluster_max_pae = cluster_max_pae
            changed = True
        if cluster_clumping is not None and cluster_clumping != self._cluster_clumping:
            self._cluster_clumping = cluster_clumping
            changed = True
        if cluster_min_size is not None and cluster_min_size != self._cluster_min_size:
            self._cluster_min_size = cluster_min_size
            changed = True
        if changed:
            self._clusters = None
        return changed

    # ---------------------------------------------------------------------------
    #
    def color_plddt(self, log_command = False):
        m = self.structure
        if m is None:
            return

        cmd = f'color bfactor #{m.id_string} palette {self._plddt_palette}'
        if not log_command:
            cmd += ' log false'
        from chimerax.core.commands import run
        run(m.session, cmd, log = log_command)

# ---------------------------------------------------------------------------
#
def per_residue_pae(r):
    '''Determine if PAE for this residue is one value or a value for each atom.'''
    ptype = r.polymer_type
    if ptype == r.PT_PROTEIN and r.name == r.standard_aa_name:
        return True
    if ptype == r.PT_NUCLEIC and r.name in ('A','C','G','U','DA','DC','DG','DT'):
        return True
    return False

# -----------------------------------------------------------------------------
#
def _include_deleted_residues(res):
    '''
    Make a new list of residues including None where residues are missing in a chain.
    Input list includes residues and atoms and atoms are preserved.
    '''
    full_res = []
    last_chain = None
    from chimerax.atomic import Residue
    for r in res:
        c = r.chain if isinstance(r, Residue) else None
        if c is None:
            if last_chain is not None:
                full_res.extend(last_chain.residues)
                last_chain = None
            full_res.append(r)
        elif last_chain is None:
            last_chain = c
        elif c != last_chain:
            full_res.extend(last_chain.residues)
            last_chain = c
    if last_chain:
        full_res.extend(last_chain.residues)
    return full_res

# -----------------------------------------------------------------------------
#
def read_pae_matrix(path):
    if path.endswith('.json'):
        return read_json_pae_matrix(path)
    elif path.endswith('.npy'):
        return read_numpy_pae_matrix(path)
    elif path.endswith('.pkl'):
        return read_pickle_pae_matrix(path)
    else:
        from chimerax.core.errors import UserError
        raise UserError(f'AlphaFold predicted aligned error (PAE) files must be in JSON (*.json) or numpy (*.npy) or pickle (*.pkl) format, {path} unrecognized format')

# -----------------------------------------------------------------------------
#
def read_json_pae_matrix(path):
    '''Open AlphaFold database distance error PAE JSON file returning a numpy matrix.'''
    f = open(path, 'r')
    import json
    j = json.load(f)
    f.close()

    if isinstance(j, dict) and ('pae' in j or 'predicted_aligned_error' in j):
        # ColabFold 1.3 produces a JSON file different from AlphaFold database.
        key = 'pae' if 'pae' in j else 'predicted_aligned_error'
        from numpy import array, float32
        pae = array(j[key], float32)
        return pae
    
    if not isinstance(j, list):
        from chimerax.core.errors import UserError
        raise UserError(f'JSON file "{path}" is not AlphaFold predicted aligned error data, expected a top level list')
    d = j[0]

    if not isinstance(d, dict):
        from chimerax.core.errors import UserError
        raise UserError(f'JSON file "{path}" is not AlphaFold predicted aligned error data, expected a top level list containing a dictionary')
        
    if 'residue1' in d and 'residue2' in d and 'distance' in d:
        # AlphaFold Database versions 1 and 2 use this format
        # Read PAE into numpy array
        from numpy import array, zeros, float32, int32
        r1 = array(d['residue1'], dtype=int32)
        r2 = array(d['residue2'], dtype=int32)
        ea = array(d['distance'], dtype=float32)
        # me = d['max_predicted_aligned_error']
        n = r1.max()
        pae = zeros((n,n), float32)
        pae[r1-1,r2-1] = ea
        return pae
        
    if 'predicted_aligned_error' in d:
        # AlphaFold Database version 3 uses this format.
        from numpy import array, float32
        pae = array(d['predicted_aligned_error'], dtype=float32)
        return pae
    
    keys = ', '.join(str(k) for k in d.keys())
    from chimerax.core.errors import UserError
    raise UserError(f'JSON file "{path}" is not AlphaFold predicted aligned error data, expected a dictionary with keys "predicted_aligned_error" or "residue1", "residue2" and "distance", got keys {keys}')

# -----------------------------------------------------------------------------
#
def read_numpy_pae_matrix(path):
    import numpy
    pae = numpy.load(path)
    return pae

# -----------------------------------------------------------------------------
#
def read_pickle_pae_matrix(path):
    f = open(path, 'rb')
    import pickle
    try:
        p = pickle.load(f)
    except ModuleNotFoundError as e:
        if 'jax' in str(e):
            _fix_alphafold_pickle_jax_dependency()
            p = pickle.load(f)
        else:
            raise
            
    f.close()
    if isinstance(p, dict) and 'predicted_aligned_error' in p:
        return p['predicted_aligned_error']

    from chimerax.core.errors import UserError
    raise UserError(f'File {path} does not contain AlphaFold predicted aligned error (PAE) data. The AlphaFold "monomer" preset does not compute PAE.  Run AlphaFold with the "monomer_ptm" or "multimer" presets to get PAE values.')
    
# -----------------------------------------------------------------------------
#
def _fix_alphafold_pickle_jax_dependency():
    '''
    In AlphaFold 2.2.4 the pickle files written out have a dependency on the jax
    module which prevents unpickling them, ChimeraX bug #8032.
    Work around this by adding a fake jax module.
    '''
    import sys
    from types import ModuleType
    sys.modules['jax'] = ModuleType('dummy_jax_for_pickle')
    sys.modules['jax._src.device_array'] = m = ModuleType('dummy_jax_device_array')
    def dummy_jax_reconstruct_device_array(*args, **kw):
        return None
    m.reconstruct_device_array = dummy_jax_reconstruct_device_array

# -----------------------------------------------------------------------------
#
def pae_rgb(pae_matrix, colormap):
    rgb_flat = colormap.interpolated_rgba8(pae_matrix.ravel())[:,:3]
    n = pae_matrix.shape[0]
    rgb = rgb_flat.reshape((n,n,3)).copy()
    return rgb

# -----------------------------------------------------------------------------
#
def _pae_colormap(max = 30, step = 5):
    colors = []
    values = []
    from math import sqrt
    for p in range(0,max+1,step):
        f = p/max
        r = b = (30 + 225*f*f)/255
        g = (70 + 185*sqrt(f))/255
        a = 1
        values.append(p)
        colors.append((r,g,b,a))
    print(tuple(values))
    print('(' + ', '.join('(%.3f,%.3f,%.3f,%.0f)'%c for c in colors) + ')')

# -----------------------------------------------------------------------------
#
def pae_pixmap(rgb):
    # Save image to a PNG file
    from Qt.QtGui import QImage, QPixmap
    h, w = rgb.shape[:2]
    im = QImage(rgb.data, w, h, 3*w, QImage.Format_RGB888)
    pixmap = QPixmap.fromImage(im)
    return pixmap

# -----------------------------------------------------------------------------
#
def pae_image(rgb):
    from PIL import Image
    pi = Image.fromarray(rgb)
    #pi.save('test.png')      # Save image to a PNG file
    return pi

# -----------------------------------------------------------------------------
# Code take from Tristan Croll, ChimeraX ticket #4966.
#
# https://github.com/tristanic/isolde/blob/master/isolde/src/reference_model/alphafold/find_domains.py
#
def pae_domains(pae_matrix, pae_power=1, pae_cutoff=5, graph_resolution=0.5,
                min_size = None):
    # PAE matrix is not strictly symmetric.
    # Prediction for error in residue i when aligned on residue j may be different from 
    # error in j when aligned on i. Take the smallest error estimate for each pair.
    import numpy
    pae_matrix = numpy.minimum(pae_matrix, pae_matrix.T)
    pae_matrix = numpy.maximum(pae_matrix, 0.2)	# AlphaFold Database version 3 has 0 values.
    weights = 1/pae_matrix**pae_power if pae_power != 1 else 1/pae_matrix

    import networkx as nx
    g = nx.Graph()
    size = weights.shape[0]
    g.add_nodes_from(range(size))
    edges = numpy.argwhere(pae_matrix < pae_cutoff)
    # Limit to bottom triangle of matrix
    edges = edges[edges[:,0]<edges[:,1]]
    sel_weights = weights[edges.T[0], edges.T[1]]
    wedges = [(i,j,w) for (i,j),w in zip(edges,sel_weights)]
    g.add_weighted_edges_from(wedges)

    from networkx.algorithms.community import greedy_modularity_communities
    clusters = greedy_modularity_communities(g, weight='weight', resolution=graph_resolution)
    if min_size:
        clusters = [c for c in clusters if len(c) >= min_size]
    return clusters

# -----------------------------------------------------------------------------
#
def color_by_pae_domain(residues_or_atoms, clusters, colors = None):
    if colors is None:
        from chimerax.core.colors import random_colors
        colors = random_colors(len(clusters), seed=0)

    from chimerax.atomic import Residue, Atom
    for c, color in zip(clusters, colors):
        cra = [residues_or_atoms[i] for i in c]
        for ra in cra:
            if isinstance(ra, Residue):
                ra.ribbon_color = color
                ra.atoms.colors = color
            elif isinstance(ra, Atom):
                ra.color = color
    
# -----------------------------------------------------------------------------
#
def set_pae_domain_attribute(residues_and_atoms, clusters):
    if len(residues_and_atoms) > 0:
        # Register attribute so it is saved in sessions.
        session = residues_and_atoms[0].structure.session
        from chimerax.atomic import Residue, Atom
        Residue.register_attr(session, 'pae_domain', "AlphaFold", attr_type = int)
        Atom.register_attr(session, 'pae_domain', "AlphaFold", attr_type = int)

    # Map rows to domain number
    cnum = {}
    for i, cluster in enumerate(clusters):
        for rai in cluster:
            cnum[rai] = i+1

    # Set domain number for each residue or atom
    for rai,ra in enumerate(residues_and_atoms):
        ra.pae_domain = cnum.get(rai)

# -----------------------------------------------------------------------------
#
def alphafold_pae(session, structure = None, file = None, uniprot_id = None,
                  palette = None, range = None, plot = None, divider_lines = None,
                  color_domains = False, connect_max_pae = 5, cluster = 0.5, min_size = 10,
                  version = None, ignore_cache = False):
    '''Load AlphaFold predicted aligned error file and show plot or color domains.'''

    if uniprot_id:
        from .database import alphafold_pae_url
        pae_url = alphafold_pae_url(session, uniprot_id, database_version = version)
        file_name = pae_url.split('/')[-1]
        from chimerax.core.fetch import fetch_file
        file = fetch_file(session, pae_url, 'AlphaFold PAE %s' % uniprot_id,
                          file_name, 'AlphaFold', error_status = False,
                          ignore_cache = ignore_cache)
        
    if file:
        if structure is None:
            structure = _guess_pae_associated_structure(session, file)
            if structure is None:
                from chimerax.core.errors import UserError
<<<<<<< HEAD
                raise UserError(f'Structure {structure} does not match PAE matrix size {pae.matrix_size}.'
                                f'The structure has {pae.num_residue_rows} polymer residues and {pae.num_atom_rows} non-polymer atoms'
                                '\n\nThis can happen if chains or atoms were deleted from the AlphaFold model or if the PAE data was applied to a structure that was not the one predicted by AlphaFold.  Use the full-length AlphaFold model to show predicted aligned error.')
            structure.alphafold_pae = pae
=======
                raise UserError(f'Opening an AlphaFold PAE file requires first opening the predicted atomic model.  Did not find an open atomic model from the same directory.  If the atomic model is already open choose it using menu\n\n\tTools / Structure Prediction / AlphaFold Error Plot\n\nor use the open command structure option, for example\n\n\topen {file} structure #1\n\nIf you are trying to open a JSON file that is not AlphaFold PAE data then you need to specify the specific JSON format such as \n\n\topen mole_channels.json format mole')

        pae = AlphaFoldPAE(file, structure)
        if not pae.reduce_matrix_to_residues_in_structure():
            from chimerax.core.errors import UserError
            raise UserError(f'Structure {structure} does not match PAE matrix size {pae.matrix_size}.'
                            f'The structure has {pae.num_residue_rows} polymer residues and {pae.num_atom_rows} non-polymer atoms'
                            '\n\nThis can happen if chains or atoms were deleted from the AlphaFold model or if the PAE data was applied to a structure that was not the one predicted by AlphaFold.  Use the full-length AlphaFold model to show predicted aligned error.')
        structure.alphafold_pae = pae
>>>>>>> a159cd1a
    elif structure is None:
        from chimerax.core.errors import UserError
        raise UserError('No structure or PAE file specified.')
    else:
        pae = getattr(structure, 'alphafold_pae', None)
        if pae is None:
            from chimerax.core.errors import UserError
            raise UserError('No predicted aligned error (PAE) data opened for structure #%s'
                            % structure.id_string)

    if plot is None:
        plot = not color_domains	# Plot by default if not coloring domains.
        
    if plot and session.ui.is_gui:
        from chimerax.core.colors import colormap_with_range
        colormap = colormap_with_range(palette, range, default_colormap_name = 'pae',
                                       full_range = (0,30))
        p = getattr(structure, '_alphafold_pae_plot', None)
        if p is None or p.closed():
            dividers = True if divider_lines is None else divider_lines
            p = AlphaFoldPAEPlot(session, 'AlphaFold Predicted Aligned Error', pae,
                                 colormap=colormap, divider_lines=dividers)
            if structure:
                structure._alphafold_pae_plot = p
        else:
            p.display(True)
            if file is not None:
                p.set_pae(pae, colormap)
            elif palette is not None or range is not None:
                p.set_colormap(colormap)
            if divider_lines is not None:
                p.show_chain_dividers(divider_lines)

    pae.set_default_domain_clustering(connect_max_pae, cluster)
    if color_domains:
        if structure is None:
            from chimerax.core.errors import UserError
            raise UserError('Must specify structure to color domains.')
        pae.color_domains(connect_max_pae, cluster, min_size)

    return pae

<<<<<<< HEAD
=======
# -----------------------------------------------------------------------------
#
def _guess_pae_associated_structure(session, pae_path):
    from chimerax.atomic import AtomicStructure
    from os.path import dirname
    structs = [m for m in session.models.list(type = AtomicStructure)
               if hasattr(m, 'filename') and dirname(m.filename) == dirname(pae_path)]
    return structs[0] if len(structs) == 1 else None

>>>>>>> a159cd1a
# -----------------------------------------------------------------------------
#
def register_alphafold_pae_command(logger):
    from chimerax.core.commands import CmdDesc, register, OpenFileNameArg, ColormapArg, ColormapRangeArg, BoolArg, FloatArg, IntArg
    from chimerax.atomic import AtomicStructureArg, UniProtIdArg
    desc = CmdDesc(
        optional = [('structure', AtomicStructureArg)],
        keyword = [('file', OpenFileNameArg),
                   ('uniprot_id', UniProtIdArg),
                   ('palette', ColormapArg),
                   ('range', ColormapRangeArg),
                   ('plot', BoolArg),
                   ('divider_lines', BoolArg),
                   ('color_domains', BoolArg),
                   ('connect_max_pae', FloatArg),
                   ('cluster', FloatArg),
                   ('min_size', IntArg),
                   ('version', IntArg),
                   ('ignore_cache', BoolArg)],
        synopsis = 'Show AlphaFold predicted aligned error'
    )
    
    register('alphafold pae', desc, alphafold_pae, logger=logger)<|MERGE_RESOLUTION|>--- conflicted
+++ resolved
@@ -281,15 +281,12 @@
 #	fold_2024_05_08_15_09_model_0.cif
 #	fold_2024_05_08_15_09_full_data_0.json
 #
-<<<<<<< HEAD
-=======
 # AlphaFold 3 local run
 #
 #	abcg2_human_model.cif
 #	abcg2_human_confidences.json
 #	  not abcg2_human_data.json which is the input specification including MSA
 #
->>>>>>> a159cd1a
 # AlphaFold database files
 #
 #	AF-P01445-F1-model_v2.cif
@@ -327,9 +324,6 @@
     # Prefer json files over pkl files since they are much smaller.
     from os.path import splitext
     min_length = min(6, len(splitext(filename)[0]))
-<<<<<<< HEAD
-    if len(json_files) > 0:
-=======
     mfile = None
     
     # Check for precise name match of Chai-1 numpy files
@@ -339,7 +333,6 @@
             mfile = _longest_matching_prefix(filename, npy_files, min_length = min_length)
         
     if len(json_files) > 0 and mfile is None:
->>>>>>> a159cd1a
         mfile = _longest_matching_prefix(filename, json_files, min_length = min_length)
         if mfile is None:
             fname = filename
@@ -347,14 +340,6 @@
                 fname = filename.replace('_unrelaxed_', '_scores_')
             elif '_model_' in filename:
                 fname = filename.replace('_model_', '_full_data_')
-<<<<<<< HEAD
-            mfile = _longest_matching_prefix(fname, json_files, min_length = min_length)
-        if mfile is None:
-            mfile = _longest_matching_suffix(filename, json_files, min_length = min_length)
-    if len(pkl_files) > 0:
-        if mfile is None:
-            mfile = _longest_matching_prefix(filename, pkl_files, min_length = min_length)
-=======
             elif filename.endswith('model.cif'):
                 fname = filename.replace('model', 'confidences')
             mfile = _longest_matching_prefix(fname, json_files, min_length = min_length)
@@ -363,7 +348,6 @@
 
     if len(pkl_files) > 0 and mfile is None:
         mfile = _longest_matching_prefix(filename, pkl_files, min_length = min_length)
->>>>>>> a159cd1a
         if mfile is None:
             mfile = _longest_matching_suffix(filename, pkl_files, min_length = min_length)
     
@@ -686,19 +670,6 @@
 
     # ---------------------------------------------------------------------------
     #
-<<<<<<< HEAD
-    def _report_residues_or_atoms(self, index1, index2):
-        pae = self._pae
-        m = pae.pae_matrix
-        msize = m.shape[0]
-        if index1 < 0 or index2 < 0 or index1 >= msize or index2 >= msize:
-            msg = ''
-        else:
-            name1, name2 = [pae.row_residue_or_atom_name(i) for i in (index1, index2)]
-            d = m[index1,index2]
-            dstr = '%.1f' % d
-            msg = f'{name1} {name2} = {dstr}'
-=======
     def _report_residues_or_atoms(self, column_index, row_index):
         pae = self._pae
         m = pae.pae_matrix
@@ -710,7 +681,6 @@
             d = m[row_index,column_index]
             dstr = '%.1f' % d
             msg = f'{column_name} {row_name} = {dstr}'
->>>>>>> a159cd1a
         self._info_label.setText(msg)
         
     # ---------------------------------------------------------------------------
@@ -1475,12 +1445,6 @@
             structure = _guess_pae_associated_structure(session, file)
             if structure is None:
                 from chimerax.core.errors import UserError
-<<<<<<< HEAD
-                raise UserError(f'Structure {structure} does not match PAE matrix size {pae.matrix_size}.'
-                                f'The structure has {pae.num_residue_rows} polymer residues and {pae.num_atom_rows} non-polymer atoms'
-                                '\n\nThis can happen if chains or atoms were deleted from the AlphaFold model or if the PAE data was applied to a structure that was not the one predicted by AlphaFold.  Use the full-length AlphaFold model to show predicted aligned error.')
-            structure.alphafold_pae = pae
-=======
                 raise UserError(f'Opening an AlphaFold PAE file requires first opening the predicted atomic model.  Did not find an open atomic model from the same directory.  If the atomic model is already open choose it using menu\n\n\tTools / Structure Prediction / AlphaFold Error Plot\n\nor use the open command structure option, for example\n\n\topen {file} structure #1\n\nIf you are trying to open a JSON file that is not AlphaFold PAE data then you need to specify the specific JSON format such as \n\n\topen mole_channels.json format mole')
 
         pae = AlphaFoldPAE(file, structure)
@@ -1490,7 +1454,6 @@
                             f'The structure has {pae.num_residue_rows} polymer residues and {pae.num_atom_rows} non-polymer atoms'
                             '\n\nThis can happen if chains or atoms were deleted from the AlphaFold model or if the PAE data was applied to a structure that was not the one predicted by AlphaFold.  Use the full-length AlphaFold model to show predicted aligned error.')
         structure.alphafold_pae = pae
->>>>>>> a159cd1a
     elif structure is None:
         from chimerax.core.errors import UserError
         raise UserError('No structure or PAE file specified.')
@@ -1533,8 +1496,6 @@
 
     return pae
 
-<<<<<<< HEAD
-=======
 # -----------------------------------------------------------------------------
 #
 def _guess_pae_associated_structure(session, pae_path):
@@ -1544,7 +1505,6 @@
                if hasattr(m, 'filename') and dirname(m.filename) == dirname(pae_path)]
     return structs[0] if len(structs) == 1 else None
 
->>>>>>> a159cd1a
 # -----------------------------------------------------------------------------
 #
 def register_alphafold_pae_command(logger):
