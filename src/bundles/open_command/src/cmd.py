# vim: set expandtab shiftwidth=4 softtabstop=4:

# === UCSF ChimeraX Copyright ===
# Copyright 2016 Regents of the University of California.
# All rights reserved.  This software provided pursuant to a
# license agreement containing restrictions on its disclosure,
# duplication and use.  For details see:
# http://www.rbvi.ucsf.edu/chimerax/docs/licensing.html
# This notice must be embedded in or attached to all copies,
# including partial copies, of the software or any revisions
# or derivations thereof.
# === UCSF ChimeraX Copyright ===

from chimerax.core.commands import CmdDesc, register, Command, OpenFileNamesArg, RestOfLine, next_token, \
    FileNameArg, BoolArg, StringArg, DynamicEnum
from chimerax.core.commands.cli import RegisteredCommandInfo, log_command
from chimerax.core.errors import UserError, LimitationError

# need to use non-repeatable OpenFilesNamesArg (rather than OpenFileNameArg) so that 'browse' can still be
# used to open multiple files, and turn off checking for existence so that things like pdb:1gcn are okay
class OpenInputArgNoRepeat(OpenFileNamesArg):
    allow_repeat = False
    check_existence = False

class OpenInputArg(OpenFileNamesArg):
    check_existence = False

import os.path
def likely_pdb_id(text, format_name):
    return not exists_locally(text, format_name) \
        and len(text) == 4 and text[0].isdigit() and text[1:].isalnum()

def exists_locally(text, format):
    # does that name exist on the file system, and if it does but has no suffix, is there a format?
    # [trying to avoid directories named for PDB ID codes from fouling up "open pdb-code"]
    import os.path
    if not os.path.exists(text):
        return False
    if '.' in text or format:
        return True
    return False

def cmd_open(session, file_names, rest_of_line, *, log=True, return_json=False):
    """If return_json is True, the returned JSON object has one name/value pair:
        (name) model specs
        (value) a list of atom specifiers, one for each model opened by the command
    """
    tokens = []
    remainder = rest_of_line
    while remainder:
        token, token_log, remainder = next_token(remainder)
        remainder = remainder.lstrip()
        tokens.append(token)
    provider_cmd_text = "open " + " ".join([FileNameArg.unparse(fn)
        for fn in file_names] + [StringArg.unparse(token) for token in tokens])
    more_log_info = None
    try:
        database_name = format_name = None
        for i in range(len(tokens)-2, -1, -2):
            test_token = tokens[i].lower()
            if "format".startswith(test_token):
                format_name = tokens[i+1]
            elif "fromdatabase".startswith(test_token):
                database_name = tokens[i+1]

        from .manager import NoOpenerError, OpenerNotInstalledError
        mgr = session.open_command
        fetches, files = fetches_vs_files(mgr, file_names, format_name, database_name)
        if fetches:
            try:
                provider_args = mgr.fetch_args(fetches[0][1], format_name=fetches[0][2])
            except NoOpenerError as e:
                raise LimitationError(str(e))
        else:
            data_format = file_format(session, files[0], format_name)
            if data_format is None:
                # let provider_open raise the error, which will show the command
                provider_args = {}
            else:
                try:
                    provider_args = mgr.open_args(data_format)
                except OpenerNotInstalledError as e:
                    from chimerax.core import toolshed
                    bi = mgr.provider_info(data_format).bundle_info
                    more_log_info = '<a href="%s">Install the %s bundle</a> to open "%s" format files.' % (
                        toolshed.get_toolshed().bundle_url(bi.name), bi.short_name, data_format.name)
                    raise LimitationError("%s; see log for more info" % e)
                except NoOpenerError as e:
                    raise LimitationError(str(e))

        # register a private 'open' command that handles the provider's keywords
        registry = RegisteredCommandInfo()

        def database_names(mgr=mgr):
            return mgr.database_names

        keywords = {
            'format': DynamicEnum(lambda ses=session:format_names(ses)),
            'from_database': DynamicEnum(database_names),
            'ignore_cache': BoolArg,
            'name': StringArg
        }
        for keyword, annotation in provider_args.items():
            if keyword in keywords:
                raise ValueError("Open-provider keyword '%s' conflicts with builtin arg of"
                    " same name" % keyword)
            keywords[keyword] = annotation
        desc = CmdDesc(required=[('names', OpenInputArg)], keyword=keywords.items(),
            synopsis="read and display data")
        register("open", desc, provider_open, registry=registry)
    except BaseException as e:
        # want to log command even for keyboard interrupts
        log_command(session, "open", provider_cmd_text, url=_main_open_CmdDesc.url)
        if more_log_info:
            session.logger.info(more_log_info, is_html=True)
        raise
    # Unlike run(), Command.run returns a list of results
    models = Command(session, registry=registry).run(provider_cmd_text, log=log)[0]
    if return_json:
        from chimerax.core.commands import JSONResult
        from json import JSONEncoder
        open_data = { 'model specs': [m.string(style="command") for m in models] }
        return JSONResult(JSONEncoder().encode(open_data), models)
    return models

def provider_open(session, names, format=None, from_database=None, ignore_cache=False, name=None,
        _return_status=False, _add_models=True, log_errors=True, **provider_kw):
    mgr = session.open_command
    # since the "file names" may be globs, need to preprocess them...
    fetches, file_names = fetches_vs_files(mgr, names, format, from_database)
    file_infos = [FileInfo(session, fn, format) for fn in file_names]
    formats = set([fi.data_format for fi in file_infos])
    databases = set([f[1:] for f in fetches])
    homogeneous = len(formats) +  len(databases) == 1
    if provider_kw and not homogeneous:
        raise UserError("Cannot provide format/database-specific keywords when opening"
            " multiple different formats or databases; use several 'open' commands"
            " instead.")
    opened_models = []
    ungrouped_models = []
    statuses = []
    if homogeneous:
        data_format = formats.pop() if formats else None
        database_name, format = databases.pop() if databases else (None, format)
        if database_name:
            fetcher_info, default_format_name = _fetch_info(mgr, database_name, format)
            in_file_history = fetcher_info.in_file_history
            for ident, database_name, format_name in fetches:
                if format_name is None:
                    format_name = default_format_name
                models, status = collated_open(session, database_name, ident,
                    session.data_formats[format_name], _add_models, log_errors, fetcher_info.fetch,
                    (session, ident, format_name, ignore_cache), provider_kw)
                if status:
                    statuses.append(status)
                if models:
                    opened_models.append(name_and_group_models(models, name, [ident]))
                    ungrouped_models.extend(models)
        else:
            opener_info = mgr.opener_info(data_format)
            if opener_info is None:
                raise NotImplementedError("Don't know how to open uninstalled format %s" % data_format.name)
            in_file_history = opener_info.in_file_history
            provider_info = mgr.provider_info(data_format)
            if provider_info.batch:
                paths = [_get_path(mgr, fi.file_name, provider_info.check_path)
                    for fi in file_infos]
                models, status = collated_open(session, None, paths, data_format, _add_models, log_errors,
                opener_info.open, (session, paths, name), provider_kw)
                if status:
                    statuses.append(status)
                if models:
                    opened_models.append(name_and_group_models(models, name, paths))
                    ungrouped_models.extend(models)
            else:
                for fi in file_infos:
                    if provider_info.want_path:
                        data = _get_path(mgr, fi.file_name, provider_info.check_path)
                    else:
                        data = _get_stream(mgr, fi.file_name, data_format.encoding)
                    models, status = collated_open(session, None, [data], data_format, _add_models,
                        log_errors, opener_info.open, (session, data,
                        name or model_name_from_path(fi.file_name)), provider_kw)
                    if status:
                        statuses.append(status)
                    if models:
                        opened_models.append(name_and_group_models(models, name,
                            [fi.file_name]))
                        ungrouped_models.extend(models)
    else:
        for fi in file_infos:
            opener_info = mgr.opener_info(fi.data_format)
            if opener_info is None:
                raise NotImplementedError("Don't know how to fetch uninstalled format %s"
                    % fi.data_format.name)
            in_file_history = opener_info.in_file_history
            provider_info = mgr.provider_info(fi.data_format)
            if provider_info.want_path:
                data = _get_path(mgr, fi.file_name, provider_info.check_path)
            else:
                data = _get_stream(mgr, fi.file_name, fi.data_format.encoding)
            models, status = collated_open(session, None, [data], fi.data_format, _add_models, log_errors,
                opener_info.open, (session, data, name or model_name_from_path(fi.file_name)), provider_kw)
            if status:
                statuses.append(status)
            if models:
                opened_models.append(name_and_group_models(models, name, [fi.file_name]))
                ungrouped_models.extend(models)
        for ident, database_name, format_name in fetches:
            fetcher_info, default_format_name = _fetch_info(mgr, database_name, format)
            in_file_history = fetcher_info.in_file_history
            if format_name is None:
                format_name = default_format_name
            models, status = collated_open(session, database_name, ident, session.data_formats[format_name],
                _add_models, log_errors, fetcher_info.fetch, (session, ident, format_name, ignore_cache),
                provider_kw)
            if status:
                statuses.append(status)
            if models:
                opened_models.append(name_and_group_models(models, name, [ident]))
                ungrouped_models.extend(models)
    if opened_models and _add_models:
        session.models.add(opened_models)
    if _add_models and len(names) == 1 and in_file_history:
        # TODO: Handle lists of file names in history
        from chimerax.core.filehistory import remember_file
        if fetches:
            remember_file(session, names[0], session.data_formats[format_name].nicknames[0],
                opened_models or 'all models', database=database_name, open_options=provider_kw)
        else:
            remember_file(session, names[0], file_infos[0].data_format.nicknames[0],
                opened_models or 'all models', open_options=provider_kw)

    status ='\n'.join(statuses) if statuses else ""
    if _return_status:
        return ungrouped_models, status
    else:
        session.logger.status(status, log=status)
    return ungrouped_models

def _fetch_info(mgr, database_name, default_format_name):
    db_info = mgr.database_info(database_name)
    from chimerax.core.commands import commas
    if default_format_name:
        try:
            provider_info = db_info[default_format_name]
        except KeyError:
            raise UserError("Format '%s' not available for database '%s'.  Available"
                " formats are: %s" % (default_format_name, database_name,
                commas(db_info.keys())))
    else:
        for default_format_name, provider_info in db_info.items():
            if provider_info.is_default:
                break
        else:
            raise UserError("No default format for database '%s'.  Possible formats are:"
                " %s" % (database_name, commas(db_info.keys())))
    return (provider_info.bundle_info.run_provider(mgr.session, database_name, mgr),
        default_format_name)

def _get_path(mgr, file_name, check_path, check_compression=True):
    from os.path import expanduser, expandvars, exists
    expanded = expanduser(expandvars(file_name))
    from chimerax.io import file_system_file_name
    if check_path and not exists(file_system_file_name(expanded)):
        raise UserError("No such file/path: %s" % file_name)

    if check_compression:
        from chimerax import io
        if io.remove_compression_suffix(expanded) != expanded:
            raise UserError("File reader requires uncompressed file; '%s' is compressed"
                % file_name)
    return expanded

def _get_stream(mgr, file_name, encoding):
    path = _get_path(mgr, file_name, True, check_compression=False)
    from chimerax import io
    return io.open_input(path, encoding)

def fetches_vs_files(mgr, names, format_name, database_name):
    fetches = []
    files = []
    for name in names:
        if not database_name and exists_locally(name, format_name):
            files.append(name)
        else:
            f = fetch_info(mgr, name, format_name, database_name)
            if f:
                fetches.append(f)
            else:
                files.extend(expand_path(name))
    return fetches, files

def expand_path(file_name):
    from os.path import exists
    if exists(file_name):
        return [file_name]

    from glob import glob
    file_names = glob(file_name)
    if not file_names:
        return [file_name]
    # python glob does not sort.  Keep series in order
    file_names.sort()
    return file_names

def fetch_info(mgr, file_arg, format_name, database_name):
    if not database_name and exists_locally(file_arg, format_name):
        return None
    if ':' in file_arg:
        db_name, ident = file_arg.split(':', maxsplit=1)
        if len(db_name) < 2:
            return None
    elif database_name:
        db_name = database_name
        ident = file_arg
    elif likely_pdb_id(file_arg, format_name):
        db_name = "pdb"
        ident = file_arg
    else:
        return None
    from .manager import NoOpenerError
    try:
        db_formats = list(mgr.database_info(db_name).keys())
    except NoOpenerError as e:
        raise LimitationError(str(e))
    if format_name and format_name not in db_formats:
        # for backwards compatibiity, accept formal format name or nicknames
        try:
            df = mgr.session.data_formats[format_name]
        except KeyError:
            nicks = []
        else:
            nicks = df.nicknames + [df.name]
        for nick in nicks:
            if nick in db_formats:
                format_name = nick
                break
        else:
            from chimerax.core.commands import commas
            raise UserError("Format '%s' not supported for database '%s'.  Supported"
                " formats are: %s" % (format_name, db_name,
                commas([dbf for dbf in db_formats])))
    return (ident, db_name, format_name)

def name_and_group_models(models, name_arg, path_info):
    if len(models) > 1:
        # name arg only applies to group, not underlings
        if name_arg:
            names = [name_arg] * len(models)
        elif len(path_info) == len(models):
            names = [model_name_from_path(p) for p in path_info]
        else:
            names = [model_name_from_path(path_info[0])] * len(models)
        for m, pn in zip(models, names):
            if name_arg or not m.name:
                m.name = pn
        from chimerax.core.models import Model
        names = set([m.name for m in models])
        if len(names) == 1:
            group_name = names.pop() + " group"
        elif len(path_info) == 1:
            group_name = model_name_from_path(path_info[0])
        else:
            group_name = "group"
        group = Model(group_name, models[0].session)
        group.add(models)
        return group
    model = models[0]
    if name_arg:
        model.name = name_arg
    else:
        if not model.name:
            model.name = model_name_from_path(path_info[0])
    return model

def model_name_from_path(path):
    from os.path import basename, dirname
    name = basename(path)
    if name.strip() == '':
        # Path is a directory with trailing '/'.  Use directory name.
        name = basename(dirname(path))
    return name

def file_format(session, file_name, format_name):
    if format_name:
        try:
            return session.data_formats[format_name]
        except KeyError:
            return None

    from chimerax.data_formats import NoFormatError
    try:
        return session.data_formats.open_format_from_file_name(file_name)
    except NoFormatError as e:
        return None

def collated_open(session, database_name, data, data_format, main_opener, log_errors,
        func, func_args, func_kw):
    def remember_data_format(func=func, data_format=data_format, func_args=func_args, func_kw=func_kw,
            data=data):
        try:
            models, status = func(*func_args, **func_kw)
<<<<<<< HEAD
        except (IOError, PermissionError):
=======
        except (IOError, PermissionError) as e:
>>>>>>> 4ef3c0aa
            if isinstance(data, str):
                raise UserError("Cannot open '%s': %s" % (data, e))
            else:
                raise UserError("Cannot open files: %s" % e)
        for m in models:
            m.opened_data_format = data_format
        return models, status
    is_script = data_format.category == session.data_formats.CAT_SCRIPT
    if is_script:
        with session.in_script:
            return remember_data_format()
    from chimerax.core.logger import Collator
    if database_name:
        description = "Summary of feedback from opening %s fetched from %s" % (data, database_name)
    else:
        if len(data) > 1:
            opened_text = "files"
        else:
            if isinstance(data[0], str):
                opened_text = data[0]
            elif hasattr(data[0], 'name'):
                opened_text = data[0].name
            else:
                opened_text = "input"
        description = "Summary of feedback from opening %s" % opened_text
    if main_opener and data_format.category != session.data_formats.CAT_SESSION:
        with Collator(session.logger, description, log_errors):
            return remember_data_format()
    return remember_data_format()

class FileInfo:
    def __init__(self, session, file_name, format_name):
        self.file_name = file_name
        self.data_format = file_format(session, file_name, format_name)
        if self.data_format is None:
            from os.path import splitext
            from chimerax import io
            ext = splitext(io.remove_compression_suffix(file_name))[1]
            if ext:
                raise UserError("Unrecognized file suffix '%s'" % ext)
            raise UserError("'%s' has no suffix" % file_name)

def _usage_setup(session):
    if session.ui.is_gui:
        get_name = lambda arg: arg.html_name()
        cmd_fmt = "<b>%s</b>"
        arg_fmt = "<i>%s</i>"
        end_of_main_syntax = "<br>\n&nbsp;&nbsp;&nbsp;&nbsp;&mdash; <i>%s</i>\n"
        arg_syntax_append = "<br>\n&nbsp;&nbsp;%s"
        arg_syntax_join = "<br>\n&nbsp;&nbsp;"
        kw_fmt = ' <nobr>[<b>%s</b> <i>%s</i>]</nobr>'
    else:
        get_name = lambda arg: arg.name
        cmd_fmt = "%s"
        arg_fmt = "%s"
        end_of_main_syntax = " -- %s"
        arg_syntax_append = "\n%s"
        arg_syntax_join = "\n"
        kw_fmt = ' [%s _%s_]'
    return get_name, cmd_fmt, arg_fmt, end_of_main_syntax, arg_syntax_append, arg_syntax_join, kw_fmt

from chimerax.core.commands.cli import user_kw

def cmd_usage_open(session):
    '''Report the generic syntax for the 'open' command'''

    arg_syntax = []
    get_name, cmd_fmt, arg_fmt, end_of_main_syntax, arg_syntax_append, arg_syntax_join, kw_fmt = \
        _usage_setup(session)
    syntax = cmd_fmt % "open"

    syntax += ' ' + arg_fmt % "names"
    arg_syntax.append("%s: %s" % (arg_fmt % "names", get_name(OpenFileNamesArg)))
    for kw_name, arg in [('format', DynamicEnum(lambda ses=session: format_names(ses))),
            ('fromDatabase', DynamicEnum(lambda ses=session: ses.open_command.database_names)),
            ('name', StringArg)]:
        if isinstance(arg, type):
            # class, not instance
            syntax += kw_fmt % (kw_name, get_name(arg))
        else:
            syntax += kw_fmt % (kw_name, kw_name)
            arg_syntax.append("%s: %s" % (arg_fmt % kw_name, get_name(arg)))

    format_desc = "format/database-specific arguments"
    syntax += ' [%s]' % (arg_fmt % format_desc)
    arg_syntax.append("%s: %s" % (arg_fmt % format_desc, "format- or database-specific arguments;"
        " to see their syntax use '%s %s' or '%s %s' commands respectively, where %s and %s are as per"
        " the above" % (cmd_fmt % "usage open format", arg_fmt % "format", cmd_fmt % "usage open database",
        arg_fmt % "database", arg_fmt % "format", arg_fmt % "database")))

    syntax += end_of_main_syntax % "read and display data"

    syntax += arg_syntax_append % arg_syntax_join.join(arg_syntax)

    session.logger.info(syntax, is_html=session.ui.is_gui)

def cmd_usage_open_format(session, format):
    '''Report the syntax for the 'open' command for a partilar format'''

    arg_syntax = []
    get_name, cmd_fmt, arg_fmt, end_of_main_syntax, arg_syntax_append, arg_syntax_join, kw_fmt = \
        _usage_setup(session)
    syntax = cmd_fmt % "open"

    syntax += ' ' + arg_fmt % "names"
    arg_syntax.append("%s: %s" % (arg_fmt % "names", get_name(OpenFileNamesArg)))

    from .manager import NoOpenerError
    try:
        provider_args = session.open_command.open_args(session.data_formats[format])
    except NoOpenerError:
        raise UserError("'%s' is a database format type; use the command 'usage open database' with the"
            " corresponding database type instead" % format)
    for py_kw_name, arg in provider_args.items():
        kw_name = user_kw(py_kw_name)
        if isinstance(arg, type):
            # class, not instance
            syntax += kw_fmt % (kw_name, get_name(arg))
        else:
            syntax += kw_fmt % (kw_name, kw_name)
            arg_syntax.append("%s: %s" % (arg_fmt % kw_name, get_name(arg)))

    syntax += end_of_main_syntax % "read and display data"

    syntax += arg_syntax_append % arg_syntax_join.join(arg_syntax)

    session.logger.info(syntax, is_html=session.ui.is_gui)

def cmd_usage_open_database(session, database):
    '''Report the syntax for the 'open' command for a partilar database fetch'''

    arg_syntax = []
    get_name, cmd_fmt, arg_fmt, end_of_main_syntax, arg_syntax_append, arg_syntax_join, kw_fmt = \
        _usage_setup(session)
    syntax = cmd_fmt % "open"

    syntax += ' ' + arg_fmt % "names"
    arg_syntax.append("%s: %s" % (arg_fmt % "names", get_name(OpenFileNamesArg)))

    mgr = session.open_command
    args = { 'ignoreCache': BoolArg }
    args.update(mgr.fetch_args(database))
    defaults = [format_name for format_name, provider_info in mgr.database_info(database).items()
        if provider_info.is_default]
    if len(defaults) == 1:
        from .manager import NoOpenerError
        try:
            args.update(session.open_command.open_args(session.data_formats[defaults[0]]))
        except NoOpenerError:
            pass

    for py_kw_name, arg in args.items():
        kw_name = user_kw(py_kw_name)
        if isinstance(arg, type):
            # class, not instance
            syntax += kw_fmt % (kw_name, get_name(arg))
        else:
            syntax += kw_fmt % (kw_name, kw_name)
            arg_syntax.append("%s: %s" % (arg_fmt % kw_name, get_name(arg)))

    syntax += end_of_main_syntax % "read and display data"

    syntax += arg_syntax_append % arg_syntax_join.join(arg_syntax)

    session.logger.info(syntax, is_html=session.ui.is_gui)

def cmd_open_formats(session):
    '''Report file formats, suffixes and databases that the open command knows about.'''
    from chimerax.core.commands import commas
    all_formats = session.open_command.open_data_formats
    by_category = {}
    for fmt in all_formats:
        by_category.setdefault(fmt.category.title(), []).append(fmt)
    titles = list(by_category.keys())
    titles.sort()
    lines = []
    from chimerax.core import toolshed
    ts = toolshed.get_toolshed()
    for title in titles:
        formats = by_category[title]
        if session.ui.is_gui:
            lines.extend([
                '<table border=1 cellspacing=0 cellpadding=2>',
                '<tr><th colspan="3">%s' % title,
                '<tr><th>File format<th>Short name(s)<th>Suffixes'
            ])
        else:
            session.logger.info(title)
            session.logger.info('File format, Short name(s), Suffixes:')
        formats.sort(key = lambda f: f.name.lower())
        some_uninstalled = False
        for f in formats:
            bundle_info = session.open_command.provider_info(f).bundle_info
            if session.ui.is_gui:
                from html import escape
                if not bundle_info.installed:
                    some_uninstalled = True
                    descrip = '<a href="%s">%s</a><sup>*</sup>' % (ts.bundle_url(bundle_info.name),
                        escape(f.synopsis))
                elif f.reference_url:
                    descrip = '<a href="%s">%s</a>' % (f.reference_url, escape(f.synopsis))
                else:
                    descrip = escape(f.synopsis)
                lines.append('<tr><td>%s<td>%s<td>%s' % (descrip,
                    escape(commas(f.nicknames)), escape(', '.join(f.suffixes))))
            else:
                if not bundle_info.installed:
                    some_uninstalled = True
                    session.logger.info('    %s (not installed): %s: %s' % (f.synopsis,
                        commas(f.nicknames), ', '.join(f.suffixes)))
                else:
                    session.logger.info('    %s: %s: %s' % (f.synopsis,
                        commas(f.nicknames), ', '.join(f.suffixes)))
        if session.ui.is_gui:
            lines.append('</table>')
            if some_uninstalled:
                lines.append('<sup>*</sup>Not installed; click on link to install<br>')
            lines.append('<br>')
        else:
            session.logger.info('\n')

    if session.ui.is_gui:
        lines.extend(['<table border=1 cellspacing=0 cellpadding=2>', '<tr><th>Database<th>Formats'])
    else:
        session.logger.info('Database, Formats:')
    database_names = session.open_command.database_names
    database_names.sort(key=lambda dbn: dbn.lower())
    for db_name in database_names:
        db_info = session.open_command.database_info(db_name)
        if 'web fetch' in db_info.keys() or db_name == 'help':
            continue
        for fmt_name, fetcher_info in db_info.items():
            if fetcher_info.is_default:
                default_name = session.data_formats[fmt_name].nicknames[0]
                break
        else:
            continue
        format_names = [session.data_formats[fmt_name].nicknames[0] for fmt_name in db_info.keys()]
        format_names.sort()
        format_names.remove(default_name)
        format_names.insert(0, default_name)
        if not session.ui.is_gui:
            session.logger.info('    %s: %s' % (db_name, ', '.join(format_names)))
            continue
        line = '<tr><td>%s<td>%s' % (db_name, ', '.join(format_names))
        lines.append(line)

    if session.ui.is_gui:
        lines.append('</table>')
        msg = '\n'.join(lines)
        session.logger.info(msg, is_html=True)

def format_names(session):
    fmt_names = set([ fmt.nicknames[0] for fmt in session.open_command.open_data_formats ])
    for db_name in session.open_command.database_names:
        for fmt_name in session.open_command.database_info(db_name).keys():
            fmt_names.add(session.data_formats[fmt_name].nicknames[0])
    return fmt_names

_main_open_CmdDesc = None
def register_command(command_name, logger):
    global _main_open_CmdDesc
    _main_open_CmdDesc = CmdDesc(required=[('file_names', OpenInputArgNoRepeat),
        ('rest_of_line', RestOfLine)], synopsis="Open/fetch data files", self_logging=True)
    register('open', _main_open_CmdDesc, cmd_open, logger=logger)

    uo_desc = CmdDesc(synopsis='show generic "open" command syntax')
    register('usage open', uo_desc, cmd_usage_open, logger=logger)

    uof_desc = CmdDesc(required=[('format', DynamicEnum(lambda ses=logger.session: format_names(ses)))],
        synopsis='show "open" command syntax for a specific file format')
    register('usage open format', uof_desc, cmd_usage_open_format, logger=logger)

    uod_desc = CmdDesc(
        required=[('database', DynamicEnum(lambda ses=logger.session: ses.open_command.database_names))],
        synopsis='show "open" command syntax for a specific database fetch')
    register('usage open database', uod_desc, cmd_usage_open_database, logger=logger)

    of_desc = CmdDesc(synopsis='report formats that can be opened')
    register('open formats', of_desc, cmd_open_formats, logger=logger)<|MERGE_RESOLUTION|>--- conflicted
+++ resolved
@@ -401,11 +401,7 @@
             data=data):
         try:
             models, status = func(*func_args, **func_kw)
-<<<<<<< HEAD
-        except (IOError, PermissionError):
-=======
         except (IOError, PermissionError) as e:
->>>>>>> 4ef3c0aa
             if isinstance(data, str):
                 raise UserError("Cannot open '%s': %s" % (data, e))
             else:
