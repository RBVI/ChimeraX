<BundleInfo name="ChimeraX-OpenCommand" version="1.7" package="chimerax.open_command"
            minSessionVersion="1" maxSessionVersion="1">

  <!-- Additional information about bundle source -->
  <Author>UCSF RBVI</Author>
  <Email>chimerax@cgl.ucsf.edu</Email>
  <URL>https://www.rbvi.ucsf.edu/chimerax/</URL>

  <!-- Synopsis is a one-line description
       Description is a full multi-line description -->
  <Synopsis>Manages 'open' command extensibility</Synopsis>
  <Description>Handles 'open' command and manages bundles extending its capabilities</Description>

  <!-- Categories is a list where this bundle should appear -->
  <Categories>
    <Category name="Commands"/>
  </Categories>

  <!-- Initializations controls when this bundle is initialized relative to other bundles -->
  <Initializations>
    <InitAfter type="manager" bundle="ChimeraX-DataFormats"/>
  </Initializations>

  <!-- Dependencies on other ChimeraX/Python packages -->
  <Dependencies>
    <Dependency name="ChimeraX-Core" version="~=1.2"/>
<<<<<<< HEAD
    <Dependency name="ChimeraX-DataFormats" version="~=1.0"/>
=======
    <Dependency name="ChimeraX-DataFormats" version="~=1.2"/>
>>>>>>> 5cb49774
    <Dependency name="ChimeraX-IO" version="~=1.0"/>
    <Dependency name="ChimeraX-UI" version="~=1.0"/>
  </Dependencies>

  <Managers>
    <Manager name="open command"/>
  </Managers>

  <Classifiers>
    <!-- Development Status should be compatible with bundle version number -->
    <PythonClassifier>Development Status :: 2 - Pre-Alpha</PythonClassifier>
    <PythonClassifier>License :: Free for non-commercial use</PythonClassifier>
    <ChimeraXClassifier>Command :: open :: General :: Open/fetch data files</ChimeraXClassifier>
    <ChimeraXClassifier>Command :: usage open :: General :: Show syntax of 'open' command</ChimeraXClassifier>
  </Classifiers>

</BundleInfo><|MERGE_RESOLUTION|>--- conflicted
+++ resolved
@@ -24,11 +24,7 @@
   <!-- Dependencies on other ChimeraX/Python packages -->
   <Dependencies>
     <Dependency name="ChimeraX-Core" version="~=1.2"/>
-<<<<<<< HEAD
-    <Dependency name="ChimeraX-DataFormats" version="~=1.0"/>
-=======
     <Dependency name="ChimeraX-DataFormats" version="~=1.2"/>
->>>>>>> 5cb49774
     <Dependency name="ChimeraX-IO" version="~=1.0"/>
     <Dependency name="ChimeraX-UI" version="~=1.0"/>
   </Dependencies>
