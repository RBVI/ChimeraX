--- conflicted
+++ resolved
@@ -502,10 +502,7 @@
             next_mapping[chain] = (label, chain_list)
         for widgets in self.__chain_list_mapping.values():
             for widget in widgets:
-<<<<<<< HEAD
-=======
                 widget.hide()
->>>>>>> 5cb49774
                 widget.destroy()
         self.__chain_list_mapping = next_mapping
         self.__container_layout.takeAt(0)
