--- conflicted
+++ resolved
@@ -215,12 +215,9 @@
           m.marker_note = str(mdict['note'])
           if 'nr' in mdict and 'ng' in mdict and 'nb' in mdict:
               m.marker_note_rgba = (float(mdict['nr']),float(mdict['ng']),float(mdict['nb']),1)
-<<<<<<< HEAD
-=======
       if 'frame' in mdict:
           m.frame = int(mdict['frame'])
           have_frame_attr = True
->>>>>>> f7030733
       e = leftover_keys(mdict, ('id','x','y','z','r','g','b', 'radius','note',
 				'nr','ng','nb','frame'))
       m.marker_extra_attributes = e
