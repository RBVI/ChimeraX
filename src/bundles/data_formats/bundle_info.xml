<BundleInfo name="ChimeraX-DataFormats" version="1.2.2" package="chimerax.data_formats"
            minSessionVersion="1" maxSessionVersion="1">

  <!-- Additional information about bundle source -->
  <Author>UCSF RBVI</Author>
  <Email>chimerax@cgl.ucsf.edu</Email>
  <URL>https://www.rbvi.ucsf.edu/chimerax/</URL>

  <!-- Synopsis is a one-line description
       Description is a full multi-line description -->
  <Synopsis>Data format management</Synopsis>
  <Description>Manager for data format information</Description>

  <!-- Categories is a list where this bundle should appear -->
  <Categories>
    <Category name="Utilities"/>
  </Categories>

  <!-- Dependencies on other ChimeraX/Python packages -->
  <Dependencies>
<<<<<<< HEAD
    <Dependency name="ChimeraX-Core" version="~=1.2"/>
=======
    <Dependency name="ChimeraX-Core" version="~=1.3dev2021"/>
>>>>>>> 5cb49774
    <Dependency name="ChimeraX-IO" version="~=1.0"/>
    <Dependency name="ChimeraX-OpenCommand" version="~=1.0"/>
    <Dependency name="ChimeraX-SaveCommand" version="~=1.4"/>
  </Dependencies>

  <Managers>
    <Manager name="data formats"/>
  </Managers>

  <Classifiers>
    <!-- Development Status should be compatible with bundle version number -->
    <PythonClassifier>Development Status :: 2 - Pre-Alpha</PythonClassifier>
    <PythonClassifier>License :: Free for non-commercial use</PythonClassifier>
  </Classifiers>

</BundleInfo><|MERGE_RESOLUTION|>--- conflicted
+++ resolved
@@ -18,11 +18,7 @@
 
   <!-- Dependencies on other ChimeraX/Python packages -->
   <Dependencies>
-<<<<<<< HEAD
-    <Dependency name="ChimeraX-Core" version="~=1.2"/>
-=======
     <Dependency name="ChimeraX-Core" version="~=1.3dev2021"/>
->>>>>>> 5cb49774
     <Dependency name="ChimeraX-IO" version="~=1.0"/>
     <Dependency name="ChimeraX-OpenCommand" version="~=1.0"/>
     <Dependency name="ChimeraX-SaveCommand" version="~=1.4"/>
