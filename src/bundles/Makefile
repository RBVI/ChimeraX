--- conflicted
+++ resolved
@@ -25,12 +25,8 @@
 	  mmcif mmtf model_panel modeller mol2 morph mouse_modes movie \
 	  nucleotides pdb pick_blobs preset_mgr read_pbonds \
 	  registration remote_control rest_server \
-<<<<<<< HEAD
 	  residue_fit rotamer_lib_mgr rotamer_libs scheme_mgr \
-	  segment seq_view sim_matrices \
-=======
-	  residue_fit scheme_mgr segger segment seq_view sim_matrices \
->>>>>>> 22904d7c
+	  segger segment seq_view sim_matrices \
 	  shell shortcuts show_attr sideview \
 	  smooth_lines spacenavigator std_commands \
 	  stl storm struts surface swapaa swap_res \
