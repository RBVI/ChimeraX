# === UCSF ChimeraX Copyright ===
# Copyright 2016 Regents of the University of California.
# All rights reserved.  This software provided pursuant to a
# license agreement containing restrictions on its disclosure,
# duplication and use.  For details see:
# http://www.rbvi.ucsf.edu/chimerax/docs/licensing.html
# This notice must be embedded in or attached to all copies,
# including partial copies, of the software or any revisions
# or derivations thereof.
# === UCSF ChimeraX Copyright ===

TOP = ../..
SUBDIR_SYNC = 1
SUBDIR_BUILD = 1
include $(TOP)/mk/config.make

SYNC_DIR = $(wildcard $(TOP)/build/sync)

BUNDLE_BUILDER_SUBDIR = bundle_builder
TOOLSHED_UTILS_SUBDIR = toolshed_utils

REST_SUBDIRS = add_charge addh align_algs alignment_hdrs \
	  alignments amber_info arrays atom_search \
	  atom_search_lib atomic atomic_lib axes_planes basic_actions bild \
	  blastprotein bond_rot bug_reporter build_structure \
	  bumps buttons cage_builder \
	  cellpack centroids chem_group clashes cmd_line color_actions \
	  color_globe color_key connect_structure core_formats \
	  coulombic crosslinks crystal crystal_contacts data_formats \
	  dicom dist_monitor dist_ui dssp \
	  emdb_sff exp_cmd file_history function_key \
	  geometry gltf graphics \
	  hbonds help_viewer hkcage ihm image_formats imod \
	  interfaces items_inspection io label list_info log looking_glass maestro \
	  map map_data map_eraser map_filter map_fit map_series \
	  markers mask match_maker md_crds \
	  medical_toolbar meeting mlp model_series \
	  mmcif mmtf model_panel modeller mol2 morph mouse_modes movie \
	  neuron nucleotides open_command \
	  pdb pdb_bio pdb_lib pdb_matrices pick_blobs positions preset_mgr pubchem \
<<<<<<< HEAD
	  read_pbonds registration remote_control render_by_attr rest_server \
	  residue_fit rna_layout rotamer_lib_mgr rotamer_libs save_command \
	  scheme_mgr sdf segger segment seq_view sequences shape \
=======
	  read_pbonds registration remote_control rest_server \
	  residue_fit rna_layout rotamer_lib_mgr rotamer_libs save_command scheme_mgr \
	  sdf sel_inspector segger segment seq_view sequences shape \
>>>>>>> 6ebb9027
	  shell shortcuts show_attr sideview sim_matrices smiles \
	  smooth_lines spacenavigator std_commands \
	  stl storm struts surface swapaa swap_res \
	  tape_measure test toolbar tug ui uniprot unit_cell \
	  viewdockx vive volume_menu vtk wavefront_obj \
	  webcam webservices zone

ifeq ($(OS),Linux)
REST_SUBDIRS += linux_support
endif

SUBDIRS = $(BUNDLE_BUILDER_SUBDIR) $(TOOLSHED_UTILS_SUBDIR) $(REST_SUBDIRS)

NO_SUBDIR_INSTALL = 1

include $(TOP)/mk/subdir.make

PKG_DIR = $(PYSITEDIR)/chimerax

dir:	Makefile.dependencies
	if [ ! -d "$(PKG_DIR)" ]; then mkdir -p $(PKG_DIR); fi

$(SUBDIR_BUILD): dir

install:
	$(MAKE) build
	cd $(SYNC_DIR) && $(APP_PYTHON_EXE) -m pip install --upgrade --upgrade-strategy only-if-needed */*.whl
	$(APP_EXE) --exit --nogui --silent --cmd "toolshed reload installed"

lint:
ifneq (,$(PYSRCS))
	$(PYLINT) $(PYSRCS)
endif

clean:
	rm -rf __pycache__ Makefile.dependencies
ifneq (,$(wildcard $(SYNC_DIR)))
	cd $(SYNC_DIR) && rm -f */*.whl
endif

#
# Build Time Dependencies
# -----------------------
#
# Most bundles have no build time dependencies, since only the wheel is
# built, and the declared dependencies are resolved later during a "pip
# install" of all of the wheels.  This allows for circular installation
# dependencies.
#
# But some bundles need other bundles built and installed before they can be
# built (usually for including C++ header files and linking).  Two things have
# to be done for that to work: (1) the bundle needs to declare the build
# dependency by adding build="true" to the Dependency tag on that other bundle
# in their bundle_info.xml file.  And (2), the other bundle needs to put
# BUILD_AND_INSTALL=1 in their Makefile before including ../Makefile.bundle.
#
# The build time dependencies are automatically updated by scanning the bundle
# bundle_info.xml files, and are placed in to the Makefile.dependencies file.
#

Makefile.dependencies: */bundle_info.xml* Make_dependencies.py
ifneq ($(MAKECMDGOALS),clean)
	$(APP_PYTHON_EXE) Make_dependencies.py

# Make sure bundle_builder and toolshed bundles are installed before all others.
$(REST_SUBDIRS:=.build): $(BUNDLE_BUILDER_SUBDIR).build $(TOOLSHED_UTILS_SUBDIR).build

include Makefile.dependencies
endif<|MERGE_RESOLUTION|>--- conflicted
+++ resolved
@@ -38,15 +38,9 @@
 	  mmcif mmtf model_panel modeller mol2 morph mouse_modes movie \
 	  neuron nucleotides open_command \
 	  pdb pdb_bio pdb_lib pdb_matrices pick_blobs positions preset_mgr pubchem \
-<<<<<<< HEAD
 	  read_pbonds registration remote_control render_by_attr rest_server \
-	  residue_fit rna_layout rotamer_lib_mgr rotamer_libs save_command \
-	  scheme_mgr sdf segger segment seq_view sequences shape \
-=======
-	  read_pbonds registration remote_control rest_server \
 	  residue_fit rna_layout rotamer_lib_mgr rotamer_libs save_command scheme_mgr \
 	  sdf sel_inspector segger segment seq_view sequences shape \
->>>>>>> 6ebb9027
 	  shell shortcuts show_attr sideview sim_matrices smiles \
 	  smooth_lines spacenavigator std_commands \
 	  stl storm struts surface swapaa swap_res \
