--- conflicted
+++ resolved
@@ -39,14 +39,11 @@
 	  markers mask match_maker md_crds \
 	  medical_toolbar meeting mlp model_series \
 	  mmcif mmtf model_panel modeller mol2 morph mouse_modes movie \
-	  neuron nucleotides open_command \
-	  pdb pdb_bio pdb_lib pdb_matrices pick_blobs positions preset_mgr pubchem \
-<<<<<<< HEAD
-	  read_pbonds registration remote_control render_by_attr rest_server \
-=======
-	  read_pbonds registration remote_control renumber_residues rest_server \
->>>>>>> 13167423
-	  residue_fit rna_layout rotamer_lib_mgr rotamer_libs save_command scheme_mgr \
+	  neuron nucleotides open_command pdb pdb_bio pdb_lib pdb_matrices \
+	  pick_blobs positions preset_mgr pubchem read_pbonds registration \
+	  remote_control render_by_attr renumber_residues rest_server \
+	  residue_fit rna_layout rotamer_lib_mgr rotamer_libs \
+	  save_command scheme_mgr \
 	  sdf sel_inspector segger segment seq_view shape \
 	  shell shortcuts show_attr show_sequences sideview sim_matrices smiles \
 	  smooth_lines spacenavigator std_commands \
