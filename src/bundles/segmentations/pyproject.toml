[build-system]
requires = ["setuptools", "ChimeraX-BundleBuilder"]
build-backend = "chimerax.bundle_builder.cx_pep517"

[project]
name = "ChimeraX-Segmentations"
license = { text = "Free for non-commercial use" }
authors= [{name = "UCSF RBVI", email="chimerax@cgl.ucsf.edu"}]
description = "Segment any volume data"
dependencies = [
	"ChimeraX-Core ~=1.0"
	, "ChimeraX-DataFormats ~=1.0"
	, "ChimeraX-Geometry ~= 1.0"
	, "ChimeraX-MapData ~= 2.0"
	, "ChimeraX-OpenCommand ~= 1.0"
  , "ChimeraX-UI >= 1.33"
]
dynamic = ["classifiers", "requires-python", "version"]

[project.readme]
content-type = "text"
text = "Segment any volume data"

[project.urls]
Home = "https://www.rbvi.ucsf.edu/chimerax/"

[tool.setuptools.dynamic]
version = { attr = "src.__version__" }

[tool.chimerax]
custom-init = true
min-session-version = 1
max-session-version = 1
categories = ["Volume Data"]
classifiers = ["Development Status :: 2 - Pre-Alpha"]

[tool.chimerax.extra-files]
"src/icons" = ["*.png", "*.svg"]

[tool.chimerax.initializations.manager]
bundles = ["ChimeraX-MouseModes", "ChimeraX-UI"]

[tool.chimerax.tool."Segmentations"]
category = "Volume Data"
description = "Interactively segment volumes"

<<<<<<< HEAD
[chimerax.tool."Orthoplanes"]
category = "Volume Data"
description = "View planes of volumes in a dedicated tool"

[chimerax.command."ui view"]
=======
[tool.chimerax.tool."Orthoplanes"]
category = "Volume Data"
description = "View planes of volumes in a dedicated tool"

[tool.chimerax.command."ui view"]
>>>>>>> 174bc967
category = "General"
description = "See medical images in a 4-panel viewer"

[tool.chimerax.command.segmentations]
category = "Volume Data"
description = "Create, edit, or destory segmentations"

[tool.chimerax.provider."Segmentation Controls"]
manager = "toolbar"
tab = "Medical Image"
section = "Segmentation Controls"
after = "Mouse Mode"

[tool.chimerax.provider."toggle mouse modes"]
manager = "toolbar"
tab = "Medical Image"
section = "Segmentation Controls"
display-name = "Toggle Mouse Modes"
icon = "mouse_small.svg"
description = "Toggle mouse modes"

[tool.chimerax.provider."toggle hand modes"]
manager = "toolbar"
tab = "Medical Image"
section = "Segmentation Controls"
icon = "right_controller_small.svg"
display-name = "Toggle Hand Modes"
description = "toggle hand modes"<|MERGE_RESOLUTION|>--- conflicted
+++ resolved
@@ -44,19 +44,11 @@
 category = "Volume Data"
 description = "Interactively segment volumes"
 
-<<<<<<< HEAD
-[chimerax.tool."Orthoplanes"]
-category = "Volume Data"
-description = "View planes of volumes in a dedicated tool"
-
-[chimerax.command."ui view"]
-=======
 [tool.chimerax.tool."Orthoplanes"]
 category = "Volume Data"
 description = "View planes of volumes in a dedicated tool"
 
 [tool.chimerax.command."ui view"]
->>>>>>> 174bc967
 category = "General"
 description = "See medical images in a 4-panel viewer"
 
