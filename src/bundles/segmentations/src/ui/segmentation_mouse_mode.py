--- conflicted
+++ resolved
@@ -230,24 +230,6 @@
     def mouse_down(self, event):
         MouseMode.mouse_down(self, event)
         activate_trigger(Trigger.SegmentationStarted, 1)
-<<<<<<< HEAD
-
-    def wheel(self, event):
-        activate_trigger(Trigger.SegmentationMouseModeWheelEvent, event.wheel_value())
-
-    def mouse_drag(self, event):
-        activate_trigger(Trigger.SegmentationMouseModeMoveEvent, (*self.mouse_motion(event), event.shift_down(), 1))
-
-    def vr_press(self, event):
-        activate_trigger(Trigger.SegmentationStarted, 1)
-
-    def vr_release(self, event):
-        MouseMode.mouse_up(self, event)
-        activate_trigger(Trigger.SegmentationEnded, 1)
-
-    def mouse_up(self, event):
-        MouseMode.mouse_up(self, event)
-=======
         activate_trigger(Trigger.SegmentationMouseModeMoveEvent, (*self.mouse_motion(event), event.shift_down(), 1))
 
     def mouse_drag(self, event):
@@ -268,7 +250,6 @@
     def vr_release(self, event):
         MouseMode.mouse_up(self, event)
         activate_trigger(Trigger.SegmentationMouseModeVRMoveEvent, (Place(), event.shift_down(), 1))
->>>>>>> 174bc967
         activate_trigger(Trigger.SegmentationEnded, 1)
 
     def vr_motion(self, event):
@@ -286,12 +267,8 @@
 
     def mouse_down(self, event):
         MouseMode.mouse_down(self, event)
-<<<<<<< HEAD
-        activate_trigger(Trigger.SegmentationStarted, 0)
-=======
         activate_trigger(Trigger.SegmentationStarted)
         activate_trigger(Trigger.SegmentationMouseModeMoveEvent, (*self.mouse_motion(event), event.shift_down(), 0))
->>>>>>> 174bc967
 
     def wheel(self, event):
         activate_trigger(Trigger.SegmentationMouseModeWheelEvent, event.wheel_value())
@@ -301,25 +278,16 @@
 
     def mouse_up(self, event):
         MouseMode.mouse_up(self, event)
-<<<<<<< HEAD
-=======
         activate_trigger(Trigger.SegmentationMouseModeMoveEvent, (*self.mouse_motion(event), event.shift_down(), 0))
->>>>>>> 174bc967
         activate_trigger(Trigger.SegmentationEnded, 0)
 
     def vr_press(self, event):
         activate_trigger(Trigger.SegmentationStarted, 0)
-<<<<<<< HEAD
-
-    def vr_release(self, event):
-        MouseMode.mouse_up(self, event)
-=======
         activate_trigger(Trigger.SegmentationMouseModeMoveEvent, (Place(), mouse_motion(event), event.shift_down(), 0))
 
     def vr_release(self, event):
         MouseMode.mouse_up(self, event)
         activate_trigger(Trigger.SegmentationMouseModeMoveEvent, (Place(), event.shift_down(), 0))
->>>>>>> 174bc967
         activate_trigger(Trigger.SegmentationEnded, 0)
 
     def vr_motion(self, event):
