--- conflicted
+++ resolved
@@ -10,11 +10,7 @@
 # including partial copies, of the software or any revisions
 # or derivations thereof.
 # === UCSF ChimeraX Copyright ===
-<<<<<<< HEAD
-__version__ = "3.5.6"
-=======
 __version__ = "3.5.7"
->>>>>>> 174bc967
 
 from chimerax.core import runtime_env_is_chimerax_app as _runtime_env_is_chimerax_app
 from chimerax.segmentations.segmentation import Segmentation, open_grids_as_segmentation
