--- conflicted
+++ resolved
@@ -159,11 +159,8 @@
                                 lambda self=self, item=item: self._show_table_row(item))
             self.add_menu_entry(menu, f'Select rows for cluster {item.name}',
                                 lambda self=self, item=item: self._select_cluster_table_rows(item))
-<<<<<<< HEAD
-=======
             self.add_menu_entry(menu, f'Log structure names for cluster {item.name}',
                                 lambda self=self, item=item: self._log_cluster_structure_names(item))
->>>>>>> 8da4d672
 
         self.add_menu_separator(menu)
         self.add_menu_entry(menu, 'Show reference atoms', self._show_reference_atoms)
@@ -333,14 +330,11 @@
             ssp.select_table_rows_by_names(cnames)
         ssp.display(True)
 
-<<<<<<< HEAD
-=======
     def _log_cluster_structure_names(self, node):
         cnames = self._cluster_names(node)
         msg = f'{len(cnames)} structures in cluster: {", ".join(cnames)}'
         self.session.logger.info(msg)
 
->>>>>>> 8da4d672
     def _show_reference_atoms(self):
         qres = self._query_residues
         qatoms = qres.find_existing_atoms('CA')
