<<<<<<< HEAD
<BundleInfo name="ChimeraX-coulombic" version="1.1.1"
=======
<BundleInfo name="ChimeraX-coulombic" version="1.3.2"
>>>>>>> 5cb49774
	    package="chimerax.coulombic" purePython="false"
  	    minSessionVersion="1" maxSessionVersion="1">

  <Author>UCSF RBVI</Author>
  <Email>chimerax@cgl.ucsf.edu</Email>
  <URL>https://www.rbvi.ucsf.edu/chimerax/</URL>

  <Synopsis>Compute/show electrostatic potential</Synopsis>
  <Description>Compute and electrostatic potential according to Coulomb's law and either create a corresponding volume (three-dimensional grid) or color a surface.</Description>

  <Categories>
    <Category name="Surface/Binding Analysis"/>
  </Categories>

  <Dependencies>
    <Dependency name="ChimeraX-Core" version="~=1.0"/>
    <Dependency name="ChimeraX-AddCharge" version="~=1.1"/>
    <Dependency name="ChimeraX-Arrays" build="true" version="~=1.0"/>
    <Dependency name="ChimeraX-Atomic" version="~=1.14"/>
    <Dependency name="ChimeraX-ColorKey" version="~=1.0"/>
  </Dependencies>

  <CModule name="_esp">
    <SourceFile>esp_cpp/esp.cpp</SourceFile>
    <Library>arrays</Library>
  </CModule>

  <Classifiers>
    <PythonClassifier>Development Status :: 2 - Pre-Alpha</PythonClassifier>
    <PythonClassifier>License :: Free for non-commercial use</PythonClassifier>
    <ChimeraXClassifier>Command :: coulombic :: Surface/Binding Analysis :: Color surface based on electrostatics</ChimeraXClassifier>
  </Classifiers>

</BundleInfo><|MERGE_RESOLUTION|>--- conflicted
+++ resolved
@@ -1,8 +1,4 @@
-<<<<<<< HEAD
-<BundleInfo name="ChimeraX-coulombic" version="1.1.1"
-=======
 <BundleInfo name="ChimeraX-coulombic" version="1.3.2"
->>>>>>> 5cb49774
 	    package="chimerax.coulombic" purePython="false"
   	    minSessionVersion="1" maxSessionVersion="1">
 
