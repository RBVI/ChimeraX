--- conflicted
+++ resolved
@@ -38,27 +38,18 @@
             # the command yourself.
             angle_slop=rec_angle_slop, color=AtomicStructure.default_hbond_color,
             dashes=AtomicStructure.default_hbond_dashes, dist_slop=rec_dist_slop, inter_model=True,
-<<<<<<< HEAD
-            intra_model=True, intra_mol=True, intra_res=True, intra_submodel=False, log=False,
-            radius=AtomicStructure.default_hbond_radius, relax=True, restrict="any", retain_current=False,
-            reveal=False, salt_only=False, save_file=None, show_dist=False,
-=======
             inter_submodel=False, intra_model=True, intra_mol=True, intra_res=True, log=False,
             make_pseudobonds=True, radius=AtomicStructure.default_hbond_radius, relax=True, restrict="any",
             retain_current=False, reveal=False, salt_only=False, save_file=None, show_dist=False,
->>>>>>> e1f04324
             slop_color=BuiltinColors["dark orange"], two_colors=False,
 
             # what controls to show in the interface
             show_bond_restrict=True, show_color=True, show_dashes=True, show_inter_intra_model=True,
-<<<<<<< HEAD
-            show_intra_mol=True, show_intra_res=True, show_intra_submodel=False, show_log=True,
-=======
-            show_intra_mol=True, show_intra_res=True, show_log=True, show_make_pseudobonds=True,
->>>>>>> e1f04324
-            show_model_restrict=True, show_radius=True, show_relax=True, show_restrict=True,
-            show_retain_current=True, show_reveal=True, show_salt_only=True, show_save_file=True,
-            show_show_dist=True, show_slop=True, show_slop_color=True, show_two_colors=True):
+            show_intra_mol=True, show_intra_res=True, show_inter_submodel=False, show_log=True,
+            show_make_pseudobonds=True, show_model_restrict=True, show_radius=True, show_relax=True,
+            show_restrict=True, show_retain_current=True, show_reveal=True, show_salt_only=True,
+            show_save_file=True, show_show_dist=True, show_slop=True, show_slop_color=True,
+            show_two_colors=True):
 
         self.session = session
 
@@ -198,17 +189,11 @@
                 None if settings else intra_res, None, attr_name="intra_res", settings=settings)
             limit_options.add_option(self.__intra_res_option)
 
-<<<<<<< HEAD
-        if show_intra_submodel:
-            self.__intra_submodel_option = BooleanOption("Include intra-submodel H-bonds",
-                None if settings else intra_submodel, None, attr_name="intra_submodel", settings=settings)
-            bottom_options.add_option(self.__intra_submodel_option)
-
-        if show_reveal:
-            self.__reveal_option = BooleanOption("If endpoint atom hidden, show endpoint residue",
-                None if settings else reveal, None, attr_name="reveal", settings=settings)
-            bottom_options.add_option(self.__reveal_option)
-=======
+        if show_inter_submodel:
+            self.__intra_submodel_option = BooleanOption("Include inter-submodel",
+                None if settings else intra_submodel, None, attr_name="inter_submodel", settings=settings)
+            limit_options.add_option(self.__intra_submodel_option)
+
         group = QGroupBox("Write information to:")
         layout.addWidget(group)
         info_layout = QVBoxLayout()
@@ -217,7 +202,6 @@
         group.setLayout(info_layout)
         info_options = OptionsPanel(sorting=False, scrolled=False, contents_margins=(0,0,0,0))
         info_layout.addWidget(info_options)
->>>>>>> e1f04324
 
         if show_log:
             self.__log_option = BooleanOption("Log", None if settings else log, None, attr_name="log",
@@ -340,10 +324,10 @@
         else:
             settings['intra_res'] = None
 
-        if self.__show_values['intra_submodel']:
-            settings['intra_submodel'] = self.__intra_submodel_option.value
-        else:
-            settings['intra_submodel'] = None
+        if self.__show_values['inter_submodel']:
+            settings['inter_submodel'] = self.__inter_submodel_option.value
+        else:
+            settings['inter_submodel'] = None
 
         if self.__show_values['reveal']:
             settings['reveal'] = self.__reveal_option.value
