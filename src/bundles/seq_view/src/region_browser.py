--- conflicted
+++ resolved
@@ -470,34 +470,6 @@
         if settings.show_sel:
             self._show_sel_cb()
 
-<<<<<<< HEAD
-        from Qt.QtCore import Qt
-        from Qt.QtWidgets import QVBoxLayout, QHBoxLayout, QLabel, QPushButton, QMenu
-        ui_area = tool_window.ui_area
-        layout = QVBoxLayout()
-        layout.setSpacing(2)
-        ui_area.setLayout(layout)
-
-        menu_layout = QHBoxLayout()
-        layout.addLayout(menu_layout)
-        menu_layout.addWidget(QLabel("Regions applicable to: "), alignment=Qt.AlignRight)
-        self.seq_region_menubutton = mb = QPushButton(self.ENTIRE_ALIGNMENT_REGIONS)
-        menu_layout.addWidget(mb, alignment=Qt.AlignLeft)
-        menu = QMenu(mb)
-        mb.setMenu(menu)
-        menu.triggered.connect(self._seq_menu_cb)
-        menu.aboutToShow.connect(self._fill_seq_region_menu)
-
-        from chimerax.ui.widgets import ItemTable
-        self.region_table = table = ItemTable(allow_user_sorting=False, session=tool_window.session)
-        table.add_column("Name", "name", editable=True)
-        self._set_table_data(resize_columns=False)
-        table.launch()
-        layout.addWidget(table, stretch=1)
-
-
-=======
->>>>>>> a0324d76
 
     def clear_regions(self, do_single_seq_regions=True):
         if do_single_seq_regions:
@@ -1382,19 +1354,6 @@
                 self.deleteRegion(self.associated_regions[key][:])
     """
 
-<<<<<<< HEAD
-    def _fill_seq_region_menu(self):
-        menu = self.seq_region_menubutton.menu()
-        menu.clear()
-        from Qt.QtWidgets import QAction
-        for i, label in enumerate([self.ENTIRE_ALIGNMENT_REGIONS]
-                + [seq.name for seq in self.seq_canvas.alignment.seqs]):
-            action = QAction(label, menu)
-            action.setData(i)
-            menu.addAction(action)
-
-=======
->>>>>>> a0324d76
     def _focus_cb(self, event, pref=None):
         if pref == "residue":
             funcs = [self._residueCB, self._regionResiduesCB]
