[build-system]
requires = ["setuptools", "ChimeraX-BundleBuilder"]
build-backend = "chimerax.bundle_builder.cx_pep517"

[project]
name = "ChimeraX-Modeller"
<<<<<<< HEAD
version = "1.5.14"
=======
version = "1.5.17"
>>>>>>> 9aa7c0f4
license = { text = "Free for non-commercial use" }
authors= [{name = "UCSF RBVI", email="chimerax@cgl.ucsf.edu"}]
description = "Interface to Modeller"
dependencies = [
	"ChimeraX-Core ~= 1.0"
	, "ChimeraX-Alignments ~= 2.0"
	, "ChimeraX-PDB ~= 2.0"
	, "ChimeraX-UI ~= 1.15"
]
dynamic = ["classifiers", "requires-python"]

[project.readme]
content-type = "text"
text = "Perform comparitive or loop modeling."

[project.urls]
Home = "https://www.rbvi.ucsf.edu/chimerax/"

[chimerax]
min-session-version = 1
max-session-version = 1
categories = ["Sequence", "Structure Prediction"]
classifiers = ["Development Status :: 2 - Pre-Alpha"]

[chimerax.command."modeller comparative"]
categories = ["Sequence", "Structure Prediction"]
description = "Generate comparative models"

[chimerax.command."modeller loops"]
categories = ["Sequence", "Structure Prediction"]
description = "Fill missing structure"

[chimerax.command."modeller refine"]
categories = ["Sequence", "Structure Prediction"]
description = "Fill missing structure"

[chimerax.command."modeller scores"]
categories = ["Sequence", "Structure Prediction"]
description = "Fetch Modeller scores for a model"

[chimerax.tool."Modeller Comparative"]
categories = ["Sequence", "Structure Prediction"]
description = "Generate comparative models"

[chimerax.tool."Model Loops"]
categories = ["Sequence", "Structure Prediction"]
description = "Model/remodel structure segments"<|MERGE_RESOLUTION|>--- conflicted
+++ resolved
@@ -4,11 +4,7 @@
 
 [project]
 name = "ChimeraX-Modeller"
-<<<<<<< HEAD
-version = "1.5.14"
-=======
 version = "1.5.17"
->>>>>>> 9aa7c0f4
 license = { text = "Free for non-commercial use" }
 authors= [{name = "UCSF RBVI", email="chimerax@cgl.ucsf.edu"}]
 description = "Interface to Modeller"
