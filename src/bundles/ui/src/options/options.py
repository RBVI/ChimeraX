--- conflicted
+++ resolved
@@ -290,7 +290,6 @@
             labels = self.labels
         else:
             labels = self.values
-<<<<<<< HEAD
         if self.__as_radio_buttons:
             for b in self.__button_group.buttons():
                 self.__button_group.removeButton(b)
@@ -338,32 +337,6 @@
 
     def _menu_cb(self, value):
         self.value = value
-=======
-        menu = self.__widget.menu()
-        menu.clear()
-        for label in labels:
-            menu_label = label.replace('&', '&&')
-            action = QAction(menu_label, self.__widget)
-            action.triggered.connect(lambda arg, s=self, lab=label: s._menu_cb(lab))
-            menu.addAction(action)
-        if self.values and self.value not in self.values and self.value != self.multiple_value:
-            self.value = labels[0]
-            self.make_callback()
-
-    def _make_widget(self, *, display_value=None, **kw):
-        from PyQt5.QtWidgets import QPushButton, QMenu
-        if display_value is None:
-            display_value = self.default
-        self.__widget = QPushButton(display_value, **kw)
-        self.__widget.setAutoDefault(False)
-        menu = QMenu()
-        self.__widget.setMenu(menu)
-        self.remake_menu()
-        return self.__widget
-
-    def _menu_cb(self, label):
-        self.value = label
->>>>>>> a9fe8cf1
         self.make_callback()
 
 class EnumOption(EnumBase):
