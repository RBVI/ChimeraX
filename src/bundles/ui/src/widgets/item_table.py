--- conflicted
+++ resolved
@@ -13,11 +13,7 @@
 
 from Qt.QtWidgets import QWidget, QCheckBox, QTableView, QMenu, QAbstractItemView
 from Qt.QtGui import QAction
-<<<<<<< HEAD
-from Qt.QtCore import QAbstractTableModel, Qt, QModelIndex, Signal, QSortFilterProxyModel, QSize
-=======
-from Qt.QtCore import QAbstractTableModel, Qt, QModelIndex, Signal, QSortFilterProxyModel, QTimer
->>>>>>> c6a834e4
+from Qt.QtCore import QAbstractTableModel, Qt, QModelIndex, Signal, QSortFilterProxyModel, QSize, QTimer
 # Qt has no QVariant; None can be used in place of an invalid QVariant
 # from Qt.QtCore import QVariant
 from Qt.QtGui import QFontDatabase, QBrush, QColor
