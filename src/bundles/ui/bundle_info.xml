--- conflicted
+++ resolved
@@ -1,8 +1,4 @@
-<<<<<<< HEAD
-<BundleInfo name="ChimeraX-UI" version="1.45.2"
-=======
 <BundleInfo name="ChimeraX-UI" version="1.49.1"
->>>>>>> 8da4d672
 	    package="chimerax.ui"
   	    minSessionVersion="1" maxSessionVersion="1">
 
