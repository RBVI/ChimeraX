<<<<<<< HEAD
<BundleInfo name="ChimeraX-UI" version="2.0.0"
=======
<BundleInfo name="ChimeraX-UI" version="1.21.3"
>>>>>>> 293ca71e
	    package="chimerax.ui"
  	    minSessionVersion="1" maxSessionVersion="1">

  <Author>UCSF RBVI</Author>
  <Email>chimerax@cgl.ucsf.edu</Email>
  <URL>https://www.rbvi.ucsf.edu/chimerax/</URL>

  <Synopsis>ChimeraX user interface</Synopsis>
  <Description>ChimeraX user interface</Description>

  <DataFiles>
    <DataFile>about.html</DataFile>
    <DataFile>splash.jpg</DataFile>
    <DataFile>icons/*.png</DataFile>
    <DataFile>widgets/icons/*.png</DataFile>
    <DataDir>html</DataDir>
  </DataFiles>

  <Categories>
    <Category name="User Interface"/>
  </Categories>

  <Dependencies>
    <Dependency name="ChimeraX-Core" version="~=1.4dev2021"/>
    <Dependency name="ChimeraX-Graphics" version="~=1.0"/>
    <Dependency name="ChimeraX-MouseModes" version="~=1.0"/>
    <Dependency name="ChimeraX-SelInspector" version="~=1.0"/>
  </Dependencies>

  <Classifiers>
    <PythonClassifier>Development Status :: 2 - Pre-Alpha</PythonClassifier>
    <PythonClassifier>License :: Free for non-commercial use</PythonClassifier>
    <ChimeraXClassifier>Command :: ui :: User interface :: control user interface behavior</ChimeraXClassifier>
    <ChimeraXClassifier>Command :: tool :: User interface :: Manipulate tools</ChimeraXClassifier>
  </Classifiers>

</BundleInfo><|MERGE_RESOLUTION|>--- conflicted
+++ resolved
@@ -1,8 +1,4 @@
-<<<<<<< HEAD
-<BundleInfo name="ChimeraX-UI" version="2.0.0"
-=======
 <BundleInfo name="ChimeraX-UI" version="1.21.3"
->>>>>>> 293ca71e
 	    package="chimerax.ui"
   	    minSessionVersion="1" maxSessionVersion="1">
 
