<<<<<<< HEAD
<BundleInfo name="ChimeraX-UI" version="1.7.6"
=======
<BundleInfo name="ChimeraX-UI" version="1.13.7"
>>>>>>> 5cb49774
	    package="chimerax.ui"
  	    minSessionVersion="1" maxSessionVersion="1">

  <Author>UCSF RBVI</Author>
  <Email>chimerax@cgl.ucsf.edu</Email>
  <URL>https://www.rbvi.ucsf.edu/chimerax/</URL>

  <Synopsis>ChimeraX user interface</Synopsis>
  <Description>ChimeraX user interface</Description>

  <DataFiles>
    <DataFile>about.html</DataFile>
    <DataFile>splash.jpg</DataFile>
    <DataFile>icons/*.png</DataFile>
    <DataFile>widgets/icons/*.png</DataFile>
    <DataDir>html</DataDir>
  </DataFiles>

  <Categories>
    <Category name="User Interface"/>
  </Categories>

  <Dependencies>
    <Dependency name="ChimeraX-Core" version="~=1.0"/>
    <Dependency name="ChimeraX-Graphics" version="~=1.0"/>
    <Dependency name="ChimeraX-MouseModes" version="~=1.0"/>
    <Dependency name="ChimeraX-SelInspector" version="~=1.0"/>
  </Dependencies>

  <Classifiers>
    <PythonClassifier>Development Status :: 2 - Pre-Alpha</PythonClassifier>
    <PythonClassifier>License :: Free for non-commercial use</PythonClassifier>
    <ChimeraXClassifier>Command :: ui :: User interface :: control user interface behavior</ChimeraXClassifier>
    <ChimeraXClassifier>Command :: tool :: User interface :: Manipulate tools</ChimeraXClassifier>
  </Classifiers>

</BundleInfo><|MERGE_RESOLUTION|>--- conflicted
+++ resolved
@@ -1,8 +1,4 @@
-<<<<<<< HEAD
-<BundleInfo name="ChimeraX-UI" version="1.7.6"
-=======
 <BundleInfo name="ChimeraX-UI" version="1.13.7"
->>>>>>> 5cb49774
 	    package="chimerax.ui"
   	    minSessionVersion="1" maxSessionVersion="1">
 
