# vim: set expandtab shiftwidth=4 softtabstop=4:

# === UCSF ChimeraX Copyright ===
# Copyright 2016 Regents of the University of California.
# All rights reserved.  This software provided pursuant to a
# license agreement containing restrictions on its disclosure,
# duplication and use.  For details see:
# http://www.rbvi.ucsf.edu/chimerax/docs/licensing.html
# This notice must be embedded in or attached to all copies,
# including partial copies, of the software or any revisions
# or derivations thereof.
# === UCSF ChimeraX Copyright ===

# get PDB shared lib loaded...
import chimerax.atomic.pdb  # noqa
from .mmcif import (  # noqa
    get_cif_tables, get_mmcif_tables, get_mmcif_tables_from_metadata,
    open_mmcif, fetch_mmcif, citations,
    TableMissingFieldsError, CIFTable,
    find_template_residue, load_mmCIF_templates,
    add_citation, add_software,
)

from chimerax.core.toolshed import BundleAPI


class _mmCIFioAPI(BundleAPI):

    @staticmethod
<<<<<<< HEAD
    def fetch_from_database(session, identifier, ignore_cache=False, database_name=None,
                            format_name=None, **kw):
        # 'fetch_from_database' is called by session code to fetch data with give identifier
        # returns (list of models, status message)
        from . import mmcif
        fetchers = {
            "pdb": mmcif.fetch_mmcif,
            "pdbe": mmcif.fetch_mmcif_pdbe,
            "pdbe_updated": mmcif.fetch_mmcif_pdbe_updated,
            "pdbj": mmcif.fetch_mmcif_pdbj,
            "ccd": mmcif.fetch_ccd,
        }
        try:
            fetcher = fetchers[database_name]
        except KeyError:
            from chimerax.core.errors import UserError
            raise UserError("Unknown database for fetching mmCIF: '%s'.  Known databases are: %s"
                            % (database_name, ", ".join(list(fetchers.keys()))))
        return fetcher(session, identifier, ignore_cache=ignore_cache, **kw)

    @staticmethod
    def open_file(session, path, file_name, *, auto_style=True, coordsets=False, atomic=True,
                  max_models=None, log_info=True, combine_sym_atoms=True):
        # 'open_file' is called by session code to open a file
        # returns (list of models, status message)
        from . import mmcif
        return mmcif.open_mmcif(session, path, file_name, auto_style=auto_style,
                                coordsets=coordsets, atomic=atomic, max_models=max_models,
                                log_info=log_info, combine_sym_atoms=combine_sym_atoms)

    @staticmethod
    def save_file(session, path, *, models=None, rel_model=None, selected_only=None, displayed_only=None):
        # 'save_file' is called by session code to save a file
        from . import mmcif_write
        return mmcif_write.write_mmcif(session, path, models=models, rel_model=rel_model, selected_only=selected_only, displayed_only=displayed_only)

    @staticmethod
=======
>>>>>>> fc2096b1
    def run_provider(session, name, mgr):
        if mgr == session.open_command:
            if name == "mmCIF":
                from chimerax.open_command import OpenerInfo

                class Info(OpenerInfo):
                    def open(self, session, data, file_name, **kw):
                        from . import mmcif
                        return mmcif.open_mmcif(session, data, file_name, **kw)

                    @property
                    def open_args(self):
                        from chimerax.core.commands import BoolArg, IntArg
                        return {
                            'atomic': BoolArg,
                            'auto_style': BoolArg,
                            'combine_sym_atoms': BoolArg,
                            'coordsets': BoolArg,
                            'log_info': BoolArg,
                            'max_models': IntArg,
                        }
            elif name == "ccd":
                from chimerax.open_command import FetcherInfo
                from . import mmcif

                class Info(FetcherInfo):
                    def fetch(self, session, ident, format_name, ignore_cache,
                              fetcher=mmcif.fetch_ccd, **kw):
                        return fetcher(session, ident, ignore_cache=ignore_cache, **kw)
            else:
                from chimerax.open_command import FetcherInfo
                from . import mmcif
                fetcher = {
                    "pdb": mmcif.fetch_mmcif,
                    "pdbe": mmcif.fetch_mmcif_pdbe,
                    "pdbe_updated": mmcif.fetch_mmcif_pdbe_updated,
                    "pdbj": mmcif.fetch_mmcif_pdbj,
                }[name]

                class Info(FetcherInfo):
                    def fetch(self, session, ident, format_name, ignore_cache,
                              fetcher=fetcher, **kw):
                        return fetcher(session, ident, ignore_cache=ignore_cache, **kw)

                    @property
                    def fetch_args(self):
                        from chimerax.core.commands import BoolArg, FloatArg
                        return {
                            'oversampling': FloatArg,
                            'structure_factors': BoolArg,
                        }
        else:
            from chimerax.save_command import SaverInfo

            class Info(SaverInfo):
                def save(self, session, path, **kw):
                    from . import mmcif_write
                    mmcif_write.write_mmcif(session, path, **kw)

                @property
                def save_args(self):
                    from chimerax.core.commands import BoolArg, ModelsArg, ModelArg
                    return {
                        'displayed_only': BoolArg,
                        'models': ModelsArg,
                        'rel_model': ModelArg,
                        'selected_only': BoolArg,
                    }

        return Info()


bundle_api = _mmCIFioAPI()<|MERGE_RESOLUTION|>--- conflicted
+++ resolved
@@ -27,46 +27,6 @@
 class _mmCIFioAPI(BundleAPI):
 
     @staticmethod
-<<<<<<< HEAD
-    def fetch_from_database(session, identifier, ignore_cache=False, database_name=None,
-                            format_name=None, **kw):
-        # 'fetch_from_database' is called by session code to fetch data with give identifier
-        # returns (list of models, status message)
-        from . import mmcif
-        fetchers = {
-            "pdb": mmcif.fetch_mmcif,
-            "pdbe": mmcif.fetch_mmcif_pdbe,
-            "pdbe_updated": mmcif.fetch_mmcif_pdbe_updated,
-            "pdbj": mmcif.fetch_mmcif_pdbj,
-            "ccd": mmcif.fetch_ccd,
-        }
-        try:
-            fetcher = fetchers[database_name]
-        except KeyError:
-            from chimerax.core.errors import UserError
-            raise UserError("Unknown database for fetching mmCIF: '%s'.  Known databases are: %s"
-                            % (database_name, ", ".join(list(fetchers.keys()))))
-        return fetcher(session, identifier, ignore_cache=ignore_cache, **kw)
-
-    @staticmethod
-    def open_file(session, path, file_name, *, auto_style=True, coordsets=False, atomic=True,
-                  max_models=None, log_info=True, combine_sym_atoms=True):
-        # 'open_file' is called by session code to open a file
-        # returns (list of models, status message)
-        from . import mmcif
-        return mmcif.open_mmcif(session, path, file_name, auto_style=auto_style,
-                                coordsets=coordsets, atomic=atomic, max_models=max_models,
-                                log_info=log_info, combine_sym_atoms=combine_sym_atoms)
-
-    @staticmethod
-    def save_file(session, path, *, models=None, rel_model=None, selected_only=None, displayed_only=None):
-        # 'save_file' is called by session code to save a file
-        from . import mmcif_write
-        return mmcif_write.write_mmcif(session, path, models=models, rel_model=rel_model, selected_only=selected_only, displayed_only=displayed_only)
-
-    @staticmethod
-=======
->>>>>>> fc2096b1
     def run_provider(session, name, mgr):
         if mgr == session.open_command:
             if name == "mmCIF":
