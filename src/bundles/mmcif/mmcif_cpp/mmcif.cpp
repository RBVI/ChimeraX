--- conflicted
+++ resolved
@@ -316,10 +316,7 @@
 #endif
     Residue* find_residue(int model_num, const ChainID& chain_id, long position, const ResName& name);
     Residue* find_residue(const ChainResidueMap& crm, const ChainID& chain_id, const ResidueKey& rk);
-<<<<<<< HEAD
-=======
     set<ResName> residue_names;
->>>>>>> a159cd1a
 };
 
 const char* ExtractMolecule::builtin_categories[] = {
