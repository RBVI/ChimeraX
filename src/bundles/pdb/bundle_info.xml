--- conflicted
+++ resolved
@@ -1,8 +1,4 @@
-<<<<<<< HEAD
-<BundleInfo name="ChimeraX-PDB" version="2.7.10"
-=======
 <BundleInfo name="ChimeraX-PDB" version="2.7.11"
->>>>>>> 8da4d672
 	    package="chimerax.pdb" purePython="false"
   	    minSessionVersion="1" maxSessionVersion="1">
 
