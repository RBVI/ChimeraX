--- conflicted
+++ resolved
@@ -97,10 +97,6 @@
         self.rating_area = QWidget()
         self.rating_area_setup()
 
-<<<<<<< HEAD
-        self.rating_area = QWidget()
-        self.rating_area_setup()
-=======
         if table_state is None:
             if len(self.struct_table.data) > 0:
                 # Select the first structure in the table to display its data in the description box
@@ -110,7 +106,6 @@
             self.struct_table.selected = [s for s in self.struct_table.data if s.display]
         else:
             self.table_selection_changed()
->>>>>>> b73682b0
 
 
         self.handlers = []
@@ -292,13 +287,8 @@
 
         # Fixed columns. Generic based on ChimeraX model attribute(s).
         id_col = self.struct_table.add_column('ID', lambda s: s.id_string, sort_func=self.id_lt)
-<<<<<<< HEAD
-        self.struct_table.add_column('Rating', lambda s: s.viewdock_data.get(RATING_KEY, DEFAULT_RATING),
-            format=lambda r: rating_labels[r])
-=======
         self.struct_table.add_column('Rating',
             lambda s: s.viewdock_data.get(RATING_KEY, DEFAULT_RATING), format=lambda r: rating_labels[r])
->>>>>>> b73682b0
 
         # retained the code below for reference in case I ever need to implement a table delegate
         '''
@@ -543,10 +533,6 @@
             layout.addWidget(value_label, row, col + 1)
 
     def update_rating(self):
-<<<<<<< HEAD
-        #TODO
-        pass
-=======
         rating_button = None
         try:
             for s in self.struct_table.selected:
@@ -560,7 +546,6 @@
         if rating_button is not None:
             if not rating_button.isChecked():
                 rating_button.setChecked(True)
->>>>>>> b73682b0
 
     def add_handlers(self):
         """
