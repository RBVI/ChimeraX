--- conflicted
+++ resolved
@@ -232,16 +232,10 @@
                 } else {
                     auto here_name_index = std::find(bb_names.begin(), bb_names.end(), here_a->name())
                         - bb_names.begin();
-<<<<<<< HEAD
-                    // if new atom's name to the left of existing, and this residue is on the right
-                    // side of the bond, or vice verse, change the bond
-                    if ((here_name_index < name_index) == (my_index > there_i)) {
-=======
                     // if current pseudobond partner in this residue is to the left of the new atom
                     // (here_name_index < name_index) then change the endpoint if this residue precedes
                     // the other residue (my_index < there_i), and vice versa
                     if ((here_name_index > name_index) == (my_index > there_i)) {
->>>>>>> a159cd1a
                         change_atom = here_a;
                     }
                 }
