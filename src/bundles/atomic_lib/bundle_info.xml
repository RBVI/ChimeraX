--- conflicted
+++ resolved
@@ -1,8 +1,4 @@
-<<<<<<< HEAD
-<BundleInfo name="ChimeraX-AtomicLibrary" version="3.1.3"
-=======
 <BundleInfo name="ChimeraX-AtomicLibrary" version="4.2"
->>>>>>> 5cb49774
             package="chimerax.atomic_lib"
             purePython="false"
             installedDataDir="data"
