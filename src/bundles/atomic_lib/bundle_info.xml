<<<<<<< HEAD
<BundleInfo name="ChimeraX-AtomicLibrary" version="14.0.4"
=======
<BundleInfo name="ChimeraX-AtomicLibrary" version="14.0.5"
>>>>>>> fe32ba7b
            package="chimerax.atomic_lib"
            purePython="false"
            installedDataDir="data"
            installedIncludeDir="include"
            installedLibraryDir="lib"
            minSessionVersion="1" maxSessionVersion="1">

  <Author>UCSF RBVI</Author>
  <Email>chimerax@cgl.ucsf.edu</Email>
  <URL>https://www.rbvi.ucsf.edu/chimerax/</URL>

  <Synopsis>Atomic-structure C++ library</Synopsis>
  <Description>C++ support for handling atomic structures</Description>

  <DataFiles>
    <DataFile>data/*/*/*</DataFile>
    <DataFile>include/*/*</DataFile>
    <DataFile>include/*/*/*</DataFile>
    <DataFile>lib/*</DataFile>
    <DataFile>*.so</DataFile>
    <DataFile>*.pyd</DataFile>
  </DataFiles>

  <CLibrary name="pyinstance">
    <SourceFile>atomic_cpp/pyinstance_cpp/PythonInstance.cpp</SourceFile>
  </CLibrary>

  <CLibrary name="element">
    <SourceFile>atomic_cpp/element_cpp/Element.cpp</SourceFile>
    <IncludeDir>src/include</IncludeDir>
    <LibraryDir>src/lib</LibraryDir>
    <LinkArgument platform="linux">-Wl,-rpath,$ORIGIN</LinkArgument>
    <LinkArgument platform="linux">-Wl,-rpath,$ORIGIN/../../../../..</LinkArgument>
    <Library>pyinstance</Library>
  </CLibrary>

  <CLibrary name="atomstruct_tmpl" static="true">
    <SourceFile>atomic_cpp/atomstruct_cpp/tmpl/Atom.cpp</SourceFile>
    <SourceFile>atomic_cpp/atomstruct_cpp/tmpl/Bond.cpp</SourceFile>
    <SourceFile>atomic_cpp/atomstruct_cpp/tmpl/CoordSet.cpp</SourceFile>
    <SourceFile>atomic_cpp/atomstruct_cpp/tmpl/Molecule.cpp</SourceFile>
    <SourceFile>atomic_cpp/atomstruct_cpp/tmpl/Residue.cpp</SourceFile>
    <SourceFile>atomic_cpp/atomstruct_cpp/tmpl/TemplateCache.cpp</SourceFile>
    <SourceFile>atomic_cpp/atomstruct_cpp/tmpl/amino.cpp</SourceFile>
    <SourceFile>atomic_cpp/atomstruct_cpp/tmpl/camino.cpp</SourceFile>
    <SourceFile>atomic_cpp/atomstruct_cpp/tmpl/findres.cpp</SourceFile>
    <SourceFile>atomic_cpp/atomstruct_cpp/tmpl/general.cpp</SourceFile>
    <SourceFile>atomic_cpp/atomstruct_cpp/tmpl/ions.cpp</SourceFile>
    <SourceFile>atomic_cpp/atomstruct_cpp/tmpl/namino.cpp</SourceFile>
    <SourceFile>atomic_cpp/atomstruct_cpp/tmpl/nucleic.cpp</SourceFile>
    <IncludeDir>src/include</IncludeDir>
    <LibraryDir>src/lib</LibraryDir>
    <Library>pyinstance</Library>
  </CLibrary>

  <CLibrary name="atomstruct">
    <SourceFile>atomic_cpp/atomstruct_cpp/Atom.cpp</SourceFile>
    <SourceFile>atomic_cpp/atomstruct_cpp/AtomTypes.cpp</SourceFile>
    <SourceFile>atomic_cpp/atomstruct_cpp/AtomicStructure.cpp</SourceFile>
    <SourceFile>atomic_cpp/atomstruct_cpp/Bond.cpp</SourceFile>
    <SourceFile>atomic_cpp/atomstruct_cpp/Chain.cpp</SourceFile>
    <SourceFile>atomic_cpp/atomstruct_cpp/ChangeTracker.cpp</SourceFile>
    <SourceFile>atomic_cpp/atomstruct_cpp/CompSS.cpp</SourceFile>
    <SourceFile>atomic_cpp/atomstruct_cpp/CoordSet.cpp</SourceFile>
    <SourceFile>atomic_cpp/atomstruct_cpp/MolResId.cpp</SourceFile>
    <SourceFile>atomic_cpp/atomstruct_cpp/PBGroup.cpp</SourceFile>
    <SourceFile>atomic_cpp/atomstruct_cpp/PBManager.cpp</SourceFile>
    <SourceFile>atomic_cpp/atomstruct_cpp/Point.cpp</SourceFile>
    <SourceFile>atomic_cpp/atomstruct_cpp/Pseudobond.cpp</SourceFile>
    <SourceFile>atomic_cpp/atomstruct_cpp/Residue.cpp</SourceFile>
    <SourceFile>atomic_cpp/atomstruct_cpp/Ring.cpp</SourceFile>
    <SourceFile>atomic_cpp/atomstruct_cpp/RingCalc.cpp</SourceFile>
    <SourceFile>atomic_cpp/atomstruct_cpp/Sequence.cpp</SourceFile>
    <SourceFile>atomic_cpp/atomstruct_cpp/Structure.cpp</SourceFile>
    <SourceFile>atomic_cpp/atomstruct_cpp/StructureSeq.cpp</SourceFile>
    <SourceFile>atomic_cpp/atomstruct_cpp/destruct.cpp</SourceFile>
    <SourceFile>atomic_cpp/atomstruct_cpp/search.cpp</SourceFile>
    <SourceFile>atomic_cpp/atomstruct_cpp/seq_assoc.cpp</SourceFile>
    <IncludeDir>src/include</IncludeDir>
    <LibraryDir>src/lib</LibraryDir>
	<CompileArgument platform="mac">-Wno-unreachable-code-loop-increment</CompileArgument>
    <LinkArgument platform="linux">-Wl,-rpath,$ORIGIN</LinkArgument>
    <LinkArgument platform="linux">-Wl,-rpath,$ORIGIN/../../../../..</LinkArgument>
    <Library>pyinstance</Library>
    <Library>element</Library>
    <Library>atomstruct_tmpl</Library>
    <Library>ioutil</Library>
    <Library>chutil</Library>
    <Library>logger</Library>
    <Library>arrays</Library>
  </CLibrary>

  <ExtraFiles>
    <ExtraFile source="atomic_cpp/pyinstance_cpp/PythonInstance.declare.h">include/pyinstance/PythonInstance.declare.h</ExtraFile>
    <ExtraFile source="atomic_cpp/pyinstance_cpp/PythonInstance.instantiate.h">include/pyinstance/PythonInstance.instantiate.h</ExtraFile>
    <ExtraFile source="atomic_cpp/pyinstance_cpp/imex.h">include/pyinstance/imex.h</ExtraFile>
    <ExtraFile source="atomic_cpp/pyinstance_cpp/imex.map.h">include/pyinstance/imex.map.h</ExtraFile>
    <ExtraFile source="atomic_cpp/element_cpp/Element.h">include/element/Element.h</ExtraFile>
    <ExtraFile source="atomic_cpp/element_cpp/imex.h">include/element/imex.h</ExtraFile>
    <ExtraFile source="atomic_cpp/atomstruct_cpp/Atom.h">include/atomstruct/Atom.h</ExtraFile>
    <ExtraFile source="atomic_cpp/atomstruct_cpp/AtomicStructure.h">include/atomstruct/AtomicStructure.h</ExtraFile>
    <ExtraFile source="atomic_cpp/atomstruct_cpp/Bond.h">include/atomstruct/Bond.h</ExtraFile>
    <ExtraFile source="atomic_cpp/atomstruct_cpp/Chain.h">include/atomstruct/Chain.h</ExtraFile>
    <ExtraFile source="atomic_cpp/atomstruct_cpp/ChangeTracker.h">include/atomstruct/ChangeTracker.h</ExtraFile>
    <ExtraFile source="atomic_cpp/atomstruct_cpp/CompSS.h">include/atomstruct/CompSS.h</ExtraFile>
    <ExtraFile source="atomic_cpp/atomstruct_cpp/Connection.h">include/atomstruct/Connection.h</ExtraFile>
    <ExtraFile source="atomic_cpp/atomstruct_cpp/Coord.h">include/atomstruct/Coord.h</ExtraFile>
    <ExtraFile source="atomic_cpp/atomstruct_cpp/CoordSet.h">include/atomstruct/CoordSet.h</ExtraFile>
    <ExtraFile source="atomic_cpp/atomstruct_cpp/MolResId.h">include/atomstruct/MolResId.h</ExtraFile>
    <ExtraFile source="atomic_cpp/atomstruct_cpp/PBGroup.h">include/atomstruct/PBGroup.h</ExtraFile>
    <ExtraFile source="atomic_cpp/atomstruct_cpp/PBManager.h">include/atomstruct/PBManager.h</ExtraFile>
    <ExtraFile source="atomic_cpp/atomstruct_cpp/Point.h">include/atomstruct/Point.h</ExtraFile>
    <ExtraFile source="atomic_cpp/atomstruct_cpp/Pseudobond.h">include/atomstruct/Pseudobond.h</ExtraFile>
    <ExtraFile source="atomic_cpp/atomstruct_cpp/Real.h">include/atomstruct/Real.h</ExtraFile>
    <ExtraFile source="atomic_cpp/atomstruct_cpp/Residue.h">include/atomstruct/Residue.h</ExtraFile>
    <ExtraFile source="atomic_cpp/atomstruct_cpp/Rgba.h">include/atomstruct/Rgba.h</ExtraFile>
    <ExtraFile source="atomic_cpp/atomstruct_cpp/Ring.h">include/atomstruct/Ring.h</ExtraFile>
    <ExtraFile source="atomic_cpp/atomstruct_cpp/Sequence.h">include/atomstruct/Sequence.h</ExtraFile>
    <ExtraFile source="atomic_cpp/atomstruct_cpp/Structure.h">include/atomstruct/Structure.h</ExtraFile>
    <ExtraFile source="atomic_cpp/atomstruct_cpp/StructureSeq.h">include/atomstruct/StructureSeq.h</ExtraFile>
    <ExtraFile source="atomic_cpp/atomstruct_cpp/backbone.h">include/atomstruct/backbone.h</ExtraFile>
    <ExtraFile source="atomic_cpp/atomstruct_cpp/destruct.h">include/atomstruct/destruct.h</ExtraFile>
    <ExtraFile source="atomic_cpp/atomstruct_cpp/polymer.h">include/atomstruct/polymer.h</ExtraFile>
    <ExtraFile source="atomic_cpp/atomstruct_cpp/res_numbering.h">include/atomstruct/res_numbering.h</ExtraFile>
    <ExtraFile source="atomic_cpp/atomstruct_cpp/search.h">include/atomstruct/search.h</ExtraFile>
    <ExtraFile source="atomic_cpp/atomstruct_cpp/seq_assoc.h">include/atomstruct/seq_assoc.h</ExtraFile>
    <ExtraFile source="atomic_cpp/atomstruct_cpp/session.h">include/atomstruct/session.h</ExtraFile>
    <ExtraFile source="atomic_cpp/atomstruct_cpp/string_types.h">include/atomstruct/string_types.h</ExtraFile>
    <ExtraFile source="atomic_cpp/atomstruct_cpp/imex.h">include/atomstruct/imex.h</ExtraFile>
    <ExtraFile source="atomic_cpp/atomstruct_cpp/tmpl/Atom.h">include/atomstruct/tmpl/Atom.h</ExtraFile>
    <ExtraFile source="atomic_cpp/atomstruct_cpp/tmpl/Bond.h">include/atomstruct/tmpl/Bond.h</ExtraFile>
    <ExtraFile source="atomic_cpp/atomstruct_cpp/tmpl/Coord.h">include/atomstruct/tmpl/Coord.h</ExtraFile>
    <ExtraFile source="atomic_cpp/atomstruct_cpp/tmpl/CoordSet.h">include/atomstruct/tmpl/CoordSet.h</ExtraFile>
    <ExtraFile source="atomic_cpp/atomstruct_cpp/tmpl/Molecule.h">include/atomstruct/tmpl/Molecule.h</ExtraFile>
    <ExtraFile source="atomic_cpp/atomstruct_cpp/tmpl/Residue.h">include/atomstruct/tmpl/Residue.h</ExtraFile>
    <ExtraFile source="atomic_cpp/atomstruct_cpp/tmpl/TAexcept.h">include/atomstruct/tmpl/TAexcept.h</ExtraFile>
    <ExtraFile source="atomic_cpp/atomstruct_cpp/tmpl/TemplateCache.h">include/atomstruct/tmpl/TemplateCache.h</ExtraFile>
    <ExtraFile source="atomic_cpp/atomstruct_cpp/tmpl/resDescrip.h">include/atomstruct/tmpl/resDescrip.h</ExtraFile>
    <ExtraFile source="atomic_cpp/atomstruct_cpp/tmpl/residues.h">include/atomstruct/tmpl/residues.h</ExtraFile>
    <ExtraFile source="atomic_cpp/atomstruct_cpp/tmpl/resinternal.h">include/atomstruct/tmpl/resinternal.h</ExtraFile>
    <ExtraFile source="atomic_cpp/atomstruct_cpp/tmpl/restmpl.h">include/atomstruct/tmpl/restmpl.h</ExtraFile>
    <ExtraDir source="atomic_cpp/atomstruct_cpp/tmpl/idatm/templates">data/idatm/templates</ExtraDir>
  </ExtraFiles>

  <CModule name="_load_libs">
    <SourceFile>atomic_cpp/load_libs.cpp</SourceFile>
	<IncludeDir>src/include</IncludeDir>
	<LibraryDir>src/lib</LibraryDir>
    <Library>atomstruct</Library>
    <Library>element</Library>
  </CModule>

  <Categories>
    <Category name="Structure Analysis"/>
    <Category name="Structure Editing"/>
  </Categories>

  <Dependencies>
    <Dependency name="ChimeraX-Core" version="~=1.0"/>
    <Dependency name="ChimeraX-Arrays" build="true" version="~=1.0"/>
  </Dependencies>

  <Classifiers>
    <PythonClassifier>Development Status :: 2 - Pre-Alpha</PythonClassifier>
    <PythonClassifier>License :: Free for non-commercial use</PythonClassifier>
  </Classifiers>

</BundleInfo><|MERGE_RESOLUTION|>--- conflicted
+++ resolved
@@ -1,8 +1,4 @@
-<<<<<<< HEAD
-<BundleInfo name="ChimeraX-AtomicLibrary" version="14.0.4"
-=======
 <BundleInfo name="ChimeraX-AtomicLibrary" version="14.0.5"
->>>>>>> fe32ba7b
             package="chimerax.atomic_lib"
             purePython="false"
             installedDataDir="data"
