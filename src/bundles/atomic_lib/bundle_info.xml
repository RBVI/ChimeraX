--- conflicted
+++ resolved
@@ -1,8 +1,4 @@
-<<<<<<< HEAD
-<BundleInfo name="ChimeraX-AtomicLibrary" version="14.1.10"
-=======
 <BundleInfo name="ChimeraX-AtomicLibrary" version="14.1.18"
->>>>>>> 3436425b
             package="chimerax.atomic_lib"
             purePython="false"
             installedDataDir="data"
