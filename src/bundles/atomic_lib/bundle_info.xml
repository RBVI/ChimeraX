<<<<<<< HEAD
<BundleInfo name="ChimeraX-AtomicLibrary" version="14.1.19"
=======
<BundleInfo name="ChimeraX-AtomicLibrary" version="14.2.1"
>>>>>>> 8da4d672
            package="chimerax.atomic_lib"
            purePython="false"
            installedDataDir="data"
            installedIncludeDir="include"
            installedLibraryDir="lib"
            minSessionVersion="1" maxSessionVersion="1">

  <Author>UCSF RBVI</Author>
  <Email>chimerax@cgl.ucsf.edu</Email>
  <URL>https://www.rbvi.ucsf.edu/chimerax/</URL>

  <Synopsis>Atomic-structure C++ library</Synopsis>
  <Description>C++ support for handling atomic structures</Description>

  <DataFiles>
    <DataFile>data/idatm/templates/*</DataFile>
    <DataDir>include/atomstruct</DataDir>
    <DataDir>include/atomstruct/tmpl</DataDir>
    <DataDir>include/element</DataDir>
    <DataDir>include/pyinstance</DataDir>
    <DataDir>lib</DataDir>
  </DataFiles>

  <CLibrary name="pyinstance">
    <SourceFile>atomic_cpp/pyinstance_cpp/PythonInstance.cpp</SourceFile>
  </CLibrary>

  <CLibrary name="element">
    <SourceFile>atomic_cpp/element_cpp/Element.cpp</SourceFile>
    <IncludeDir>src/include</IncludeDir>
    <LibraryDir>src/lib</LibraryDir>
    <LinkArgument platform="linux">-Wl,-rpath,$ORIGIN</LinkArgument>
    <LinkArgument platform="linux">-Wl,-rpath,$ORIGIN/../../../../..</LinkArgument>
    <Library>pyinstance</Library>
  </CLibrary>

  <CLibrary name="atomstruct_tmpl" static="true">
    <SourceFile>atomic_cpp/atomstruct_cpp/tmpl/Atom.cpp</SourceFile>
    <SourceFile>atomic_cpp/atomstruct_cpp/tmpl/Bond.cpp</SourceFile>
    <SourceFile>atomic_cpp/atomstruct_cpp/tmpl/CoordSet.cpp</SourceFile>
    <SourceFile>atomic_cpp/atomstruct_cpp/tmpl/Molecule.cpp</SourceFile>
    <SourceFile>atomic_cpp/atomstruct_cpp/tmpl/Residue.cpp</SourceFile>
    <SourceFile>atomic_cpp/atomstruct_cpp/tmpl/TemplateCache.cpp</SourceFile>
    <SourceFile>atomic_cpp/atomstruct_cpp/tmpl/amino.cpp</SourceFile>
    <SourceFile>atomic_cpp/atomstruct_cpp/tmpl/camino.cpp</SourceFile>
    <SourceFile>atomic_cpp/atomstruct_cpp/tmpl/findres.cpp</SourceFile>
    <SourceFile>atomic_cpp/atomstruct_cpp/tmpl/general.cpp</SourceFile>
    <SourceFile>atomic_cpp/atomstruct_cpp/tmpl/ions.cpp</SourceFile>
    <SourceFile>atomic_cpp/atomstruct_cpp/tmpl/namino.cpp</SourceFile>
    <SourceFile>atomic_cpp/atomstruct_cpp/tmpl/nucleic.cpp</SourceFile>
    <IncludeDir>src/include</IncludeDir>
    <LibraryDir>src/lib</LibraryDir>
    <Library>pyinstance</Library>
  </CLibrary>

  <CLibrary name="atomstruct">
    <SourceFile>atomic_cpp/atomstruct_cpp/Atom.cpp</SourceFile>
    <SourceFile>atomic_cpp/atomstruct_cpp/AtomTypes.cpp</SourceFile>
    <SourceFile>atomic_cpp/atomstruct_cpp/AtomicStructure.cpp</SourceFile>
    <SourceFile>atomic_cpp/atomstruct_cpp/Bond.cpp</SourceFile>
    <SourceFile>atomic_cpp/atomstruct_cpp/Chain.cpp</SourceFile>
    <SourceFile>atomic_cpp/atomstruct_cpp/ChangeTracker.cpp</SourceFile>
    <SourceFile>atomic_cpp/atomstruct_cpp/CompSS.cpp</SourceFile>
    <SourceFile>atomic_cpp/atomstruct_cpp/CoordSet.cpp</SourceFile>
    <SourceFile>atomic_cpp/atomstruct_cpp/MolResId.cpp</SourceFile>
    <SourceFile>atomic_cpp/atomstruct_cpp/PBGroup.cpp</SourceFile>
    <SourceFile>atomic_cpp/atomstruct_cpp/PBManager.cpp</SourceFile>
    <SourceFile>atomic_cpp/atomstruct_cpp/Point.cpp</SourceFile>
    <SourceFile>atomic_cpp/atomstruct_cpp/Pseudobond.cpp</SourceFile>
    <SourceFile>atomic_cpp/atomstruct_cpp/Residue.cpp</SourceFile>
    <SourceFile>atomic_cpp/atomstruct_cpp/Ring.cpp</SourceFile>
    <SourceFile>atomic_cpp/atomstruct_cpp/RingCalc.cpp</SourceFile>
    <SourceFile>atomic_cpp/atomstruct_cpp/Sequence.cpp</SourceFile>
    <SourceFile>atomic_cpp/atomstruct_cpp/Structure.cpp</SourceFile>
    <SourceFile>atomic_cpp/atomstruct_cpp/StructureSeq.cpp</SourceFile>
    <SourceFile>atomic_cpp/atomstruct_cpp/destruct.cpp</SourceFile>
    <SourceFile>atomic_cpp/atomstruct_cpp/search.cpp</SourceFile>
    <SourceFile>atomic_cpp/atomstruct_cpp/seq_assoc.cpp</SourceFile>
    <IncludeDir>src/include</IncludeDir>
    <LibraryDir>src/lib</LibraryDir>
	<CompileArgument platform="mac">-Wno-unreachable-code-loop-increment</CompileArgument>
    <LinkArgument platform="linux">-Wl,-rpath,$ORIGIN</LinkArgument>
    <LinkArgument platform="linux">-Wl,-rpath,$ORIGIN/../../../../..</LinkArgument>
    <Library>pyinstance</Library>
    <Library>element</Library>
    <Library>atomstruct_tmpl</Library>
    <Library>ioutil</Library>
    <Library>chutil</Library>
    <Library>logger</Library>
    <Library>arrays</Library>
  </CLibrary>

  <ExtraFiles>
    <ExtraFile source="atomic_cpp/pyinstance_cpp/PythonInstance.declare.h">include/pyinstance/PythonInstance.declare.h</ExtraFile>
    <ExtraFile source="atomic_cpp/pyinstance_cpp/PythonInstance.instantiate.h">include/pyinstance/PythonInstance.instantiate.h</ExtraFile>
    <ExtraFile source="atomic_cpp/pyinstance_cpp/imex.h">include/pyinstance/imex.h</ExtraFile>
    <ExtraFile source="atomic_cpp/pyinstance_cpp/imex.map.h">include/pyinstance/imex.map.h</ExtraFile>
    <ExtraFile source="atomic_cpp/element_cpp/Element.h">include/element/Element.h</ExtraFile>
    <ExtraFile source="atomic_cpp/element_cpp/imex.h">include/element/imex.h</ExtraFile>
    <ExtraFile source="atomic_cpp/atomstruct_cpp/Atom.h">include/atomstruct/Atom.h</ExtraFile>
    <ExtraFile source="atomic_cpp/atomstruct_cpp/AtomicStructure.h">include/atomstruct/AtomicStructure.h</ExtraFile>
    <ExtraFile source="atomic_cpp/atomstruct_cpp/Bond.h">include/atomstruct/Bond.h</ExtraFile>
    <ExtraFile source="atomic_cpp/atomstruct_cpp/Chain.h">include/atomstruct/Chain.h</ExtraFile>
    <ExtraFile source="atomic_cpp/atomstruct_cpp/ChangeTracker.h">include/atomstruct/ChangeTracker.h</ExtraFile>
    <ExtraFile source="atomic_cpp/atomstruct_cpp/CompSS.h">include/atomstruct/CompSS.h</ExtraFile>
    <ExtraFile source="atomic_cpp/atomstruct_cpp/Connection.h">include/atomstruct/Connection.h</ExtraFile>
    <ExtraFile source="atomic_cpp/atomstruct_cpp/Coord.h">include/atomstruct/Coord.h</ExtraFile>
    <ExtraFile source="atomic_cpp/atomstruct_cpp/CoordSet.h">include/atomstruct/CoordSet.h</ExtraFile>
    <ExtraFile source="atomic_cpp/atomstruct_cpp/MolResId.h">include/atomstruct/MolResId.h</ExtraFile>
    <ExtraFile source="atomic_cpp/atomstruct_cpp/PBGroup.h">include/atomstruct/PBGroup.h</ExtraFile>
    <ExtraFile source="atomic_cpp/atomstruct_cpp/PBManager.h">include/atomstruct/PBManager.h</ExtraFile>
    <ExtraFile source="atomic_cpp/atomstruct_cpp/Point.h">include/atomstruct/Point.h</ExtraFile>
    <ExtraFile source="atomic_cpp/atomstruct_cpp/Pseudobond.h">include/atomstruct/Pseudobond.h</ExtraFile>
    <ExtraFile source="atomic_cpp/atomstruct_cpp/Real.h">include/atomstruct/Real.h</ExtraFile>
    <ExtraFile source="atomic_cpp/atomstruct_cpp/Residue.h">include/atomstruct/Residue.h</ExtraFile>
    <ExtraFile source="atomic_cpp/atomstruct_cpp/Rgba.h">include/atomstruct/Rgba.h</ExtraFile>
    <ExtraFile source="atomic_cpp/atomstruct_cpp/Ring.h">include/atomstruct/Ring.h</ExtraFile>
    <ExtraFile source="atomic_cpp/atomstruct_cpp/Sequence.h">include/atomstruct/Sequence.h</ExtraFile>
    <ExtraFile source="atomic_cpp/atomstruct_cpp/Structure.h">include/atomstruct/Structure.h</ExtraFile>
    <ExtraFile source="atomic_cpp/atomstruct_cpp/StructureSeq.h">include/atomstruct/StructureSeq.h</ExtraFile>
    <ExtraFile source="atomic_cpp/atomstruct_cpp/backbone.h">include/atomstruct/backbone.h</ExtraFile>
    <ExtraFile source="atomic_cpp/atomstruct_cpp/destruct.h">include/atomstruct/destruct.h</ExtraFile>
    <ExtraFile source="atomic_cpp/atomstruct_cpp/polymer.h">include/atomstruct/polymer.h</ExtraFile>
    <ExtraFile source="atomic_cpp/atomstruct_cpp/res_numbering.h">include/atomstruct/res_numbering.h</ExtraFile>
    <ExtraFile source="atomic_cpp/atomstruct_cpp/search.h">include/atomstruct/search.h</ExtraFile>
    <ExtraFile source="atomic_cpp/atomstruct_cpp/seq_assoc.h">include/atomstruct/seq_assoc.h</ExtraFile>
    <ExtraFile source="atomic_cpp/atomstruct_cpp/session.h">include/atomstruct/session.h</ExtraFile>
    <ExtraFile source="atomic_cpp/atomstruct_cpp/string_types.h">include/atomstruct/string_types.h</ExtraFile>
    <ExtraFile source="atomic_cpp/atomstruct_cpp/imex.h">include/atomstruct/imex.h</ExtraFile>
    <ExtraFile source="atomic_cpp/atomstruct_cpp/tmpl/Atom.h">include/atomstruct/tmpl/Atom.h</ExtraFile>
    <ExtraFile source="atomic_cpp/atomstruct_cpp/tmpl/Bond.h">include/atomstruct/tmpl/Bond.h</ExtraFile>
    <ExtraFile source="atomic_cpp/atomstruct_cpp/tmpl/Coord.h">include/atomstruct/tmpl/Coord.h</ExtraFile>
    <ExtraFile source="atomic_cpp/atomstruct_cpp/tmpl/CoordSet.h">include/atomstruct/tmpl/CoordSet.h</ExtraFile>
    <ExtraFile source="atomic_cpp/atomstruct_cpp/tmpl/Molecule.h">include/atomstruct/tmpl/Molecule.h</ExtraFile>
    <ExtraFile source="atomic_cpp/atomstruct_cpp/tmpl/Residue.h">include/atomstruct/tmpl/Residue.h</ExtraFile>
    <ExtraFile source="atomic_cpp/atomstruct_cpp/tmpl/TAexcept.h">include/atomstruct/tmpl/TAexcept.h</ExtraFile>
    <ExtraFile source="atomic_cpp/atomstruct_cpp/tmpl/TemplateCache.h">include/atomstruct/tmpl/TemplateCache.h</ExtraFile>
    <ExtraFile source="atomic_cpp/atomstruct_cpp/tmpl/resDescrip.h">include/atomstruct/tmpl/resDescrip.h</ExtraFile>
    <ExtraFile source="atomic_cpp/atomstruct_cpp/tmpl/residues.h">include/atomstruct/tmpl/residues.h</ExtraFile>
    <ExtraFile source="atomic_cpp/atomstruct_cpp/tmpl/resinternal.h">include/atomstruct/tmpl/resinternal.h</ExtraFile>
    <ExtraFile source="atomic_cpp/atomstruct_cpp/tmpl/restmpl.h">include/atomstruct/tmpl/restmpl.h</ExtraFile>
    <ExtraDir source="atomic_cpp/atomstruct_cpp/tmpl/idatm/templates">data/idatm/templates</ExtraDir>
  </ExtraFiles>

  <CModule name="_load_libs">
    <SourceFile>atomic_cpp/load_libs.cpp</SourceFile>
	<IncludeDir>src/include</IncludeDir>
	<LibraryDir>src/lib</LibraryDir>
    <Library>atomstruct</Library>
    <Library>element</Library>
  </CModule>

  <Categories>
    <Category name="Structure Analysis"/>
    <Category name="Structure Editing"/>
  </Categories>

  <Dependencies>
    <Dependency name="ChimeraX-Core" version="~=1.0"/>
    <Dependency name="ChimeraX-Arrays" build="true" version="~=1.0"/>
  </Dependencies>

  <Classifiers>
    <PythonClassifier>Development Status :: 2 - Pre-Alpha</PythonClassifier>
    <PythonClassifier>License :: Free for non-commercial use</PythonClassifier>
  </Classifiers>

</BundleInfo><|MERGE_RESOLUTION|>--- conflicted
+++ resolved
@@ -1,8 +1,4 @@
-<<<<<<< HEAD
-<BundleInfo name="ChimeraX-AtomicLibrary" version="14.1.19"
-=======
 <BundleInfo name="ChimeraX-AtomicLibrary" version="14.2.1"
->>>>>>> 8da4d672
             package="chimerax.atomic_lib"
             purePython="false"
             installedDataDir="data"
