<<<<<<< HEAD
<BundleInfo name="ChimeraX-AtomicLibrary" version="14.1.9"
=======
<BundleInfo name="ChimeraX-AtomicLibrary" version="14.1.10"
>>>>>>> 65665d40
            package="chimerax.atomic_lib"
            purePython="false"
            installedDataDir="data"
            installedIncludeDir="include"
            installedLibraryDir="lib"
            minSessionVersion="1" maxSessionVersion="1">

  <Author>UCSF RBVI</Author>
  <Email>chimerax@cgl.ucsf.edu</Email>
  <URL>https://www.rbvi.ucsf.edu/chimerax/</URL>

  <Synopsis>Atomic-structure C++ library</Synopsis>
  <Description>C++ support for handling atomic structures</Description>

  <DataFiles>
    <DataFile>data/idatm/templates/*</DataFile>
    <DataDir>include/atomstruct</DataDir>
    <DataDir>include/atomstruct/tmpl</DataDir>
    <DataDir>include/element</DataDir>
    <DataDir>include/pyinstance</DataDir>
    <DataDir>lib</DataDir>
  </DataFiles>

  <CLibrary name="pyinstance">
    <SourceFile>atomic_cpp/pyinstance_cpp/PythonInstance.cpp</SourceFile>
  </CLibrary>

  <CLibrary name="element">
    <SourceFile>atomic_cpp/element_cpp/Element.cpp</SourceFile>
    <IncludeDir>src/include</IncludeDir>
    <LibraryDir>src/lib</LibraryDir>
    <LinkArgument platform="linux">-Wl,-rpath,$ORIGIN</LinkArgument>
    <LinkArgument platform="linux">-Wl,-rpath,$ORIGIN/../../../../..</LinkArgument>
    <Library>pyinstance</Library>
  </CLibrary>

  <CLibrary name="atomstruct_tmpl" static="true">
    <SourceFile>atomic_cpp/atomstruct_cpp/tmpl/Atom.cpp</SourceFile>
    <SourceFile>atomic_cpp/atomstruct_cpp/tmpl/Bond.cpp</SourceFile>
    <SourceFile>atomic_cpp/atomstruct_cpp/tmpl/CoordSet.cpp</SourceFile>
    <SourceFile>atomic_cpp/atomstruct_cpp/tmpl/Molecule.cpp</SourceFile>
    <SourceFile>atomic_cpp/atomstruct_cpp/tmpl/Residue.cpp</SourceFile>
    <SourceFile>atomic_cpp/atomstruct_cpp/tmpl/TemplateCache.cpp</SourceFile>
    <SourceFile>atomic_cpp/atomstruct_cpp/tmpl/amino.cpp</SourceFile>
    <SourceFile>atomic_cpp/atomstruct_cpp/tmpl/camino.cpp</SourceFile>
    <SourceFile>atomic_cpp/atomstruct_cpp/tmpl/findres.cpp</SourceFile>
    <SourceFile>atomic_cpp/atomstruct_cpp/tmpl/general.cpp</SourceFile>
    <SourceFile>atomic_cpp/atomstruct_cpp/tmpl/ions.cpp</SourceFile>
    <SourceFile>atomic_cpp/atomstruct_cpp/tmpl/namino.cpp</SourceFile>
    <SourceFile>atomic_cpp/atomstruct_cpp/tmpl/nucleic.cpp</SourceFile>
    <IncludeDir>src/include</IncludeDir>
    <LibraryDir>src/lib</LibraryDir>
    <Library>pyinstance</Library>
  </CLibrary>

  <CLibrary name="atomstruct">
    <SourceFile>atomic_cpp/atomstruct_cpp/Atom.cpp</SourceFile>
    <SourceFile>atomic_cpp/atomstruct_cpp/AtomTypes.cpp</SourceFile>
    <SourceFile>atomic_cpp/atomstruct_cpp/AtomicStructure.cpp</SourceFile>
    <SourceFile>atomic_cpp/atomstruct_cpp/Bond.cpp</SourceFile>
    <SourceFile>atomic_cpp/atomstruct_cpp/Chain.cpp</SourceFile>
    <SourceFile>atomic_cpp/atomstruct_cpp/ChangeTracker.cpp</SourceFile>
    <SourceFile>atomic_cpp/atomstruct_cpp/CompSS.cpp</SourceFile>
    <SourceFile>atomic_cpp/atomstruct_cpp/CoordSet.cpp</SourceFile>
    <SourceFile>atomic_cpp/atomstruct_cpp/MolResId.cpp</SourceFile>
    <SourceFile>atomic_cpp/atomstruct_cpp/PBGroup.cpp</SourceFile>
    <SourceFile>atomic_cpp/atomstruct_cpp/PBManager.cpp</SourceFile>
    <SourceFile>atomic_cpp/atomstruct_cpp/Point.cpp</SourceFile>
    <SourceFile>atomic_cpp/atomstruct_cpp/Pseudobond.cpp</SourceFile>
    <SourceFile>atomic_cpp/atomstruct_cpp/Residue.cpp</SourceFile>
    <SourceFile>atomic_cpp/atomstruct_cpp/Ring.cpp</SourceFile>
    <SourceFile>atomic_cpp/atomstruct_cpp/RingCalc.cpp</SourceFile>
    <SourceFile>atomic_cpp/atomstruct_cpp/Sequence.cpp</SourceFile>
    <SourceFile>atomic_cpp/atomstruct_cpp/Structure.cpp</SourceFile>
    <SourceFile>atomic_cpp/atomstruct_cpp/StructureSeq.cpp</SourceFile>
    <SourceFile>atomic_cpp/atomstruct_cpp/destruct.cpp</SourceFile>
    <SourceFile>atomic_cpp/atomstruct_cpp/search.cpp</SourceFile>
    <SourceFile>atomic_cpp/atomstruct_cpp/seq_assoc.cpp</SourceFile>
    <IncludeDir>src/include</IncludeDir>
    <LibraryDir>src/lib</LibraryDir>
	<CompileArgument platform="mac">-Wno-unreachable-code-loop-increment</CompileArgument>
    <LinkArgument platform="linux">-Wl,-rpath,$ORIGIN</LinkArgument>
    <LinkArgument platform="linux">-Wl,-rpath,$ORIGIN/../../../../..</LinkArgument>
    <Library>pyinstance</Library>
    <Library>element</Library>
    <Library>atomstruct_tmpl</Library>
    <Library>ioutil</Library>
    <Library>chutil</Library>
    <Library>logger</Library>
    <Library>arrays</Library>
  </CLibrary>

  <ExtraFiles>
    <ExtraFile source="atomic_cpp/pyinstance_cpp/PythonInstance.declare.h">include/pyinstance/PythonInstance.declare.h</ExtraFile>
    <ExtraFile source="atomic_cpp/pyinstance_cpp/PythonInstance.instantiate.h">include/pyinstance/PythonInstance.instantiate.h</ExtraFile>
    <ExtraFile source="atomic_cpp/pyinstance_cpp/imex.h">include/pyinstance/imex.h</ExtraFile>
    <ExtraFile source="atomic_cpp/pyinstance_cpp/imex.map.h">include/pyinstance/imex.map.h</ExtraFile>
    <ExtraFile source="atomic_cpp/element_cpp/Element.h">include/element/Element.h</ExtraFile>
    <ExtraFile source="atomic_cpp/element_cpp/imex.h">include/element/imex.h</ExtraFile>
    <ExtraFile source="atomic_cpp/atomstruct_cpp/Atom.h">include/atomstruct/Atom.h</ExtraFile>
    <ExtraFile source="atomic_cpp/atomstruct_cpp/AtomicStructure.h">include/atomstruct/AtomicStructure.h</ExtraFile>
    <ExtraFile source="atomic_cpp/atomstruct_cpp/Bond.h">include/atomstruct/Bond.h</ExtraFile>
    <ExtraFile source="atomic_cpp/atomstruct_cpp/Chain.h">include/atomstruct/Chain.h</ExtraFile>
    <ExtraFile source="atomic_cpp/atomstruct_cpp/ChangeTracker.h">include/atomstruct/ChangeTracker.h</ExtraFile>
    <ExtraFile source="atomic_cpp/atomstruct_cpp/CompSS.h">include/atomstruct/CompSS.h</ExtraFile>
    <ExtraFile source="atomic_cpp/atomstruct_cpp/Connection.h">include/atomstruct/Connection.h</ExtraFile>
    <ExtraFile source="atomic_cpp/atomstruct_cpp/Coord.h">include/atomstruct/Coord.h</ExtraFile>
    <ExtraFile source="atomic_cpp/atomstruct_cpp/CoordSet.h">include/atomstruct/CoordSet.h</ExtraFile>
    <ExtraFile source="atomic_cpp/atomstruct_cpp/MolResId.h">include/atomstruct/MolResId.h</ExtraFile>
    <ExtraFile source="atomic_cpp/atomstruct_cpp/PBGroup.h">include/atomstruct/PBGroup.h</ExtraFile>
    <ExtraFile source="atomic_cpp/atomstruct_cpp/PBManager.h">include/atomstruct/PBManager.h</ExtraFile>
    <ExtraFile source="atomic_cpp/atomstruct_cpp/Point.h">include/atomstruct/Point.h</ExtraFile>
    <ExtraFile source="atomic_cpp/atomstruct_cpp/Pseudobond.h">include/atomstruct/Pseudobond.h</ExtraFile>
    <ExtraFile source="atomic_cpp/atomstruct_cpp/Real.h">include/atomstruct/Real.h</ExtraFile>
    <ExtraFile source="atomic_cpp/atomstruct_cpp/Residue.h">include/atomstruct/Residue.h</ExtraFile>
    <ExtraFile source="atomic_cpp/atomstruct_cpp/Rgba.h">include/atomstruct/Rgba.h</ExtraFile>
    <ExtraFile source="atomic_cpp/atomstruct_cpp/Ring.h">include/atomstruct/Ring.h</ExtraFile>
    <ExtraFile source="atomic_cpp/atomstruct_cpp/Sequence.h">include/atomstruct/Sequence.h</ExtraFile>
    <ExtraFile source="atomic_cpp/atomstruct_cpp/Structure.h">include/atomstruct/Structure.h</ExtraFile>
    <ExtraFile source="atomic_cpp/atomstruct_cpp/StructureSeq.h">include/atomstruct/StructureSeq.h</ExtraFile>
    <ExtraFile source="atomic_cpp/atomstruct_cpp/backbone.h">include/atomstruct/backbone.h</ExtraFile>
    <ExtraFile source="atomic_cpp/atomstruct_cpp/destruct.h">include/atomstruct/destruct.h</ExtraFile>
    <ExtraFile source="atomic_cpp/atomstruct_cpp/polymer.h">include/atomstruct/polymer.h</ExtraFile>
    <ExtraFile source="atomic_cpp/atomstruct_cpp/res_numbering.h">include/atomstruct/res_numbering.h</ExtraFile>
    <ExtraFile source="atomic_cpp/atomstruct_cpp/search.h">include/atomstruct/search.h</ExtraFile>
    <ExtraFile source="atomic_cpp/atomstruct_cpp/seq_assoc.h">include/atomstruct/seq_assoc.h</ExtraFile>
    <ExtraFile source="atomic_cpp/atomstruct_cpp/session.h">include/atomstruct/session.h</ExtraFile>
    <ExtraFile source="atomic_cpp/atomstruct_cpp/string_types.h">include/atomstruct/string_types.h</ExtraFile>
    <ExtraFile source="atomic_cpp/atomstruct_cpp/imex.h">include/atomstruct/imex.h</ExtraFile>
    <ExtraFile source="atomic_cpp/atomstruct_cpp/tmpl/Atom.h">include/atomstruct/tmpl/Atom.h</ExtraFile>
    <ExtraFile source="atomic_cpp/atomstruct_cpp/tmpl/Bond.h">include/atomstruct/tmpl/Bond.h</ExtraFile>
    <ExtraFile source="atomic_cpp/atomstruct_cpp/tmpl/Coord.h">include/atomstruct/tmpl/Coord.h</ExtraFile>
    <ExtraFile source="atomic_cpp/atomstruct_cpp/tmpl/CoordSet.h">include/atomstruct/tmpl/CoordSet.h</ExtraFile>
    <ExtraFile source="atomic_cpp/atomstruct_cpp/tmpl/Molecule.h">include/atomstruct/tmpl/Molecule.h</ExtraFile>
    <ExtraFile source="atomic_cpp/atomstruct_cpp/tmpl/Residue.h">include/atomstruct/tmpl/Residue.h</ExtraFile>
    <ExtraFile source="atomic_cpp/atomstruct_cpp/tmpl/TAexcept.h">include/atomstruct/tmpl/TAexcept.h</ExtraFile>
    <ExtraFile source="atomic_cpp/atomstruct_cpp/tmpl/TemplateCache.h">include/atomstruct/tmpl/TemplateCache.h</ExtraFile>
    <ExtraFile source="atomic_cpp/atomstruct_cpp/tmpl/resDescrip.h">include/atomstruct/tmpl/resDescrip.h</ExtraFile>
    <ExtraFile source="atomic_cpp/atomstruct_cpp/tmpl/residues.h">include/atomstruct/tmpl/residues.h</ExtraFile>
    <ExtraFile source="atomic_cpp/atomstruct_cpp/tmpl/resinternal.h">include/atomstruct/tmpl/resinternal.h</ExtraFile>
    <ExtraFile source="atomic_cpp/atomstruct_cpp/tmpl/restmpl.h">include/atomstruct/tmpl/restmpl.h</ExtraFile>
    <ExtraDir source="atomic_cpp/atomstruct_cpp/tmpl/idatm/templates">data/idatm/templates</ExtraDir>
  </ExtraFiles>

  <CModule name="_load_libs">
    <SourceFile>atomic_cpp/load_libs.cpp</SourceFile>
	<IncludeDir>src/include</IncludeDir>
	<LibraryDir>src/lib</LibraryDir>
    <Library>atomstruct</Library>
    <Library>element</Library>
  </CModule>

  <Categories>
    <Category name="Structure Analysis"/>
    <Category name="Structure Editing"/>
  </Categories>

  <Dependencies>
    <Dependency name="ChimeraX-Core" version="~=1.0"/>
    <Dependency name="ChimeraX-Arrays" build="true" version="~=1.0"/>
  </Dependencies>

  <Classifiers>
    <PythonClassifier>Development Status :: 2 - Pre-Alpha</PythonClassifier>
    <PythonClassifier>License :: Free for non-commercial use</PythonClassifier>
  </Classifiers>

</BundleInfo><|MERGE_RESOLUTION|>--- conflicted
+++ resolved
@@ -1,8 +1,4 @@
-<<<<<<< HEAD
-<BundleInfo name="ChimeraX-AtomicLibrary" version="14.1.9"
-=======
 <BundleInfo name="ChimeraX-AtomicLibrary" version="14.1.10"
->>>>>>> 65665d40
             package="chimerax.atomic_lib"
             purePython="false"
             installedDataDir="data"
