# vim: set expandtab shiftwidth=4 softtabstop=4:

# === UCSF ChimeraX Copyright ===
# Copyright 2022 Regents of the University of California. All rights reserved.
# The ChimeraX application is provided pursuant to the ChimeraX license
# agreement, which covers academic and commercial uses. For more details, see
# <https://www.rbvi.ucsf.edu/chimerax/docs/licensing.html>
#
# This particular file is part of the ChimeraX library. You can also
# redistribute and/or modify it under the terms of the GNU Lesser General
# Public License version 2.1 as published by the Free Software Foundation.
# For more details, see
# <https://www.gnu.org/licenses/old-licenses/lgpl-2.1.html>
#
# THIS SOFTWARE IS PROVIDED "AS IS" WITHOUT WARRANTY OF ANY KIND, EITHER
# EXPRESSED OR IMPLIED, INCLUDING, BUT NOT LIMITED TO, THE IMPLIED WARRANTIES
# OF MERCHANTABILITY AND FITNESS FOR A PARTICULAR PURPOSE. ADDITIONAL LIABILITY
# LIMITATIONS ARE DESCRIBED IN THE GNU LESSER GENERAL PUBLIC LICENSE
# VERSION 2.1
#
# This notice must be embedded in or attached to all copies, including partial
# copies, of the software or any revisions or derivations thereof.
# === UCSF ChimeraX Copyright ===

"""
Bundle Builder (PEP 517)

This version of bundle builder works a little differently than the previous
generation. Whereas the first bundle builder needed to gather all of the
metadata for a project, newer versions of setuptools will override values
passed to the setup() function with values that are read from pyproject.toml.
This is why we do not need to manually gather authors, URLs, versions anymore
from configuration files, and require that classifiers go under [tool.chimerax]
instead of [project].
"""

# Force import in a particular order since both Cython and
# setuptools patch distutils, and we want Cython to win
import setuptools
import setuptools._distutils as distutils  # noqa we know distutils is protected

import collections
import fnmatch
import glob
import importlib
import itertools
import os
import platform
import distutils.ccompiler
import distutils.sysconfig
import distutils.log
import distutils.dir_util
import re
import shutil
import sys
import sysconfig
from typing import Optional
from pathlib import Path

if sys.version_info < (3, 11, 0):
    import tomli as tomllib
else:
    import tomllib
import traceback
import unicodedata
import warnings

from Cython.Build import cythonize

from packaging.version import Version, parse
from packaging.requirements import Requirement
from packaging.specifiers import SpecifierSet, InvalidSpecifier
from importlib.metadata import version


from setuptools import Extension, find_packages

# From https://stackoverflow.com/questions/35112511/pip-setup-py-bdist-wheel-no-longer-builds-forced-non-pure-wheels
from setuptools.dist import Distribution
from setuptools.extension import Library  # noqa

# Even setuptools.build_meta runs setup() behind the scenes...
from setuptools.build_meta import (
    suppress_known_deprecation,
)  # noqa import not in __all__

# TODO: Verify
# Always import this because it changes the behavior of setuptools
from numpy import get_include as get_numpy_include_dirs

cpu_count = os.cpu_count()

try:
    from pybind11.setup_helpers import Pybind11Extension
except:
    pass

try:
    import openmm

    def get_openmm_lib():
        return openmm.version.openmm_library_path

    openmm.get_lib = get_openmm_lib
    openmm.get_include = get_openmm_lib
except:
    pass

# TODO Fact check
# The compile process is initiated by setuptools and handled
# by numpy.distutils, which eventually calls subprocess.
# On Windows, subprocess invokes CreateProcess.  If a shell
# is used, subprocess sets the STARTF_USESHOWWINDOW flag
# to CreateProcess, assuming that "cmd" is going to create
# a window; otherwise, it does not set the flag and a window
# gets created for each compile and link process.  The code
# below is used to make STARTF_USESHOWWINDOW be set by
# default (written after examining subprocess.py).  The
# default STARTUPINFO class is replaced before calling
# setuptools.setup() and reset after it returns.

import subprocess

try:
    from subprocess import STARTUPINFO
except ImportError:
    MySTARTUPINFO = None
else:
    import _winapi

    class MySTARTUPINFO(STARTUPINFO):
        _original = STARTUPINFO

        def __init__(self, *args, **kw):
            super().__init__(*args, **kw)
            self.dwFlags |= _winapi.STARTF_USESHOWWINDOW


from .metadata_templates import metadata_preamble, pure_wheel_platforms
from .classifiers import (
    Tool,
    Command,
    Selector,
    Manager,
    Provider,
    DataFormat,
    FormatFetcher,
    FormatReader,
    FormatSaver,
    ToolbarTab,
    ToolbarSection,
    ToolbarButton,
    Preset,
    Initialization,
)

# Python version was 3.7 in ChimeraX 1.0
CHIMERAX1_0_PYTHON_VERSION = "3.7"
CHIMERAX_LCD_LINUX_TAG = "manylinux_2_28"

_platforms = {
    "linux": ["linux"],
    "darwin": ["mac", "macos", "darwin"],
    "win32": ["win", "windows", "win32"],
}


class _SpecifierWarning(UserWarning):
    pass


def read_toml(file):
    with open(file, "r") as f:
        return tomllib.loads(f.read())


class Bundle:
    def __init__(self, logger, bundle_info):
        self.logger = logger
        self.bundle_info = bundle_info
        project_data = bundle_info["project"]
        # If you use something with an automated TOML linter it's never going to shut up
        # about how additional properties are illegal, so accept 'tool.chimerax' as well
        # as 'chimerax'
        if "chimerax" in bundle_info:
            chimerax_data = bundle_info["chimerax"]
        elif "chimerax" in bundle_info["tool"]:
            chimerax_data = bundle_info["tool"]["chimerax"]
        else:
            raise ValueError("No [chimerax] or [tool.chimerax] table in pyproject.toml")
        self.pure_python = not (
            bool(chimerax_data.get("extension", {}))
            or bool(chimerax_data.get("library", {}))
            or bool(chimerax_data.get("executable", {}))
        )

        if self.pure_python:
            if not chimerax_data.get("pure", True):
                # The user has no specified extensions, libraries, or executables
                # but they have still specified that their bundle is impure
                self.pure_python = False

        self.limited_api = chimerax_data.get("limited-api", False)

        if "requires-python" in project_data["dynamic"]:
            if self.pure_python:
                # Python-only bundles default to the ChimeraX 1.0
                # version of Python.
                self.python_requirement = SpecifierSet(
                    f">={CHIMERAX1_0_PYTHON_VERSION}"
                )
            else:
                # Binary files are tied to the current version of Python
                self.python_requirement = SpecifierSet(
                    f"=={'.'.join(str(num) for num in sys.version_info[:2])}.*"
                )
        else:
            self.python_requirement = project_data.get("requires-python", None)
            if self.python_requirement:
                try:
                    self.python_requirement = SpecifierSet(self.python_requirement)
                    warnings.warn(
                        "If user-set requires-python does not include at least 3.7, "
                        "there may be issues with this bundle in ChimeraX",
                        _SpecifierWarning,
                    )
                except InvalidSpecifier as err:
                    raise ValueError("Invalid requires-python specifier: %s" % err)
            else:
                # If they didn't specify it in dynamic and forgot to set it in the bundle
                # metadata, set it to the minimum version ourselves and warn them.
                warnings.warn(
                    "Unset requires-python set to ChimeraX minimum version ('>=3.7'); "
                    "this may become an error in later versions of setuptools",
                    _SpecifierWarning,
                )
                self.python_requirement = SpecifierSet(
                    f">={CHIMERAX1_0_PYTHON_VERSION}"
                )

        self.name = project_data["name"]
        if "_" in self.name:
            self.name = self.name.replace("_", "-")
            self.logger.warning(
                "Bundle renamed to %r after replacing "
                "underscores with hyphens." % self.name
            )
        if "module-name-override" in chimerax_data:
            override = chimerax_data.get("module-name-override")
        else:
            override = None
        self.bundle_base_name, self.module_name, self.dist_info_name = (
            self.format_module_name(self.name, override)
        )

        # If version is dynamic then we'll attempt to build the wheel and use the version number
        # that setuptools found to check the built wheel
        self.version = None
        if "version" not in project_data["dynamic"]:
            self.version = project_data["version"]
            # Check that the version is valid and let the error propagate up if one is thrown
            self.version = str(Version(project_data["version"]))

        self.path = os.getcwd()
        build_dir = os.path.join(self.path, "build")
        # Ensure a clean environment between builds, even when not using build isolation
        shutil.rmtree(build_dir, ignore_errors=True)

        self.egg_info = os.path.join(self.path, self.dist_info_name + ".egg-info")

        dependencies = project_data.get("dependencies", [])

        self.dependencies = []
        for req in dependencies:
            try:
                req_ = Requirement(req)
                self.dependencies.append(req_)
            except ValueError:
                raise ValueError("Bad version specifier (see PEP 440): %r" % req)


        self.requires_python = project_data.get("requires-python", ">=3.7")

        self.min_sess_ver = chimerax_data["min-session-version"]
        self.max_sess_ver = chimerax_data["max-session-version"]
        # "supercedes" is deprecated in ChimeraX 1.2
        if "supersedes" in chimerax_data:
            self.supersedes = chimerax_data.get("supersedes")
        elif "supercedes" in chimerax_data:
            self.supersedes = chimerax_data.get("supercedes")
        else:
            self.supersedes = []
        self.custom_init = chimerax_data.get("custom-init", False)
        self.categories = chimerax_data.get("categories", [])
        if len(self.categories) == 0:
            category = chimerax_data.get("category", "")
            if not category:
                raise ValueError(
                    "At least one category is required under the [chimerax] table."
                )
            self.categories = [category]

        self.classifiers = chimerax_data.get("classifiers", [])

        self.tools = []
        self.commands = []
        self.selectors = []
        self.providers = []
        self.data_formats = []
        self.format_readers = []
        self.format_savers = []
        self.toolbars = []
        self.file_fetchers = []
        self.presets = []
        self.managers = []
        self.initializations = []
        self.c_modules = []
        self.c_libraries = []
        self.c_executables = []

        if "tool" in chimerax_data:
            for tool_name, attrs in chimerax_data["tool"].items():
                self.tools.append(Tool(tool_name, attrs))
        if "command" in chimerax_data:
            for command_name, attrs in chimerax_data["command"].items():
                self.commands.append(Command(command_name, attrs))
        if "selector" in chimerax_data:
            for selector_name, attrs in chimerax_data["selector"].items():
                self.selectors.append(Selector(selector_name, attrs))
        if "manager" in chimerax_data:
            for manager_name, attrs in chimerax_data["manager"].items():
                self.managers.append(Manager(manager_name, attrs))
        if "provider" in chimerax_data:
            for name, attrs in chimerax_data["provider"].items():
                if type(attrs) is list:
                    # This is a list of providers for which the name of the table is the name of the manager
                    for provider in attrs:
                        provider_name = provider.pop("name")
                        self.providers.append(Provider(name, provider_name, provider))
                else:
                    # This is a single provider for which the name is the name of the provider
                    try:
                        manager_name = attrs.pop("manager")
                    except KeyError:
                        raise ValueError("No manager specified for provider %s" % name)
                    self.providers.append(Provider(manager_name, name, attrs))
        if "data-format" in chimerax_data:
            for format_name, attrs in chimerax_data["data-format"].items():
                if "open" in attrs:
                    opener = attrs.pop("open")
                    if type(opener) is list:
                        for item in opener:
                            if "type" in item and item["type"] == "fetch":
                                self.format_readers.append(
                                    FormatFetcher(format_name, item)
                                )
                            else:
                                self.format_readers.append(
                                    FormatReader(format_name, item)
                                )
                    elif type(opener) is bool and opener:
                        self.format_readers.append(FormatReader(format_name, None))
                    else:
                        if "type" in attrs and attrs["type"] == "fetch":
                            self.format_readers.append(
                                FormatFetcher(format_name, opener)
                            )
                        else:
                            self.format_readers.append(
                                FormatReader(format_name, opener)
                            )
                if "save" in attrs:
                    saver = attrs.pop("save")
                    if type(saver) is list:
                        for item in saver:
                            self.format_savers.append(FormatSaver(format_name, item))
                    elif type(saver) is bool and saver:
                        self.format_savers.append(FormatSaver(format_name, None))
                    else:
                        self.format_savers.append(FormatSaver(format_name, saver))
                self.data_formats.append(DataFormat(format_name, attrs))
        if "toolbar" in chimerax_data:
            for tab, attrs in chimerax_data["toolbar"].items():
                tab_name = tab
                sections = attrs.pop("sections", [])
                self.toolbars.append(ToolbarTab(tab_name, attrs))
                for section_name, attrs in sections.items():
                    if not section_name:
                        raise ValueError("A toolbar button must have a name")
                    buttons = attrs.pop("button", [])
                    self.toolbars.append(ToolbarSection(tab_name, section_name, attrs))
                    for button in buttons:
                        button_name = button.pop("name", None)
                        button_attrs = button
                        if not button_name:
                            raise ValueError("A toolbar button must have a name")
                        self.toolbars.append(
                            ToolbarButton(
                                tab_name, section_name, button_name, button_attrs
                            )
                        )
        if "preset" in chimerax_data:
            for preset_name, attrs in chimerax_data["preset"].items():
                self.presets.append(Preset(preset_name, attrs))
        if "initializations" in chimerax_data:
            init = chimerax_data["initializations"]
            for entry_type, bundles in init.items():
                _bundles = bundles.get("bundles", bundles.get("bundle", None))
                self.initializations.append(Initialization(entry_type, _bundles))
        if "extension" in chimerax_data:
            for name, attrs in chimerax_data["extension"].items():
                attrs["limited-api"] = self.limited_api
                self.c_modules.append(_CModule(name, attrs))
        if "library" in chimerax_data:
            for name, attrs in chimerax_data["library"].items():
                attrs["limited-api"] = self.limited_api
                self.c_libraries.append(_CLibrary(name, attrs))
        if "executable" in chimerax_data:
            for name, attrs in chimerax_data["executable"].items():
                attrs["limited-api"] = self.limited_api
                self.c_executables.append(_CExecutable(name, attrs))

        # TODO: Finalize
        # if 'documentation' in chimerax_data:
        #    for paths in chimerax_data['documentation'].values():
        #        if type(paths) is list:
        #            for path in paths:
        #                self.doc_dirs.append(DocDir(path))
        #        else:
        #            self.doc_dirs.append(DocDir(paths))

        self.datafiles = collections.defaultdict(set)
        self.extra_files = collections.defaultdict(set)
        self.packages = {(self.module_name, "src")}

        raw_package_data = chimerax_data.get("package-data", {})
        platform_package_data = {}
        if "platform" in raw_package_data:
            for platform in _platforms[sys.platform]:
                try:
                    platform_package_data = raw_package_data["platform"].pop(platform)
                except KeyError:
                    pass

        raw_package_data.pop("platform", None)
        filtered_package_data = raw_package_data
        for key in platform_package_data:
            if key in filtered_package_data:
                filtered_package_data[key].append(platform_package_data[key])
            else:
                filtered_package_data[key] = platform_package_data[key]

        for folder, files in filtered_package_data.items():
            pkg_name = ".".join(
                [self.module_name, folder.replace("src/", "").replace("/", ".")]
            ).rstrip(".")
            if sys.platform == "win32":
                folder = folder.rstrip("/")
            self.packages.add((pkg_name, folder))
            if pkg_name not in self.datafiles:
                self.datafiles[pkg_name] = set(files)
            else:
                curr_files = self.datafiles[pkg_name]
                self.datafiles[pkg_name] = curr_files | set(files)

        raw_extra_files = chimerax_data.get("extra-files", {})
        platform_extra_files = {}
        if "platform" in raw_extra_files:
            for platform in _platforms[sys.platform]:
                try:
                    platform_extra_files = raw_extra_files["platform"].pop(platform)
                except KeyError:
                    pass

        raw_extra_files.pop("platform", None)
        filtered_extra_files = raw_extra_files
        for key in platform_extra_files:
            if key in filtered_extra_files:
                filtered_extra_files[key].append(platform_extra_files[key])
            else:
                filtered_extra_files[key] = platform_extra_files[key]

        for folder, files in filtered_extra_files.items():
            pkg_name = ".".join(
                [self.module_name, folder.replace("src/", "").replace("/", ".")]
            ).rstrip(".")
            if sys.platform == "win32":
                folder = folder.rstrip("/")
            self.packages.add((pkg_name, folder))
            for file in files:
                # Unlike data files, which takes filenames and wildcards with extensions,
                # extra files needs to take directories or filenames or wildcard filenames
                # or directory/*-type wildcards.
                # If we have a basename, take the basename. If not, take the folder name.
                # core_cpp/logger/*.h --> *.h
                # core_cpp/logger/ --> "" <-- requires os.path.dirname
                # core_cpp/logger --> logger
                maybe_file = os.path.basename(file)
                if not maybe_file:
                    maybe_file = os.path.dirname(file)
                self.datafiles[pkg_name].add(maybe_file)
            # But we need to leave it alone in extra files so we can copy it over
            # into the source tree!
            if pkg_name not in self.extra_files:
                self.extra_files[pkg_name] = set(files)
            else:
                curr_files = self.extra_files[pkg_name]
                self.extra_files[pkg_name] = curr_files | set(files)

        if self.c_libraries:
            pkg_name = ".".join([self.module_name, "lib"])
            self.packages.add((pkg_name, "src/lib"))
            self.datafiles[pkg_name] = {"*"}
        if self.c_executables:
            pkg_name = ".".join([self.module_name, "bin"])
            self.packages.add((pkg_name, "src/bin"))
            self.datafiles[pkg_name] = {"*"}

        self._make_setup_arguments()
        dist = Distribution(attrs=self.setup_arguments)
        bdist_wheel_cmd = dist.get_command_obj("bdist_wheel")
        bdist_wheel_cmd.ensure_finalized()

        distname = bdist_wheel_cmd.wheel_dist_name
        tag = "-".join(bdist_wheel_cmd.get_tag())
        self._expected_wheel_name = f"{distname}-{tag}.whl"

    def _check_build_requires(self) -> None:
        # Check the build dependencies in case we are called from ChimeraX, which
        # means that no Python tooling is checking [build-system] for us.
        build_dependencies = self.bundle_info["build-system"]["requires"]
        for dependency in build_dependencies:
            req = Requirement(dependency)
            installed_version = parse(version(req.name))
            if re.match(r"[Cc]himera[Xx]-[Cc]ore", req.name):
                # Always accept prereleases for the core for developers building
                # bundles
                req.specifier.prereleases = True
            if installed_version not in req.specifier:
<<<<<<< HEAD
                raise ValueError("Incompatible version for build dependency %s (needed: %s, installed: %s)" % (req.name, req.specifier, str(installed_version)))
=======
                raise ValueError(
                    "Incompatible version for build dependency %s (needed: %s, installed: %s)"
                    % (req.name, req.specifier, str(installed_version))
                )
>>>>>>> 8da4d672

    @staticmethod
    def format_module_name(name: str, override: Optional[str] = None):
        bundle_base_name = name.replace("ChimeraX-", "")
        if override:
            module_name = f"chimerax.{override}"
        else:
            module_name = name.replace("-", ".").lower()
        dist_info_name = name.replace("-", "_")
        return bundle_base_name, module_name, dist_info_name

    @classmethod
    def from_toml_file(cls, logger, toml_file):
        return cls(logger, read_toml(toml_file))

    @classmethod
    def from_path(cls, logger, bundle_path):
        toml_file = os.path.join(os.path.abspath(bundle_path), "pyproject.toml")
        return cls(logger, read_toml(toml_file))

    def make_wheel(self, debug=False, release=False):
        self.build_wheel(debug=debug, release=release)

    def make_install(
        self, session, debug=False, user=None, no_deps=None, editable=False
    ):
        if editable:
            wheel = self.build_editable()
        else:
            wheel = self.build_wheel()
        from chimerax.core.commands import run, FileNameArg

        cmd = "toolshed install %s" % FileNameArg.unparse(
            os.path.join(self.path, "dist", wheel)
        )
        if user is not None:
            if user:
                cmd += " user true"
            else:
                cmd += " user false"
        if no_deps is not None:
            if no_deps:
                cmd += " noDeps true"
            else:
                cmd += " noDeps false"
        from chimerax.core import toolshed

        ts = toolshed.get_toolshed()
        bundle = ts.find_bundle(self.name, session.logger)
        # version is set in make_wheel()
        if bundle is not None and bundle.version == self.version:
            cmd += " reinstall true"
        run(session, cmd)

    def make_clean(self):
        shutil.rmtree(os.path.join(self.path, "build"), ignore_errors=True)
        shutil.rmtree(os.path.join(self.path, "dist"), ignore_errors=True)
        shutil.rmtree(os.path.join(self.path, "src", "__pycache__"), ignore_errors=True)
        shutil.rmtree(self.egg_info, ignore_errors=True)
        self._clean_extrafiles()
        self._remove_libraries()
        for root, dirnames, filenames in os.walk("src"):
            # Linux, Mac
            for filename in fnmatch.filter(filenames, "*.o"):
                os.remove(os.path.join(root, filename))
            # Windows
            for filename in fnmatch.filter(filenames, "*.obj"):
                os.remove(os.path.join(root, filename))

    def _make_setup_arguments(self):
        def add_argument(name, value):
            if value:
                self.setup_arguments[name] = value

        # Make sure C/C++ libraries (DLLs, shared objects or dynamic
        # libraries) and executables are on the install list
        for lib in self.c_libraries:
            for lib_path in lib.paths():
                self.datafiles[self.module_name + ".lib"].add(lib_path)
        for executable in self.c_executables:
            self.datafiles[self.module_name + ".bin"].add(executable.path())
        self.setup_arguments = {
            "name": self.name,
            "python_requires": str(self.python_requirement),
        }
        if self.version:
            add_argument("version", self.version)
        # Convert our data files sets back to lists, so setuptools will
        # accept them.
        old_datafiles = self.datafiles
        for key, val in old_datafiles.items():
            self.datafiles[key] = list(val)
        add_argument("package_data", self.datafiles)
        # We cannot call find_packages unless we are already
        # in the right directory, and that will not happen
        # until run_setup.  So we do the package stuff there.
        ext_mods = [
            em
            for em in [
                cm.ext_mod(self.logger, self.module_name, self.dependencies)
                for cm in self.c_modules
            ]
            if em is not None
        ]
        if not self.pure_python:
            if sys.platform == "darwin":
                env = "Environment :: MacOS X :: Aqua"
                op_sys = "Operating System :: MacOS :: MacOS X"
            elif sys.platform == "win32":
                env = "Environment :: Win32 (MS Windows)"
                op_sys = "Operating System :: Microsoft :: Windows :: Windows 10"
            else:
                env = "Environment :: X11 Applications"
                op_sys = "Operating System :: POSIX :: Linux"
            platform_classifiers = [env, op_sys]
            if not ext_mods:

                class BinaryDistribution(Distribution):
                    def has_ext_modules(foo):  # noqa we don't care that this is static
                        return True

                self.setup_arguments["distclass"] = BinaryDistribution
        else:
            # pure Python
            platform_classifiers = pure_wheel_platforms.split("\n")
        self.setup_arguments["ext_modules"] = cythonize(ext_mods)
        self.classifiers.extend(metadata_preamble.split("\n"))
        self.classifiers.extend(platform_classifiers)
        all_metadata = itertools.chain.from_iterable(
            [
                [self],
                self.tools,
                self.commands,
                self.selectors,
                self.providers,
                self.data_formats,
                self.format_readers,
                self.format_savers,
                self.file_fetchers,
                self.managers,
                self.toolbars,
                self.presets,
                self.initializations,
            ]
        )
        for entry in all_metadata:
            self.classifiers.extend([str(entry)])
        self.setup_arguments["classifiers"] = self.classifiers
        self.setup_arguments["package_dir"], self.setup_arguments["packages"] = (
            self._make_package_arguments()
        )

    def _copy_extrafiles(self):
        for pkg_name, items in self.extra_files.items():
            path = pkg_name.replace(self.module_name, "src").replace(".", "/")
            if not os.path.exists(path):
                os.makedirs(path, exist_ok=True)
            for item in items:
                globbed_items = glob.glob(item)
                for entry in globbed_items:
                    destination = os.path.join(path, os.path.basename(entry))
                    if os.path.isdir(entry):
                        shutil.copytree(entry, destination, dirs_exist_ok=True)
                    else:
                        shutil.copy2(entry, destination)

    # Since we aren't trusting setuptools to compile libraries properly we have
    # to remove them ourselves. Work around the prepare_metadata_for_build_editable
    # bug.
    def _remove_libraries(self):
        for lib in self.c_libraries:
            if lib.static:
                if sys.platform == "win32":
                    try:
                        os.remove(os.path.join("src/lib/", "".join([lib.name, ".lib"])))
                    except FileNotFoundError:
                        pass
                else:
                    try:
                        os.remove(
                            os.path.join("src/lib/", "".join(["lib", lib.name, ".a"]))
                        )
                    except FileNotFoundError:
                        pass
            else:
                if sys.platform == "darwin":
                    try:
                        os.remove(
                            os.path.join("src/lib/", "".join([lib.name, ".dylib"]))
                        )
                    except FileNotFoundError:
                        pass
                elif sys.platform == "linux":
                    try:
                        os.remove(os.path.join("src/lib/", "".join([lib.name, ".so"])))
                    except FileNotFoundError:
                        pass

    def _clean_extrafiles(self):
        for pkg_name, items in self.extra_files.items():
            path = pkg_name.replace(self.module_name, "src").replace(".", "/")
            if not os.path.exists(path):
                os.makedirs(path, exist_ok=True)
            for item in items:
                globbed_items = glob.glob(item)
                for entry in globbed_items:
                    destination = os.path.join(path, os.path.basename(entry))
                    if os.path.isdir(entry):
                        shutil.rmtree(destination, ignore_errors=True)
                    else:
                        os.remove(destination)

    def _make_package_arguments(self):
        def add_package(base_package, folder):
            if sys.platform == "win32":
                folder.rstrip("/")
            package_dir[base_package] = folder
            packages.append(base_package)
            # I have no idea why find_packages complains about trailing
            # slashes on Win32 and not Unix
            for sub_pkg in find_packages(folder):
                packages.append(base_package + "." + sub_pkg)

        package_dir = {}
        packages = []
        for name, folder in self.packages:
            add_package(name, folder)
        return package_dir, packages

    def _run_setup(self, cmd):
        cwd = os.getcwd()
        save = sys.argv
        try:
            if MySTARTUPINFO:
                subprocess.STARTUPINFO = MySTARTUPINFO
            os.chdir(self.path)
            kw = self.setup_arguments.copy()
            kw["package_dir"], kw["packages"] = self._make_package_arguments()
            # So far as I can tell this instructs setuptools to stop sticking its
            # nose where it doesn't belong and trust that we've set up our packages
            # and package data correctly.
            kw["include_package_data"] = False
            sys.argv = ["setup.py"] + cmd
            with suppress_known_deprecation():
                dist = setuptools.setup(**kw)
            return dist, True
        except (SystemExit, Exception):
            traceback.print_exc()
            return None, False
        except SystemExit:
            return None, False
        finally:
            sys.argv = save
            os.chdir(cwd)
            if MySTARTUPINFO:
                subprocess.STARTUPINFO = MySTARTUPINFO._original  # noqa we don't care this is protected

    def _clear_distutils_dir_and_prep_srcdir(self, build_exts=False):
        # HACK: distutils uses a cache to track created directories
        # for a single setup() run.  We want to run setup() multiple
        # times which can remove/create the same directories.
        # So we need to flush the cache before each run.
        try:
            distutils.dir_util._path_created.clear()
        except AttributeError:
            pass
        # Copy additional files into package source tree
        self._copy_extrafiles()
        if build_exts:
            # Build C libraries and executables
            for lib in self.c_libraries:
                lib.compile(self.logger, self.dependencies)
            for executable in self.c_executables:
                executable.compile(self.logger, self.dependencies)

    def _check_output(self, type_="wheel", report_name=True):
        if type_ == "wheel":
            output = glob.glob(os.path.join(self.path, "dist", "*.whl"))
        elif type_ == "sdist":
            if sys.platform == "win32" and not os.getenv("MSYSTEM"):
                output = glob.glob(os.path.join(self.path, "dist", "*.zip"))
            else:
                output = glob.glob(os.path.join(self.path, "dist", "*.tar.gz"))
        else:
            raise ValueError("Unknown output type requested: %s" % type_)
        if not output:
            # TODO: Report the sdist name on failure, too
            raise RuntimeError(f"Building wheel failed: {self._expected_wheel_name}")
        else:
            name = output[0]
            if type_ == "wheel" and report_name:
                print("Distribution is in %s" % os.path.join("./dist", name))
        return name

    def _repair_wheel(self, wheel):
        if platform.machine() == "x86_64":
            tag = "_".join([CHIMERAX_LCD_LINUX_TAG, "x86_64"])
        else:
            tag = "_".join([CHIMERAX_LCD_LINUX_TAG, "aarch64"])
        library_dirs = []
        for extension in self.c_modules:
            library_dirs.extend(set(extension.library_dirs))
        for library in self.c_libraries:
            library_dirs.extend(set(library.library_dirs))
        ld_path = ":".join(library_dirs)
        old_ldpath = os.environ.get("LD_LIBRARY_PATH", "")
        os.environ["LD_LIBRARY_PATH"] = f"{ld_path}:$LD_LIBRARY_PATH"
        output = subprocess.check_output(
            [
                sys.executable,
                "-m",
                "auditwheel",
                "repair",
                "--plat",
                tag,
                "--only-plat",
                wheel,
            ],
            stderr=subprocess.STDOUT,
        )
        wheel_name = (
            output.decode().split("\n")[-2].replace("Fixed up wheel written to ", "")
        )
        if not os.path.exists(wheel_name):
            pass
        os.environ["LD_LIBRARY_PATH"] = old_ldpath
        return wheel_name.split("/")[-1]

    def build_wheel(self, debug=False, release=False):
        self._clear_distutils_dir_and_prep_srcdir(build_exts=True)
        self._check_build_requires()
<<<<<<< HEAD
        setup_args = ["--no-user-cfg", "build"]
=======
        setup_args = ["--no-user-cfg", "build", f"-j{cpu_count}"]
>>>>>>> 8da4d672
        setup_args.extend(["bdist_wheel"])
        dist, built = self._run_setup(setup_args)
        if not self.version:
            self.version = dist.get_version()

        print_wheel_name = True
        if sys.platform == "linux" and release:
            print_wheel_name = False
        wheel = self._check_output(type_="wheel", report_name=print_wheel_name)
        if sys.platform == "linux" and release:
            try:
                old_wheel = wheel
                wheel = self._repair_wheel(wheel)
                os.remove(old_wheel)
                shutil.copy("./wheelhouse/" + wheel, "./dist")
                print("Distribution is in %s" % os.path.join("./dist", wheel))
            except subprocess.CalledProcessError:
                warnings.warn(
                    "Could not repair wheel to ChimeraX common glibc tag (manylinux_2_28); this wheel is ineligible for release on the toolshed. Use a CentOS 8 container to build the wheel."
                )
            finally:
                shutil.rmtree("./wheelhouse")
        return wheel

    def build_sdist(self):
        self._clear_distutils_dir_and_prep_srcdir()
        setup_args = ["sdist"]
        dist, built = self._run_setup(setup_args)
        if not self.version:
            self.version = dist.get_version()
        sdist = self._check_output(type_="sdist")
        return sdist

    def build_editable(self, config_settings=None):
        self._remove_libraries()
        self._clear_distutils_dir_and_prep_srcdir(build_exts=True)
        self._check_build_requires()
<<<<<<< HEAD
        setup_args = ["build_ext", "--inplace", "editable_wheel"]
=======
        setup_args = ["build_ext", f"-j{cpu_count}", "--inplace", "editable_wheel"]
>>>>>>> 8da4d672
        if config_settings:
            if "editable_mode" in config_settings:
                setup_args.extend(["--mode", config_settings["editable_mode"]])
        dist, built = self._run_setup(setup_args)
        if not self.version:
            self.version = dist.get_version()
        wheel = self._check_output(type_="wheel")
        return wheel

    def __str__(self):
        name = self.module_name
        sess_tuple = f"{self.min_sess_ver},{self.max_sess_ver}"
        categories = ", ".join(self.categories)
        supersedes = ", ".join(self.supersedes)
        custom_init = "true" if self.custom_init else ""
        return " :: ".join(
            [
                "ChimeraX",
                "Bundle",
                categories,
                sess_tuple,
                name,
                supersedes,
                custom_init,
            ]
        )


class _CompiledCode:
    install_dir = "src"
    output_dir = "src"

    def __init__(self, name, attrs):
        self.name = name
        platform_specific_args = self.get_platform_specific_args(attrs)
        for key, val in platform_specific_args.items():
            if key == "limited-api":
                attrs["limited-api"] = val
            elif key == "target-lang":
                attrs["target-lang"] = val
            else:
                if key in attrs:
                    attrs[key].extend(val)
                else:
                    attrs[key] = val
        self.requires = attrs.get("requires", [])
        source_files = attrs.get("sources", [])
        self.frameworks = attrs.get("frameworks", [])
        self.libraries = attrs.get("libraries", [])
        self.compile_arguments = attrs.get("extra-compile-args", [])
        self.link_arguments = attrs.get("extra-link-args", [])
        if sys.platform == "darwin":
            self.compile_arguments.append("-mmacos-version-min=11")
            self.link_arguments.append("-mmacos-version-min=11")
        self.include_dirs = attrs.get("include-dirs", [])
        self.include_modules = attrs.get("include-modules", [])
        self.include_libraries = attrs.get("library-modules", [])
        self.library_dirs = attrs.get("library-dirs", [])
        self.framework_dirs = attrs.get("framework-dirs", [])
        self.optional = attrs.get("optional", False)
        self.macros = []
        self.target_lang = attrs.get("target-lang", None)
        self.limited_api = attrs.get("limited-api", None)
        defines = attrs.get("define-macros", [])
        self.source_files = []
        for entry in source_files:
            files_for_entry = glob.glob(entry)
            if not files_for_entry:
                error_text = f"{self.name}: No files matched the pattern: {entry}"
                if not self.optional:
                    raise FileNotFoundError(error_text)
                else:
                    warnings.warn(error_text)
            for f in files_for_entry:
                if not Path(f).is_file():
                    error_text = f"{self.name}: Source file {f} not found"
                    if not self.optional:
                        raise FileNotFoundError(error_text)
                    else:
                        warnings.warn(error_text)
            self.source_files.extend(glob.glob(entry))
        for def_ in defines:
            edef = def_.split("=")
            if len(edef) > 2:
                raise TypeError("Too many arguments for macro definition: %s" % edef)
            elif len(edef) == 1:
                edef.append(None)
            self.add_macro_define(*edef)
        for undef_ in attrs.get("undef-macros", []):
            self.add_macro_undef(undef_)
        if self.limited_api:
            v = self.limited_api
            if v < CHIMERAX1_0_PYTHON_VERSION:
                v = CHIMERAX1_0_PYTHON_VERSION
            hex_version = (v.major << 24) | (v.minor << 16) | (v.micro << 8)
            self.add_macro_define("Py_LIMITED_API", hex(hex_version))
            self.add_macro_define("CYTHON_LIMITED_API", hex(hex_version))

    def get_platform_specific_args(self, attrs):
        for platform in _platforms[sys.platform]:
            try:
                platform_args = attrs["platform"].pop(platform)
                return platform_args
            except KeyError:
                pass
        else:
            return {}

    def add_include_dir(self, d):
        self.include_dirs.append(d)

    def add_library_dir(self, d):
        self.library_dirs.append(d)

    def add_macro_define(self, m, val):
        # 2-tuple defines (set val to None to define without a value)
        self.macros.append((m, val))

    def add_macro_undef(self, m):
        # 1-tuple of macro name undefines
        self.macros.append((m,))

    def _compile_options(self, logger, dependencies):
        for req in self.requires:
            if not os.path.exists(req):
                raise ValueError("unused on this platform")
        # Add the internal Python include and lib directories
        root = os.path.dirname(os.path.dirname(os.path.realpath(sys.executable)))
        inc_dirs = [os.path.join(root, "include")]
        lib_dirs = [os.path.join(root, "lib")]
        # Automatically add this bundle's library directory to lib dirs
        for module in self.include_modules:
            mod = importlib.import_module(module)
            inc_dirs.extend([mod.get_include()])
        for module in self.include_libraries:
            mod = importlib.import_module(module)
            lib_dirs.extend([mod.get_lib()])
        if sys.platform == "darwin":
            libraries = self.libraries
            # Unfortunately, clang on macOS (for now) exits
            # when receiving a -std=c++11 option when compiling
            # a C (not C++) source file, which is why this value
            # is named "cpp_flags" not "compile_flags"
            cpp_flags = ["-stdlib=libc++"]
            if not any([flag.startswith("-std=") for flag in self.compile_arguments]):
                cpp_flags.append("-std=c++11")
            extra_link_args = ["-F" + d for d in self.framework_dirs]
            for fw in self.frameworks:
                extra_link_args.extend(["-framework", fw])
        elif sys.platform == "win32":
            libraries = []
            # Try to find the actual library file in library_dirs
            # Check for both "Foo.lib" and "libFoo.lib" patterns
            for lib in self.libraries:
                found = False
                if lib.lower().endswith(".lib"):
                    # Strip the .lib since suffixes are handled automatically
                    tentative_name = lib[:-4]
                else:
                    tentative_name = lib
                for lib_dir in self.library_dirs:
                    if os.path.exists(lib_dir):
                        # First try without "lib" prefix (e.g., OpenMM.lib)
                        if os.path.exists(
                            os.path.join(lib_dir, f"{tentative_name}.lib")
                        ):
                            libraries.append(lib)
                            found = True
                            break
                        # Then try with "lib" prefix (e.g., libOpenMM.lib)
                        if os.path.exists(
                            os.path.join(lib_dir, f"lib{tentative_name}.lib")
                        ):
                            libraries.append(f"lib{lib}")
                            found = True
                            break
                if not found:
                    # Fall back to old behavior: prepend "lib"
                    libraries.append("lib" + lib)
            cpp_flags = []
            if not any([flag.startswith("/std:") for flag in self.compile_arguments]):
                cpp_flags.append("/std:c++11")
            extra_link_args = []
        else:
            libraries = self.libraries
            cpp_flags = []
            if not any([flag.startswith("-std=") for flag in self.compile_arguments]):
                cpp_flags.append("-std=c++11")
            extra_link_args = []
        for req in self.requires:
            if not os.path.exists(req):
                return None
        inc_dirs.extend(self.include_dirs)
        lib_dirs.extend(self.library_dirs)
        extra_link_args.extend(self.link_arguments)
        return (inc_dirs, lib_dirs, self.macros, extra_link_args, libraries, cpp_flags)

    def compile_objects(self, logger, dependencies, static, debug=False):
        distutils.log.set_verbosity(1)
        try:
            (inc_dirs, lib_dirs, macros, extra_link_args, libraries, cpp_flags) = (
                self._compile_options(logger, dependencies)
            )
        except ValueError:
            print("Error when compiling %s" % self.name)
            return None
        compiler = distutils.ccompiler.new_compiler()
        distutils.sysconfig.customize_compiler(compiler)
        if inc_dirs:
            compiler.set_include_dirs(inc_dirs)
            self.include_dirs = lib_dirs
        if lib_dirs:
            compiler.set_library_dirs(lib_dirs)
            self.library_dirs = lib_dirs
        if libraries:
            compiler.set_libraries(libraries)
        compiler.add_include_dir(distutils.sysconfig.get_python_inc())
        if sys.platform == "win32":
            # Link library directory for Python on Windows
            compiler.add_library_dir(os.path.join(sys.exec_prefix, "libs"))
            py_libdir = sysconfig.get_config_var("LIBDIR")
            if py_libdir:
                compiler.add_library_dir(py_libdir)
        if not static:
            macros.append(("DYNAMIC_LIBRARY", 1))
        # We need to manually separate out C from C++ code here, since clang
        # crashes if -std=c++11 is given as a switch while compiling C code
        c_files = []
        cpp_files = []
        for f in self.source_files:
            lang = compiler.detect_language(f)
            if lang == "c":
                c_files.append(f)
            elif lang == "c++":
                cpp_files.append(f)
            else:
                raise RuntimeError("Unsupported language for %s" % f)
        if cpp_files:
            compiler.compile(
                cpp_files,
                extra_preargs=cpp_flags + self.compile_arguments,
                macros=macros,
                debug=debug,
            )
            self.target_lang = "c++"
        if c_files:
            compiler.compile(
                c_files,
                extra_preargs=self.compile_arguments,
                macros=macros,
                debug=debug,
            )
        objs = compiler.object_filenames(self.source_files)
        return compiler, objs, extra_link_args


class _CModule(_CompiledCode):
    def __init__(self, name, attrs):
        self.name = name
        super().__init__(name, attrs)
        self.major = attrs.get("major-ver", 1)
        self.minor = attrs.get("minor-ver", 0)
        # TODO: Better interface for shared object versioning
        # TODO: self.patch = attrs.get('patch-ver', 0)

    def ext_mod(self, logger, package, dependencies):
        try:
            (inc_dirs, lib_dirs, macros, extra_link_args, libraries, cpp_flags) = (
                self._compile_options(logger, dependencies)
            )
            macros.extend(
                [("MAJOR_VERSION", self.major), ("MINOR_VERSION", self.minor)]
            )
        except ValueError:
            return None
        if sys.platform == "linux":
            extra_link_args.append("-Wl,-rpath,$ORIGIN/lib")
        elif sys.platform == "darwin":
            extra_link_args.append("-Wl,-rpath,@loader_path/lib")
        if self.source_files:
            if "pybind11" in self.include_modules:
                ext_type = Pybind11Extension
            else:
                ext_type = Extension
            return ext_type(
                package + "." + self.name,
                define_macros=macros,
                extra_compile_args=cpp_flags + self.compile_arguments,
                include_dirs=inc_dirs,
                library_dirs=lib_dirs,
                libraries=libraries,
                extra_link_args=extra_link_args,
                sources=self.source_files,
                py_limited_api=self.limited_api,
<<<<<<< HEAD
                optional = self.optional
=======
                optional=self.optional,
>>>>>>> 8da4d672
            )
        else:
            return None


class _CLibrary(_CompiledCode):
    install_dir = "src/lib"
    output_dir = "src/lib"

    def __init__(self, name, attrs):
        if sys.platform == "win32":
            name = "lib" + name
        else:
            name = name
        super().__init__(name, attrs)
        self.static = attrs.get("static", False)

    def compile(self, logger, dependencies, debug=False):
        compiler, objs, extra_link_args = self.compile_objects(
            logger, dependencies, self.static, debug
        )
        compiler.mkpath(self.output_dir)
        if self.static:
            if sys.platform == "darwin":
                output_file = os.path.join(
                    "src/lib/", "".join(["lib", self.name, ".a"])
                )
                if os.path.exists(output_file):
                    os.remove(output_file)
            lib = compiler.library_filename(self.name, lib_type="static")
            compiler.create_static_lib(
                objs,
                self.name,
                output_dir=self.output_dir,
                target_lang=self.target_lang,
                debug=debug,
            )
        else:
            if sys.platform == "darwin":
                # On Mac, we only need the .dylib and it MUST be compiled
                # with "-dynamiclib", not "-bundle".  Hence the giant hack:
                try:
                    n = compiler.linker_so.index("-bundle")
                except ValueError:
                    pass
                else:
                    compiler.linker_so[n] = "-dynamiclib"
                try:
                    n = compiler.linker_so_cxx.index("-bundle")
                except ValueError:
                    pass
                else:
                    compiler.linker_so_cxx[n] = "-dynamiclib"
                lib = compiler.library_filename(self.name, lib_type="dylib")
                extra_link_args.extend(
                    ["-Wl,-rpath,@loader_path", "-Wl,-install_name,@rpath/%s" % lib]
                )
                compiler.link_shared_object(
                    objs,
                    lib,
                    output_dir=self.output_dir,
                    extra_preargs=extra_link_args,
                    target_lang=self.target_lang,
                    debug=debug,
                )
            elif sys.platform == "win32":
                # On Windows, we need both .dll and .lib
                link_lib = compiler.library_filename(self.name, lib_type="static")
                extra_link_args.append("/LIBPATH:%s" % link_lib)
                lib = compiler.shared_object_filename(self.name)
                compiler.link_shared_object(
                    objs,
                    lib,
                    output_dir=self.output_dir,
                    extra_preargs=extra_link_args,
                    target_lang=self.target_lang,
                    debug=debug,
                )
            else:
                # On Linux, we only need the .so
                lib = compiler.library_filename(self.name, lib_type="shared")
                extra_link_args.append("-Wl,-rpath,$ORIGIN")
                compiler.link_shared_object(
                    objs,
                    lib,
                    output_dir=self.output_dir,
                    extra_preargs=extra_link_args,
                    target_lang=self.target_lang,
                    debug=debug,
                )
        return lib

    def paths(self):
        compiler = distutils.ccompiler.new_compiler()
        distutils.sysconfig.customize_compiler(compiler)
        # TODO: Always use the lib prefix
        if sys.platform == "win32":
            lib_name = "lib" + self.name
        else:
            lib_name = self.name
        if self.install_dir:
            lib_name = os.path.join(self.install_dir, lib_name)
        paths = []
        if self.static:
            paths.append(compiler.library_filename(lib_name, lib_type="static"))
        else:
            if sys.platform == "darwin":
                paths.append(compiler.library_filename(lib_name, lib_type="dylib"))
            elif sys.platform == "win32":
                # On Windows we want both .lib and .dll
                paths.append(compiler.shared_object_filename(lib_name))
                paths.append(compiler.library_filename(lib_name, lib_type="static"))
            else:
                paths.append(compiler.library_filename(lib_name, lib_type="shared"))
        return paths


# TODO: Doesn't produce arm64/x86_64 executables on macOS
class _CExecutable(_CompiledCode):
    install_dir = "src/bin"
    output_dir = "src/bin"

    def __init__(self, name, attrs):
        if sys.platform == "win32":
            # Remove .exe suffix because it will be added
            if name.endswith(".exe"):
                name = name[:-4]
        super().__init__(name, attrs)

    def compile(self, logger, dependencies, debug=False):
        compiler, objs, extra_link_args = self.compile_objects(
            logger, dependencies, False, debug
        )
        compiler.mkpath(self.output_dir)
        if sys.platform == "darwin":
            extra_link_args.extend(["-Wl,-rpath,@loader_path"])
            if "universal2" in sysconfig.get_platform():
                # Don't try to compile ARM binaries on versions of macOS that aren't
                # compatible with Xcode >= 12, the first version that had universal2
                # support, even though universal2 Python can run on macOS as old as
                # 10.9
                mac_ver = platform.mac_ver()[0].split(".")
                mac_ver_major = int(mac_ver[0])
                mac_ver_minor = int(mac_ver[1])
                if (mac_ver_major == 10 and mac_ver_minor > 14) or mac_ver_major > 10:
                    extra_link_args.extend(["-arch", "arm64", "-arch", "x86_64"])
        elif sys.platform == "win32":
            # Remove .exe suffix because it will be added
            if self.name.endswith(".exe"):
                self.name = self.name[:-4]
        else:
            extra_link_args.append("-Wl,-rpath,$ORIGIN")
        compiler.link_executable(
            objs,
            self.name,
            output_dir=self.output_dir,
            extra_preargs=extra_link_args,
            target_lang=self.target_lang,
            debug=debug,
        )
        return compiler.executable_filename(self.name)

    def path(self):
        compiler = distutils.ccompiler.new_compiler()
        distutils.sysconfig.customize_compiler(compiler)
        exec_name = self.name
        if self.install_dir:
            exec_name = os.path.join(self.install_dir, exec_name)
        return compiler.executable_filename(exec_name)


def quote_if_necessary(s, additional_special_map={}):
    """quote a string

    So :py:class:`StringArg` treats it like a single value"""
    _internal_single_quote = re.compile(r"'\s")
    _internal_double_quote = re.compile(r'"\s')
    if not s:
        return '""'
    has_single_quote = s[0] == "'" or _internal_single_quote.search(s) is not None
    has_double_quote = s[0] == '"' or _internal_double_quote.search(s) is not None
    has_special = False
    use_single_quote = not has_single_quote and has_double_quote
    special_map = {
        "\a": "\\a",
        "\b": "\\b",
        "\f": "\\f",
        "\n": "\\n",
        "\r": "\\r",
        "\t": "\\t",
        "\v": "\\v",
        "\\": "\\\\",
        ";": ";",
        " ": " ",
    }
    special_map.update(additional_special_map)

    result = []
    for ch in s:
        i = ord(ch)
        if ch == "'":
            result.append(ch)
        elif ch == '"':
            if use_single_quote:
                result.append('"')
            elif has_double_quote:
                result.append('\\"')
            else:
                result.append('"')
        elif ch in special_map:
            has_special = True
            result.append(special_map[ch])
        elif i < 32:
            has_special = True
            result.append("\\x%02x" % i)
        elif ch.strip() == "":
            # non-space and non-newline spaces
            has_special = True
            result.append("\\N{%s}" % unicodedata.name(ch))
        else:
            result.append(ch)
    if has_single_quote or has_double_quote or has_special:
        if use_single_quote:
            return "'%s'" % "".join(result)
        else:
            return '"%s"' % "".join(result)
    return "".join(result)<|MERGE_RESOLUTION|>--- conflicted
+++ resolved
@@ -537,14 +537,10 @@
                 # bundles
                 req.specifier.prereleases = True
             if installed_version not in req.specifier:
-<<<<<<< HEAD
-                raise ValueError("Incompatible version for build dependency %s (needed: %s, installed: %s)" % (req.name, req.specifier, str(installed_version)))
-=======
                 raise ValueError(
                     "Incompatible version for build dependency %s (needed: %s, installed: %s)"
                     % (req.name, req.specifier, str(installed_version))
                 )
->>>>>>> 8da4d672
 
     @staticmethod
     def format_module_name(name: str, override: Optional[str] = None):
@@ -876,11 +872,7 @@
     def build_wheel(self, debug=False, release=False):
         self._clear_distutils_dir_and_prep_srcdir(build_exts=True)
         self._check_build_requires()
-<<<<<<< HEAD
-        setup_args = ["--no-user-cfg", "build"]
-=======
         setup_args = ["--no-user-cfg", "build", f"-j{cpu_count}"]
->>>>>>> 8da4d672
         setup_args.extend(["bdist_wheel"])
         dist, built = self._run_setup(setup_args)
         if not self.version:
@@ -918,11 +910,7 @@
         self._remove_libraries()
         self._clear_distutils_dir_and_prep_srcdir(build_exts=True)
         self._check_build_requires()
-<<<<<<< HEAD
-        setup_args = ["build_ext", "--inplace", "editable_wheel"]
-=======
         setup_args = ["build_ext", f"-j{cpu_count}", "--inplace", "editable_wheel"]
->>>>>>> 8da4d672
         if config_settings:
             if "editable_mode" in config_settings:
                 setup_args.extend(["--mode", config_settings["editable_mode"]])
@@ -1217,11 +1205,7 @@
                 extra_link_args=extra_link_args,
                 sources=self.source_files,
                 py_limited_api=self.limited_api,
-<<<<<<< HEAD
-                optional = self.optional
-=======
                 optional=self.optional,
->>>>>>> 8da4d672
             )
         else:
             return None
