# vim: set expandtab ts=4 sw=4:

# Force import in a particular order since the latter two mess
# with the contents of distutils, and we want Cython to win
import distutils
import setuptools
from Cython.Build import cythonize

# Always import this because it changes the behavior of setuptools
from numpy.distutils.misc_util import get_numpy_include_dirs


#
# The compile process is initiated by setuptools and handled
# by numpy.distutils, which eventually calls subprocess.
# On Windows, subprocess invokes CreateProcess.  If a shell
# is used, subprocess sets the STARTF_USESHOWWINDOW flag
# to CreateProcess, assuming that "cmd" is going to create
# a window; otherwise, it does not set the flag and a window
# gets created for each compile and link process.  The code
# below is used to make STARTF_USESHOWWINDOW be set by
# default (written after examining subprocess.py).  The
# default STARTUPINFO class is replaced before calling
# setuptools.setup() and reset after it returns.
# 
try:
    from subprocess import STARTUPINFO
except ImportError:
    MySTARTUPINFO = None
else:
    import subprocess, _winapi
    class MySTARTUPINFO(STARTUPINFO):
        _original = STARTUPINFO
        def __init__(self, *args, **kw):
            super().__init__(*args, **kw)
            self.dwFlags |= _winapi.STARTF_USESHOWWINDOW


class BundleBuilder:

    def __init__(self, logger, bundle_path=None):
        import os, os.path
        self.logger = logger
        if bundle_path is None:
            bundle_path = os.getcwd()
        self.path = bundle_path
        info_file = os.path.join(bundle_path, "bundle_info.xml")
        if not os.path.exists(info_file):
            raise IOError("Bundle info file %s is missing" % repr(info_file))
        self._read_bundle_info(info_file)
        self._make_paths()
        self._make_setup_arguments()

    def make_wheel(self, test=True, debug=False):
        # HACK: distutils uses a cache to track created directories
        # for a single setup() run.  We want to run setup() multiple
        # times which can remove/create the same directories.
        # So we need to flush the cache before each run.
        import distutils.dir_util
        try:
            distutils.dir_util._path_created.clear()
        except AttributeError:
            pass
        # Copy additional files into package source tree
        self._copy_extrafiles(self.extrafiles)
        # Build C libraries and executables
        import os.path
        for lib in self.c_libraries:
            lib.compile(self.logger, self.dependencies, debug=debug)
        for executable in self.c_executables:
            executable.compile(self.logger, self.dependencies, debug=debug)
        setup_args = ["--no-user-cfg", "build"]
        if debug:
            setup_args.append("--debug")
        if test:
            setup_args.append("test")
        setup_args.extend(["bdist_wheel"])
        built = self._run_setup(setup_args)
        if not built or not os.path.exists(self.wheel_path):
            raise RuntimeError("Building wheel failed")
        else:
            print("Distribution is in %s" % self.wheel_path)

    def make_install(self, session, test=True, debug=False, user=None):
        self.make_wheel(test=test, debug=debug)
        from chimerax.core.commands import run
        cmd = "toolshed install %r" % self.wheel_path
        if user is not None:
            if user:
                cmd += " user true"
            else:
                cmd += " user false"
        run(session, cmd)

    def make_clean(self):
        import os.path, fnmatch
        self._rmtree(os.path.join(self.path, "build"))
        self._rmtree(os.path.join(self.path, "dist"))
        self._rmtree(os.path.join(self.path, "src", "__pycache__"))
        self._rmtree(self.egg_info)
        for root, dirnames, filenames in os.walk("src"):
            # Linux, Mac
            for filename in fnmatch.filter(filenames, "*.o"):
                os.remove(os.path.join(root, filename))
            # Windows
            for filename in fnmatch.filter(filenames, "*.obj"):
                os.remove(os.path.join(root, filename))

    def dump(self):
        for a in dir(self):
            if a.startswith('_'):
                continue
            v = getattr(self, a)
            if not callable(v):
                print("%s: %s" % (a, repr(v)))

    def _rmtree(self, path):
        import shutil
        shutil.rmtree(path, ignore_errors=True)

    _mac_platforms = ["mac", "macos", "darwin"]
    _windows_platforms = ["windows", "win32"]
    _linux_platforms = ["linux"]

    def _read_bundle_info(self, bundle_info):
        # Setup platform variable so we can skip non-matching elements
        import sys
        if sys.platform == "darwin":
            # Tested with macOS 10.12
            self._platform_names = self._mac_platforms
        elif sys.platform == "win32":
            # Tested with Cygwin
            self._platform_names = self._windows_platforms
        else:
            # Presumably Linux
            # Tested with Ubuntu 16.04 LTS running in
            #   a singularity container on CentOS 7.3
            self._platform_names = self._linux_platforms
        # Read data from XML file
        self._used_elements = set()
        from lxml.etree import parse
        doc = parse(bundle_info)
        bi = doc.getroot()
        self._get_identifiers(bi)
        self._get_categories(bi)
        self._get_descriptions(bi)
        self._get_datafiles(bi)
        self._get_extrafiles(bi)
        self._get_managers(bi)
        self._get_providers(bi)
        self._get_dependencies(bi)
        self._get_initializations(bi)
        self._get_c_modules(bi)
        self._get_c_libraries(bi)
        self._get_c_executables(bi)
        self._get_packages(bi)
        self._get_classifiers(bi)
        self._check_unused_elements(bi)

    def _get_identifiers(self, bi):
        self.name = bi.get("name", '')
        if '_' in self.name:
            self.name = self.name.replace('_', '-')
            self.logger.warning("Bundle renamed to %r after replacing "
                                "underscores with hyphens." % self.name)
        self.version = bi.get("version", '')
        self.package = bi.get("package", '')
        self.min_session = bi.get("minSessionVersion", '')
        self.max_session = bi.get("maxSessionVersion", '')
        self.supercedes = bi.get("supercedes", '')
        self.custom_init = bi.get("customInit", '')
        self.pure_python = bi.get("purePython", '')
        self.installed_data_dir = bi.get("installedDataDir", '')
        self.installed_include_dir = bi.get("installedIncludeDir", '')
        self.installed_library_dir = bi.get("installedLibraryDir", '')
        self.installed_executable_dir = bi.get("installedExecutableDir", '')

    def _get_categories(self, bi):
        self.categories = []
        deps = self._get_singleton(bi, "Categories")
        for e in self._get_elements(deps, "Category"):
            name = e.get("name")
            if name is None:
                raise ValueError("Missing Category's name at line %d" % e.sourceline)
            self.categories.append(name)

    def _get_descriptions(self, bi):
        self.author = self._get_singleton_text(bi, "Author")
        self.email = self._get_singleton_text(bi, "Email")
        self.url = self._get_singleton_text(bi, "URL")
        self.synopsis = self._get_singleton_text(bi, "Synopsis")
        self.description = self._get_singleton_text(bi, "Description")
        try:
            self.license = self._get_singleton_text(bi, "License")
        except ValueError:
            self.license = None

    def _get_datafiles(self, bi):
        self.datafiles = {}
        for dfs in self._get_elements(bi, "DataFiles"):
            pkg_name = dfs.get("package")
            files = []
            for e in self._get_elements(dfs, "DataFile"):
                filename = self._get_element_text(e)
                files.append(("file", filename))
            for e in self._get_elements(dfs, "DataDir"):
                dirname = self._get_element_text(e)
                files.append(("dir", dirname))
            if files:
                if not pkg_name:
                    pkg_name = self.package
                self.datafiles[pkg_name] = files

    def _get_extrafiles(self, bi):
        self.extrafiles = {}
        for dfs in self._get_elements(bi, "ExtraFiles"):
            pkg_name = dfs.get("package")
            files = []
            for e in self._get_elements(dfs, "ExtraFile"):
                source = e.get("source")
                if source is None:
                    raise ValueError("Missing ExtraFiles's source at line %d" % e.sourceline)
                filename = self._get_element_text(e)
                files.append(("file", source, filename))
            for e in self._get_elements(dfs, "ExtraFileGroup"):
                import os.path, glob
                source = e.get("source")
                if source is None:
                    raise ValueError("Missing ExtraFileGroup's source at line %d" % e.sourceline)
                source_base_dir = os.path.dirname(source)
                while '*' in source_base_dir or '?' in source_base_dir:
                    source_base_dir = os.path.split(source_base_dir)[0]
                dirname = self._get_element_text(e)
                sourcefiles = glob.glob(source, recursive=True)
                if not len(sourcefiles):
                    raise RuntimeError('ExtraFileGroup pattern {} does not match any files!'.format(source))
                for sf in sourcefiles:
                    files.append(("file", sf, os.path.join(dirname, os.path.relpath(sf, source_base_dir))))
            for e in self._get_elements(dfs, "ExtraDir"):
                source = e.get("source")
                if source is None:
                    raise ValueError("Missing ExtraDir's source at line %d" % e.sourceline)
                dirname = self._get_element_text(e)
                files.append(("dir", source, dirname))
            if files:
                if not pkg_name:
                    pkg_name = self.package
                self.extrafiles[pkg_name] = files
                datafiles = [(t[0], t[2]) for t in files]
                try:
                    self.datafiles[pkg_name].extend(datafiles)
                except KeyError:
                    self.datafiles[pkg_name] = datafiles

    def _get_managers(self, bi):
        self.managers = {}
        for mgrs in self._get_elements(bi, "Managers"):
            for e in self._get_elements(mgrs, "Manager"):
                keywords = {}
                if e.attrib:
                    keywords.update(e.attrib.items())
                name = keywords.pop("name", None)
                if name is None:
                    raise ValueError("Missing Manager's name at line %d" % e.sourceline)
                self.managers[name] = keywords

    def _get_providers(self, bi):
        self.providers = {}
        for prvs in self._get_elements(bi, "Providers"):
            default_manager = prvs.get('manager', '')
            for e in self._get_elements(prvs, "Provider"):
                keywords = {}
                if e.attrib:
                    keywords.update(e.attrib.items())
                manager = keywords.pop("manager", '')
                if len(manager) == 0:
                    manager = default_manager
                if len(manager) == 0:
                    raise ValueError("Missing manager from Provider at line %d" % e.sourceline)
                name = keywords.pop("name", None)
                if name is None:
<<<<<<< HEAD
                    raise ValueError("Missing Provider's name at line %d" % e.sourceline)
                self.providers[(manager, name)] = keywords
=======
                    raise ValueError("Missing name from Provider at line %d" % e.sourceline)
                if name in self.providers:
                    raise ValueError("Duplicate name used by Provider at line %d" % e.sourceline)
                self.providers[name] = (manager, keywords)
>>>>>>> e3373a41

    def _get_dependencies(self, bi):
        self.dependencies = []
        try:
            deps = self._get_singleton(bi, "Dependencies")
        except ValueError:
            # Dependencies is optional, although
            # ChimeraXCore *should* always be present
            return
        from packaging.requirements import Requirement
        for e in self._get_elements(deps, "Dependency"):
            pkg = e.get("name", '')
            ver = e.get("version", '')
            req = "%s %s" % (pkg, ver)
            try:
                Requirement(req)
            except ValueError:
                raise ValueError("Bad version specifier (see PEP 440): %r" % req)
            self.dependencies.append(req)

    def _get_initializations(self, bi):
        self.initializations = {}
        for inits in self._get_elements(bi, "Initializations"):
            for e in self._get_elements(inits, "InitAfter"):
                i_type = e.get("type")
                if i_type is None:
                    raise ValueError("Missing InitAfter's type at line %d" % e.sourceline)
                bundle = e.get("bundle")
                if bundle is None:
                    raise ValueError("Missing InitAfter's bundle at line %d" % e.sourceline)
                try:
                    self.initializations[i_type].append(bundle)
                except KeyError:
                    self.initializations[i_type] = [bundle]

    def _get_c_modules(self, bi):
        self.c_modules = []
        for cm in self._get_elements(bi, "CModule"):
            mod_name = cm.get("name")
            if mod_name is None:
                raise ValueError("Missing CModule's name at line %d" % e.sourceline)
            try:
                major = int(cm.get("major_version", ''))
            except ValueError:
                major = 0
            try:
                minor = int(cm.get("minor_version", ''))
            except ValueError:
                minor = 1
            uses_numpy = cm.get("usesNumpy") == "true"
            c = _CModule(mod_name, uses_numpy, major, minor,
                         self.installed_library_dir)
            self._add_c_options(c, cm)
            self.c_modules.append(c)

    def _get_c_libraries(self, bi):
        self.c_libraries = []
        for lib in self._get_elements(bi, "CLibrary"):
            c = _CLibrary(lib.get("name", ''),
                          lib.get("usesNumpy") == "true",
                          lib.get("static") == "true",
                          self.installed_library_dir)
            self._add_c_options(c, lib)
            self.c_libraries.append(c)

    def _get_c_executables(self, bi):
        self.c_executables = []
        for lib in self._get_elements(bi, "CExecutable"):
            c = _CExecutable(lib.get("name", ''),
                             self.installed_executable_dir)
            self._add_c_options(c, lib)
            self.c_executables.append(c)

    def _add_c_options(self, c, ce):
            for e in self._get_elements(ce, "Requires"):
                c.add_require(self._get_element_text(e))
            for e in self._get_elements(ce, "SourceFile"):
                c.add_source_file(self._get_element_text(e))
            for e in self._get_elements(ce, "IncludeDir"):
                c.add_include_dir(self._get_element_text(e))
            for e in self._get_elements(ce, "Library"):
                c.add_library(self._get_element_text(e))
            for e in self._get_elements(ce, "LibraryDir"):
                c.add_library_dir(self._get_element_text(e))
            for e in self._get_elements(ce, "CompileArgument"):
                c.add_compile_argument(self._get_element_text(e))
            for e in self._get_elements(ce, "LinkArgument"):
                c.add_link_argument(self._get_element_text(e))
            for e in self._get_elements(ce, "Framework"):
                c.add_framework(self._get_element_text(e))
            for e in self._get_elements(ce, "FrameworkDir"):
                c.add_framework_dir(self._get_element_text(e))
            for e in self._get_elements(ce, "Define"):
                edef = self._get_element_text(e).split('=')
                if len(edef) > 2:
                    raise TypeError("Too many arguments for macro "
                                    "definition: %s" % edef)
                elif len(edef) == 1:
                    edef.append(None)
                c.add_macro_define(*edef)
            for e in self._get_elements(ce, "Undefine"):
                c.add_macro_undef(self._get_element_text(e))

    def _get_packages(self, bi):
        self.packages = []
        try:
            pkgs = self._get_singleton(bi, "AdditionalPackages")
        except ValueError:
            # AdditionalPackages is optional
            return
        for pkg in self._get_elements(pkgs, "Package"):
            pkg_name = pkg.get("name")
            if pkg_name is None:
                raise ValueError("Missing Package's name at line %d" % e.sourceline)
            pkg_folder = pkg.get("folder")
            if pkg_folder is None:
                raise ValueError("Missing Package's folder at line %d" % e.sourceline)
            self.packages.append((pkg_name, pkg_folder))

    def _get_classifiers(self, bi):
        from chimerax.core.commands import quote_if_necessary
        self.python_classifiers = [
            "Framework :: ChimeraX",
            "Intended Audience :: Science/Research",
            "Programming Language :: Python :: 3",
            "Topic :: Scientific/Engineering :: Visualization",
            "Topic :: Scientific/Engineering :: Chemistry",
            "Topic :: Scientific/Engineering :: Bio-Informatics",
        ]
        cls = self._get_singleton(bi, "Classifiers")
        for e in self._get_elements(cls, "PythonClassifier"):
            self.python_classifiers.append(self._get_element_text(e))
        self.chimerax_classifiers = [
            ("ChimeraX :: Bundle :: " + ','.join(self.categories) +
             " :: " + self.min_session + "," + self.max_session +
             " :: " + self.package + " :: " + self.supercedes +
             " :: " + self.custom_init)
        ]
        if self.installed_data_dir:
            self.chimerax_classifiers.append(
                "ChimeraX :: DataDir :: " + self.installed_data_dir)
        if self.installed_include_dir:
            self.chimerax_classifiers.append(
                "ChimeraX :: IncludeDir :: " + self.installed_include_dir)
        if self.installed_library_dir:
            self.chimerax_classifiers.append(
                "ChimeraX :: LibraryDir :: " + self.installed_library_dir)
        if self.installed_executable_dir:
            self.chimerax_classifiers.append(
                "ChimeraX :: ExecutableDir :: " + self.installed_executable_dir)
        for m, kw in self.managers.items():
            args = [m] + ["%s:%s" % (k, quote_if_necessary(v)) for k, v in kw.items()]
            self.chimerax_classifiers.append(
                "ChimeraX :: Manager :: " + " :: ".join(args))
        for (mgr, p), kw in self.providers.items():
            args = [p, mgr] + ["%s:%s" % (k, quote_if_necessary(v)) for k, v in kw.items()]
            self.chimerax_classifiers.append(
                "ChimeraX :: Provider :: " + " :: ".join(args))
        for t, bundles in self.initializations.items():
            args = [t] + bundles
            self.chimerax_classifiers.append(
                "ChimeraX :: InitAfter :: " + " :: ".join(args))
        for e in self._get_elements(cls, "ChimeraXClassifier"):
            classifier = self._get_element_text(e)
            if not classifier.startswith("ChimeraX"):
                classifier = "ChimeraX :: " + classifier
            self.chimerax_classifiers.append(classifier)

    def _is_pure_python(self):
        return (not self.c_modules
                and not self.c_libraries
                and not self.c_executables
                and self.pure_python != "false")

    def _copy_extrafiles(self, files):
        import shutil, os, os.path
        for pkg_name, entries in files.items():
            for kind, src, dst in entries:
                if kind == "file":
                    filepath = os.path.join("src", dst)
                    dirpath = os.path.dirname(filepath)
                    if dirpath:
                        os.makedirs(dirpath, exist_ok=True)
                    shutil.copyfile(src, filepath)
                elif kind == "dir":
                    dstdir = os.path.join("src", dst.replace('/', os.sep))
                    if os.path.exists(dstdir):
                        shutil.rmtree(dstdir)
                    shutil.copytree(src, dstdir)

    def _expand_datafiles(self, files):
        import os, os.path
        datafiles = {}
        for pkg_name, entries in files.items():
            pkg_files = []
            for kind, name in entries:
                if kind == "file":
                    pkg_files.append(name)
                elif kind == "dir":
                    prefix = "src"
                    prefix_len = len(prefix) + 1
                    root = os.path.join(prefix, name)
                    for dirp, dns, fns in os.walk(root):
                        # Strip leading root component, including separator
                        dp = dirp[prefix_len:]
                        pkg_files.extend([os.path.join(dp, fn) for fn in fns])
            datafiles[pkg_name] = pkg_files
        return datafiles

    def _make_setup_arguments(self):
        def add_argument(name, value):
            if value:
                self.setup_arguments[name] = value
        # Make sure C/C++ libraries (DLLs, shared objects or dynamic
        # libraries) and executables are on the install list
        binary_files = []
        for lib in self.c_libraries:
            for lib_path in lib.paths():
                binary_files.append(("file", lib_path))
        for executable in self.c_executables:
            binary_files.append(("file", executable.path()))
        if binary_files:
            try:
                data_files = self.datafiles[self.package]
            except KeyError:
                self.datafiles[self.package] = binary_files
            else:
                data_files.extend(binary_files)
        self.setup_arguments = {"name": self.name,
                                "python_requires": ">= 3.6"}
        add_argument("version", self.version)
        add_argument("description", self.synopsis)
        add_argument("long_description", self.description)
        add_argument("author", self.author)
        add_argument("author_email", self.email)
        add_argument("url", self.url)
        add_argument("install_requires", self.dependencies)
        add_argument("license", self.license)
        add_argument("package_data", self._expand_datafiles(self.datafiles))
        # We cannot call find_packages unless we are already
        # in the right directory, and that will not happen
        # until run_setup.  So we do the package stuff there.
        ext_mods = [em for em in [cm.ext_mod(self.logger, self.package,
                                             self.dependencies)
                                  for cm in self.c_modules]
                    if em is not None]
        if not self._is_pure_python():
            import sys
            if sys.platform == "darwin":
                env = "Environment :: MacOS X :: Aqua",
                op_sys = "Operating System :: MacOS :: MacOS X"
            elif sys.platform == "win32":
                env = "Environment :: Win32 (MS Windows)"
                op_sys = "Operating System :: Microsoft :: Windows :: Windows 10"
            else:
                env = "Environment :: X11 Applications"
                op_sys = "Operating System :: POSIX :: Linux"
            platform_classifiers = [env, op_sys]
            if not ext_mods:
                # From https://stackoverflow.com/questions/35112511/pip-setup-py-bdist-wheel-no-longer-builds-forced-non-pure-wheels
                from setuptools.dist import Distribution
                class BinaryDistribution(Distribution):
                    def has_ext_modules(foo):
                        return True
                self.setup_arguments["distclass"] = BinaryDistribution
        else:
            # pure Python
            platform_classifiers = [
                "Environment :: MacOS X :: Aqua",
                "Environment :: Win32 (MS Windows)",
                "Environment :: X11 Applications",
                "Operating System :: MacOS :: MacOS X",
                "Operating System :: Microsoft :: Windows :: Windows 10",
                "Operating System :: POSIX :: Linux",
            ]
        self.python_classifiers.extend(platform_classifiers)
        self.setup_arguments["ext_modules"] = cythonize(ext_mods)
        self.setup_arguments["classifiers"] = (self.python_classifiers +
                                               self.chimerax_classifiers)

    def _make_package_arguments(self):
        from setuptools import find_packages
        def add_package(base_package, folder):
            package_dir[base_package] = folder
            packages.append(base_package)
            packages.extend([base_package + "." + sub_pkg
                             for sub_pkg in find_packages(folder)])
        package_dir = {}
        packages = []
        add_package(self.package, "src")
        for name, folder in self.packages:
            add_package(name, folder)
        return package_dir, packages

    def _make_paths(self):
        import os.path
        from .wheel_tag import tag
        self.tag = tag(self._is_pure_python())
        self.bundle_base_name = self.name.replace("ChimeraX-", "")
        bundle_wheel_name = self.name.replace('-', '_')
        wheel = "%s-%s-%s.whl" % (bundle_wheel_name, self.version, self.tag)
        self.wheel_path = os.path.join(self.path, "dist", wheel)
        self.egg_info = os.path.join(self.path, bundle_wheel_name + ".egg-info")

    def _run_setup(self, cmd):
        import os, sys, setuptools
        cwd = os.getcwd()
        save = sys.argv
        try:
            if MySTARTUPINFO:
                import subprocess
                subprocess.STARTUPINFO = MySTARTUPINFO
            os.chdir(self.path)
            kw = self.setup_arguments.copy()
            kw["package_dir"], kw["packages"] = self._make_package_arguments()
            sys.argv = ["setup.py"] + cmd
            setuptools.setup(**kw)
            return True
        except:
            import traceback
            traceback.print_exc()
            return False
        finally:
            sys.argv = save
            os.chdir(cwd)
            if MySTARTUPINFO:
                import subprocess
                subprocess.STARTUPINFO = MySTARTUPINFO._original

    #
    # Utility functions dealing with XML tree
    #
    def _get_elements(self, e, tag):
        tagged_elements = list(e.iter(tag))
        # Mark element as used even for non-applicable platform
        self._used_elements.update(tagged_elements)
        elements = []
        for se in tagged_elements:
            platform = se.get("platform")
            if not platform or platform in self._platform_names:
                elements.append(se)
        return elements

    def _get_element_text(self, e):
        return ''.join(e.itertext()).strip()

    def _get_singleton(self, bi, tag):
        elements = list(bi.iter(tag))
        self._used_elements.update(elements)
        if len(elements) > 1:
            raise ValueError("too many %s elements" % repr(tag))
        elif len(elements) == 0:
            raise ValueError("%s element is missing" % repr(tag))
        return elements[0]

    def _get_singleton_text(self, bi, tag):
        return self._get_element_text(self._get_singleton(bi, tag))

    def _check_unused_elements(self, bi):
        for node in bi:
            if node not in self._used_elements:
                if not isinstance(node.tag, str):
                    # skip comments
                    continue
                print("WARNING: unsupported element:", node.tag())


class _CompiledCode:

    def __init__(self, name, uses_numpy, install_dir):
        self.name = name
        self.uses_numpy = uses_numpy
        self.requires = []
        self.source_files = []
        self.frameworks = []
        self.libraries = []
        self.compile_arguments = []
        self.link_arguments = []
        self.include_dirs = []
        self.library_dirs = []
        self.framework_dirs = []
        self.macros = []
        self.install_dir = install_dir
        self.target_lang = None

    def add_require(self, req):
        self.requires.append(req)

    def add_source_file(self, f):
        self.source_files.append(f)

    def add_include_dir(self, d):
        self.include_dirs.append(d)

    def add_library(self, l):
        self.libraries.append(l)

    def add_library_dir(self, d):
        self.library_dirs.append(d)

    def add_compile_argument(self, a):
        self.compile_arguments.append(a)

    def add_link_argument(self, a):
        self.link_arguments.append(a)

    def add_framework(self, f):
        self.frameworks.append(f)

    def add_framework_dir(self, d):
        self.framework_dirs.append(d)

    def add_macro_define(self, m, val):
        # 2-tuple defines (set val to None to define without a value)
        self.macros.append((m, val))

    def add_macro_undef(self, m):
        # 1-tuple of macro name undefines
        self.macros.append((m,))

    def _compile_options(self, logger, dependencies):
        import sys, os.path
        for req in self.requires:
            if not os.path.exists(req):
                raise ValueError("unused on this platform")
        # platform-specific
        # Assume Python executable is in ROOT/bin/python
        # and make include directory be ROOT/include
        root = os.path.dirname(os.path.dirname(sys.executable))
        inc_dirs = [os.path.join(root, "include")]
        lib_dirs = [os.path.join(root, "lib")]
        if self.uses_numpy:
            inc_dirs.extend(get_numpy_include_dirs())
        if sys.platform == "darwin":
            libraries = self.libraries
            # Unfortunately, clang on macOS (for now) exits
            # when receiving a -std=c++11 option when compiling
            # a C (not C++) source file, which is why this value
            # is named "cpp_flags" not "compile_flags"
            cpp_flags = ["-std=c++11", "-stdlib=libc++"]
            extra_link_args = ["-F" + d for d in self.framework_dirs]
            for fw in self.frameworks:
                extra_link_args.extend(["-framework", fw])
        elif sys.platform == "win32":
            libraries = []
            for lib in self.libraries:
                if lib.lower().endswith(".lib"):
                    # Strip the .lib since suffixes are handled automatically
                    libraries.append(lib[:-4])
                else:
                    libraries.append("lib" + lib)
            cpp_flags = []
            extra_link_args = []
        else:
            libraries = self.libraries
            cpp_flags = ["-std=c++11"]
            extra_link_args = []
        for req in self.requires:
            if not os.path.exists(req):
                return None
        inc_dirs.extend(self.include_dirs)
        lib_dirs.extend(self.library_dirs)
        from pkg_resources import DistributionNotFound
        for dep in dependencies:
            try:
                d_inc, d_lib = self._get_bundle_dirs(logger, dep)
            except (RuntimeError, DistributionNotFound):
                pass
            else:
                if d_inc:
                    inc_dirs.append(d_inc)
                if d_lib:
                    lib_dirs.append(d_lib)
        extra_link_args.extend(self.link_arguments)
        return (inc_dirs, lib_dirs, self.macros,
                extra_link_args, libraries, cpp_flags)

    def _get_bundle_dirs(self, logger, dep):
        from chimerax.core import toolshed
        from pkg_resources import Requirement, get_distribution
        req = Requirement.parse(dep)
        if not get_distribution(req):
            raise RuntimeError("unsatisfied dependency: %s" % dep)
        ts = toolshed.get_toolshed()
        bundle = ts.find_bundle(req.project_name, logger)
        if not bundle:
            # The requirement is satisfied but is not recognized
            # as a bundle.  Probably just a regular Python package.
            return None, None
        inc = bundle.include_dir()
        lib = bundle.library_dir()
        return inc, lib

    def compile_objects(self, logger, dependencies, static, debug):
        import sys, os, os.path, distutils.ccompiler, distutils.sysconfig
        import distutils.log
        distutils.log.set_verbosity(1)
        try:
            (inc_dirs, lib_dirs, macros, extra_link_args,
             libraries, cpp_flags) = self._compile_options(logger, dependencies)
        except ValueError:
            print("Error when compiling %s" % self.name)
            return None
        compiler = distutils.ccompiler.new_compiler()
        distutils.sysconfig.customize_compiler(compiler)
        if inc_dirs:
            compiler.set_include_dirs(inc_dirs)
        if lib_dirs:
            compiler.set_library_dirs(lib_dirs)
        if libraries:
            compiler.set_libraries(libraries)
        compiler.add_include_dir(distutils.sysconfig.get_python_inc())
        if sys.platform == "win32":
            # Link library directory for Python on Windows
            compiler.add_library_dir(os.path.join(sys.exec_prefix, 'libs'))
        if not static:
            macros.append(("DYNAMIC_LIBRARY", 1))
        # We need to manually separate out C from C++ code here, since clang
        # crashes if -std=c++11 is given as a switch while compiling C code
        c_files = []
        cpp_files = []
        for f in self.source_files:
            l = compiler.detect_language(f)
            if l == 'c':
                c_files.append(f)
            elif l == 'c++':
                cpp_files.append(f)
            else:
                raise RuntimeError("Unsupported language for %s" % f)
        if cpp_files:
            compiler.compile(cpp_files,
                             extra_preargs=cpp_flags+self.compile_arguments,
                             macros=macros, debug=debug)
            self.target_lang = "c++"
        if c_files:
            compiler.compile(c_files, extra_preargs=self.compile_arguments,
                             macros=macros, debug=debug)
        objs = compiler.object_filenames(self.source_files)
        return compiler, objs, extra_link_args

    def install_locations(self):
        if self.install_dir:
            import os.path
            output_dir = os.path.join("src", self.install_dir)
            install_dir = '/' + self.install_dir
        else:
            output_dir = "src"
            install_dir = ''
        return output_dir, install_dir


class _CModule(_CompiledCode):

    def __init__(self, name, uses_numpy, major, minor, libdir):
        super().__init__(name, uses_numpy, libdir)
        self.major = major
        self.minor = minor

    def ext_mod(self, logger, package, dependencies):
        from setuptools import Extension
        try:
            (inc_dirs, lib_dirs, macros, extra_link_args,
             libraries, cpp_flags) = self._compile_options(logger, dependencies)
            macros.extend([("MAJOR_VERSION", self.major),
                           ("MINOR_VERSION", self.minor)])
        except ValueError:
            return None
        import sys
        if self.install_dir:
            install_dir = '/' + self.install_dir
        else:
            install_dir = ''
        if sys.platform == "linux":
            extra_link_args.append("-Wl,-rpath,$ORIGIN%s" % install_dir)
        elif sys.platform == "darwin":
            extra_link_args.append("-Wl,-rpath,@loader_path%s" % install_dir)
        return Extension(package + '.' + self.name,
                         define_macros=macros,
                         extra_compile_args=cpp_flags+self.compile_arguments,
                         include_dirs=inc_dirs,
                         library_dirs=lib_dirs,
                         libraries=libraries,
                         extra_link_args=extra_link_args,
                         sources=self.source_files)


class _CLibrary(_CompiledCode):

    def __init__(self, name, uses_numpy, static, libdir):
        super().__init__(name, uses_numpy, libdir)
        self.static = static

    def compile(self, logger, dependencies, debug=False):
        import sys, os.path
        compiler, objs, extra_link_args = self.compile_objects(logger,
                                                               dependencies,
                                                               self.static,
                                                               debug)
        output_dir, install_dir = self.install_locations()
        compiler.mkpath(output_dir)
        if sys.platform == "win32":
            # # Link library directory for Python on Windows
            # compiler.add_library_dir(os.path.join(sys.exec_prefix, 'libs'))
            lib_name = "lib" + self.name
        else:
            lib_name = self.name
        if self.static:
            lib = compiler.library_filename(lib_name, lib_type="static")
            compiler.create_static_lib(objs, lib_name, output_dir=output_dir,
                                       target_lang=self.target_lang,
                                       debug=debug)
        else:
            if sys.platform == "darwin":
                # On Mac, we only need the .dylib and it MUST be compiled
                # with "-dynamiclib", not "-bundle".  Hence the giant hack:
                try:
                    n = compiler.linker_so.index("-bundle")
                except ValueError:
                    pass
                else:
                    compiler.linker_so[n] = "-dynamiclib"
                lib = compiler.library_filename(lib_name, lib_type="dylib")
                extra_link_args.extend(["-Wl,-rpath,@loader_path",
                                        "-Wl,-install_name,@rpath/%s" % lib])
                compiler.link_shared_object(objs, lib, output_dir=output_dir,
                                            extra_preargs=extra_link_args,
                                            target_lang=self.target_lang,
                                            debug=debug)
            elif sys.platform == "win32":
                # On Windows, we need both .dll and .lib
                link_lib = compiler.library_filename(lib_name, lib_type="static")
                extra_link_args.append("/LIBPATH:%s" % link_lib)
                lib = compiler.shared_object_filename(lib_name)
                compiler.link_shared_object(objs, lib, output_dir=output_dir,
                                            extra_preargs=extra_link_args,
                                            target_lang=self.target_lang,
                                            debug=debug)
            else:
                # On Linux, we only need the .so
                lib = compiler.library_filename(lib_name, lib_type="shared")
                extra_link_args.append("-Wl,-rpath,$ORIGIN%s" % install_dir)
                compiler.link_shared_object(objs, lib, output_dir=output_dir,
                                            extra_preargs=extra_link_args,
                                            target_lang=self.target_lang,
                                            debug=debug)
        return lib

    def paths(self):
        import sys, os, os.path, distutils.ccompiler, distutils.sysconfig
        compiler = distutils.ccompiler.new_compiler()
        distutils.sysconfig.customize_compiler(compiler)
        if sys.platform == "win32":
            lib_name = "lib" + self.name
        else:
            lib_name = self.name
        if self.install_dir:
            lib_name = os.path.join(self.install_dir, lib_name)
        paths = []
        if self.static:
            paths.append(compiler.library_filename(lib_name, lib_type="static"))
        else:
            if sys.platform == "darwin":
                paths.append(compiler.library_filename(lib_name,
                                                       lib_type="dylib"))
            elif sys.platform == "win32":
                # On Windows we want both .lib and .dll
                paths.append(compiler.shared_object_filename(lib_name))
                paths.append(compiler.library_filename(lib_name,
                                                       lib_type="static"))
            else:
                paths.append(compiler.library_filename(lib_name,
                                                       lib_type="shared"))
        return paths


class _CExecutable(_CompiledCode):

    def __init__(self, name, execdir):
        import sys
        if sys.platform == "win32":
            # Remove .exe suffix because it will be added
            if name.endswith(".exe"):
                name = name[:-4]
        super().__init__(name, False, execdir)

    def compile(self, logger, dependencies, debug=False):
        import sys
        compiler, objs, extra_link_args = self.compile_objects(logger,
                                                               dependencies,
                                                               False,
                                                               debug)
        output_dir, install_dir = self.install_locations()
        compiler.mkpath(output_dir)
        if sys.platform == "darwin":
            extra_link_args.append("-Wl,-rpath,@loader_path")
        elif sys.platform == "win32":
            # Remove .exe suffix because it will be added
            if self.name.endswith(".exe"):
                self.name = self.name[:-4]
        else:
            extra_link_args.append("-Wl,-rpath,$ORIGIN%s" % install_dir)
        compiler.link_executable(objs, self.name, output_dir=output_dir,
                                 extra_preargs=extra_link_args,
                                 target_lang=self.target_lang,
                                 debug=debug)
        return compiler.executable_filename(self.name)

    def path(self):
        import sys, os, os.path, distutils.ccompiler, distutils.sysconfig
        compiler = distutils.ccompiler.new_compiler()
        distutils.sysconfig.customize_compiler(compiler)
        exec_name = self.name
        if self.install_dir:
            exec_name = os.path.join(self.install_dir, exec_name)
        return compiler.executable_filename(exec_name)


if __name__ == "__main__" or __name__.startswith("ChimeraX_sandbox"):
    import sys
    bb = BundleBuilder()
    for cmd in sys.argv[1:]:
        if cmd == "wheel":
            bb.make_wheel()
        elif cmd == "install":
            try:
                bb.make_install(session)
            except NameError:
                print("%s only works from ChimeraX, not Python" % repr(cmd))
        elif cmd == "clean":
            bb.make_clean()
        elif cmd == "dump":
            bb.dump()
        else:
            print("unknown command: %s" % repr(cmd))
    raise SystemExit(0)<|MERGE_RESOLUTION|>--- conflicted
+++ resolved
@@ -279,15 +279,8 @@
                     raise ValueError("Missing manager from Provider at line %d" % e.sourceline)
                 name = keywords.pop("name", None)
                 if name is None:
-<<<<<<< HEAD
                     raise ValueError("Missing Provider's name at line %d" % e.sourceline)
                 self.providers[(manager, name)] = keywords
-=======
-                    raise ValueError("Missing name from Provider at line %d" % e.sourceline)
-                if name in self.providers:
-                    raise ValueError("Duplicate name used by Provider at line %d" % e.sourceline)
-                self.providers[name] = (manager, keywords)
->>>>>>> e3373a41
 
     def _get_dependencies(self, bi):
         self.dependencies = []
