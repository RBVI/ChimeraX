# vim: set expandtab ts=4 sw=4:

# Force import in a particular order since both Cython and
# setuptools patch distutils, and we want Cython to win
<<<<<<< HEAD
import sys
=======
import re
>>>>>>> 174bc967
import setuptools
import sys
import sysconfig
import setuptools._distutils as distutils
from Cython.Build import cythonize
from packaging.version import Version
from setuptools.build_meta import (
    suppress_known_deprecation,
)  # noqa import not in __all__

# Always import this because it changes the behavior of setuptools
from numpy import get_include as get_numpy_include_dirs

# The compile process is initiated by setuptools and handled
# by numpy.distutils, which eventually calls subprocess.
# On Windows, subprocess invokes CreateProcess.  If a shell
# is used, subprocess sets the STARTF_USESHOWWINDOW flag
# to CreateProcess, assuming that "cmd" is going to create
# a window; otherwise, it does not set the flag and a window
# gets created for each compile and link process.  The code
# below is used to make STARTF_USESHOWWINDOW be set by
# default (written after examining subprocess.py).  The
# default STARTUPINFO class is replaced before calling
# setuptools.setup() and reset after it returns.
#
import subprocess

try:
    from subprocess import STARTUPINFO
except ImportError:
    MySTARTUPINFO = None
else:
    import _winapi

    class MySTARTUPINFO(STARTUPINFO):
        _original = STARTUPINFO

        def __init__(self, *args, **kw):
            super().__init__(*args, **kw)
            self.dwFlags |= _winapi.STARTF_USESHOWWINDOW


# Python version was 3.7 in ChimeraX 1.0
CHIMERAX1_0_PYTHON_VERSION = Version("3.7")


class BundleBuilder:

    def __init__(self, logger, bundle_path=None, bundle_xml=None):
        import os

        self.logger = logger
        if bundle_path is None:
            bundle_path = os.getcwd()
        self.path = bundle_path
        if not bundle_xml:
            info_file = os.path.join(bundle_path, "bundle_info.xml")
        else:
            info_file = bundle_xml
        if not os.path.exists(info_file):
            raise IOError("Bundle info file %s is missing" % repr(info_file))
        try:
            self._read_bundle_info(info_file)
        except ValueError as err:
            raise ValueError("%s: %s" % (info_file, err))
        self._make_paths()

    @classmethod
    def from_path(cls, logger, bundle_path):
        return cls(logger, bundle_path)

    def make_wheel(self, debug=False, release=False):
        # The release keyword does nothing and is only here to conform to the API
        # HACK: distutils uses a cache to track created directories
        # for a single setup() run.  We want to run setup() multiple
        # times which can remove/create the same directories.
        # So we need to flush the cache before each run.
        self._make_setup_arguments()
        import distutils.dir_util

        try:
            distutils.dir_util._path_created.clear()
        except AttributeError:
            pass
        # Copy additional files into package source tree
        self._copy_extrafiles(self.extrafiles)
        # Build C libraries and executables
        import os

        for lib in self.c_libraries:
            lib.compile(self.logger, self.dependencies, debug=debug)
        for executable in self.c_executables:
            executable.compile(self.logger, self.dependencies, debug=debug)
        setup_args = ["--no-user-cfg", "build"]
        if debug:
            setup_args.append("--debug")
        setup_args.extend(["bdist_wheel"])
        if self._is_pure_python():
            setup_args.extend(["--python-tag", self.tag.interpreter])
        else:
            setup_args.extend(["--plat-name", self.tag.platform])
            if self.limited_api:
                setup_args.extend(["--py-limited-api", self.tag.interpreter])
        dist, built = self._run_setup(setup_args)
        wheel_dir = os.path.dirname(self.wheel_path)
        wheel = os.path.basename(self.wheel_path)
        wheel_lower = wheel.lower()
        wheel_lower_path = os.path.join(wheel_dir, wheel_lower)
        if not built or (not os.path.exists(self.wheel_path) and not os.path.exists(wheel_lower_path)):
            raise RuntimeError(f"Building wheel failed: {wheel}")
        else:
            if os.path.exists(self.wheel_path):
                print("Distribution is in %s" % self.wheel_path)
            else:
                print("Distribution is in %s" % wheel_lower_path)
                self.wheel_path = wheel_lower_path
        return dist

    def make_editable_wheel(self, debug=False):
        # HACK: distutils uses a cache to track created directories
        # for a single setup() run.  We want to run setup() multiple
        # times which can remove/create the same directories.
        # So we need to flush the cache before each run.
        self._make_setup_arguments()
        import distutils.dir_util

        try:
            distutils.dir_util._path_created.clear()
        except AttributeError:
            pass
        # Copy additional files into package source tree
        self._copy_extrafiles(self.extrafiles)
        # Build C libraries and executables
        import os

        for lib in self.c_libraries:
            lib.compile(self.logger, self.dependencies, debug=debug)
        for executable in self.c_executables:
            executable.compile(self.logger, self.dependencies, debug=debug)
        setup_args = ["build_ext", "--inplace", "editable_wheel"]
        dist, built = self._run_setup(setup_args)
        import glob

        whl_path = glob.glob(os.path.join(self.path, "dist", "*editable*.whl"))
        if not built or not whl_path:
            raise RuntimeError(f"Building editable wheel failed")
        return whl_path[0]

    def make_install(
        self, session, debug=False, user=None, no_deps=None, editable=False
    ):
        if editable:
            whl_path = self.make_editable_wheel(debug=debug)
        else:
            _ = self.make_wheel(debug=debug)
            whl_path = self.wheel_path
        from chimerax.core.commands import run, FileNameArg

        cmd = "toolshed install %s" % FileNameArg.unparse(whl_path)
        if user is not None:
            if user:
                cmd += " user true"
            else:
                cmd += " user false"
        if no_deps is not None:
            if no_deps:
                cmd += " noDeps true"
            else:
                cmd += " noDeps false"
        from chimerax.core import toolshed

        ts = toolshed.get_toolshed()
        bundle = ts.find_bundle(self.name, session.logger)
        if bundle is not None and bundle.version == self.version:
            cmd += " reinstall true"
        run(session, cmd)

    def make_clean(self):
        import os
        import fnmatch

        self._rmtree(os.path.join(self.path, "build"))
        self._rmtree(os.path.join(self.path, "dist"))
        self._rmtree(os.path.join(self.path, "src", "__pycache__"))
        self._rmtree(self.egg_info)
        for root, dirnames, filenames in os.walk("src"):
            # Static libraries
            for filename in fnmatch.filter(filenames, "*.a"):
                os.remove(os.path.join(root, filename))
            # Linux, Mac
            for filename in fnmatch.filter(filenames, "*.o"):
                os.remove(os.path.join(root, filename))
            # Windows
            for filename in fnmatch.filter(filenames, "*.obj"):
                os.remove(os.path.join(root, filename))

    def dump(self):
        for a in dir(self):
            if a.startswith("_"):
                continue
            v = getattr(self, a)
            if not callable(v):
                print("%s: %s" % (a, repr(v)))

    def _rmtree(self, path):
        import shutil

        shutil.rmtree(path, ignore_errors=True)

    _mac_platforms = ["mac", "macos", "darwin"]
    _windows_platforms = ["windows", "win32"]
    _linux_platforms = ["linux"]

    def _read_bundle_info(self, bundle_info):
        # Setup platform variable so we can skip non-matching elements

        if sys.platform == "darwin":
            # Tested with macOS 10.12
            self._platform_names = self._mac_platforms
        elif sys.platform == "win32":
            # Tested with Cygwin
            self._platform_names = self._windows_platforms
        else:
            # Presumably Linux
            # Tested with Ubuntu 16.04 LTS running in
            #   a singularity container on CentOS 7.3
            self._platform_names = self._linux_platforms
        # Read data from XML file
        self._used_elements = set()
        from lxml.etree import parse

        doc = parse(bundle_info)
        bi = doc.getroot()
        self._get_identifiers(bi)
        self._get_categories(bi)
        self._get_descriptions(bi)
        self._get_datafiles(bi)
        self._get_extrafiles(bi)
        self._get_managers(bi)
        self._get_providers(bi)
        self._get_dependencies(bi)
        self._get_initializations(bi)
        self._get_c_modules(bi)
        self._get_c_libraries(bi)
        self._get_c_executables(bi)
        self._get_packages(bi)
        self._get_classifiers(bi)
        self._check_unused_elements(bi)

    def _get_identifiers(self, bi):
        # TODO: more syntax checking
        from packaging.version import InvalidVersion

        self.name = bi.get("name", "")
        if "_" in self.name:
            self.name = self.name.replace("_", "-")
            self.logger.warning(
                "Bundle renamed to %r after replacing "
                "underscores with hyphens." % self.name
            )
        version = bi.get("version", "")
        try:
            # canoncialize version
            version = str(Version(version))
        except InvalidVersion as err:
            raise ValueError("%s line %d" % (err, bi.sourceline))
        self.version = version
        self.package = bi.get("package", "")
        self.min_session = bi.get("minSessionVersion", "")
        self.max_session = bi.get("maxSessionVersion", "")
        # "supercedes" is deprecated in ChimeraX 1.2
        self.supersedes = bi.get("supersedes", "") or bi.get("supercedes", "")
        self.custom_init = bi.get("customInit", "")
        self.pure_python = bi.get("purePython", "")
        self.limited_api = bi.get("limitedAPI", "")
        if self.limited_api:
            try:
                self.limited_api = Version(self.limited_api)
            except InvalidVersion as err:
                raise ValueError(
                    "Invalid limitedAPI: %s line %d" % (err, bi.sourceline)
                )
        self.installed_data_dir = bi.get("installedDataDir", "")
        self.installed_include_dir = bi.get("installedIncludeDir", "")
        self.installed_library_dir = bi.get("installedLibraryDir", "")
        self.installed_executable_dir = bi.get("installedExecutableDir", "")

    def _get_categories(self, bi):
        self.categories = []
        deps = self._get_singleton(bi, "Categories")
        for e in self._get_elements(deps, "Category"):
            name = e.get("name")
            if name is None:
                raise ValueError("Missing Category's name at line %d" % e.sourceline)
            self.categories.append(name)

    def _get_descriptions(self, bi):
        self.author = self._get_singleton_text(bi, "Author")
        self.email = self._get_singleton_text(bi, "Email")
        self.url = self._get_singleton_text(bi, "URL")
        self.synopsis = self._get_singleton_text(bi, "Synopsis")
        self.description = self._get_singleton_text(bi, "Description")
        try:
            self.license = self._get_singleton_text(bi, "License")
        except ValueError:
            self.license = None

    def _get_datafiles(self, bi):
        self.datafiles = {}
        for dfs in self._get_elements(bi, "DataFiles"):
            pkg_name = dfs.get("package")
            files = []
            for e in self._get_elements(dfs, "DataFile"):
                filename = BundleBuilder._get_element_text(e)
                files.append(("file", filename))
            for e in self._get_elements(dfs, "DataDir"):
                dirname = BundleBuilder._get_element_text(e)
                files.append(("dir", dirname))
            if files:
                if not pkg_name:
                    pkg_name = self.package
                self.datafiles[pkg_name] = files

    def _get_extrafiles(self, bi):
        self.extrafiles = {}
        for dfs in self._get_elements(bi, "ExtraFiles"):
            pkg_name = dfs.get("package")
            files = []
            for e in self._get_elements(dfs, "ExtraFile"):
                source = e.get("source")
                if source is None:
                    raise ValueError(
                        "Missing ExtraFiles's source at line %d" % e.sourceline
                    )
                filename = BundleBuilder._get_element_text(e)
                files.append(("file", source, filename))
            for e in self._get_elements(dfs, "ExtraFileGroup"):
                import os
                import glob

                source = e.get("source")
                if source is None:
                    raise ValueError(
                        "Missing ExtraFileGroup's source at line %d" % e.sourceline
                    )
                source_base_dir = os.path.dirname(source)
                while "*" in source_base_dir or "?" in source_base_dir:
                    source_base_dir = os.path.split(source_base_dir)[0]
                dirname = BundleBuilder._get_element_text(e)
                sourcefiles = glob.glob(source, recursive=True)
                if not len(sourcefiles):
                    raise RuntimeError(
                        "ExtraFileGroup pattern {} does not match any files!".format(
                            source
                        )
                    )
                for sf in sourcefiles:
                    files.append(
                        (
                            "file",
                            sf,
                            os.path.join(dirname, os.path.relpath(sf, source_base_dir)),
                        )
                    )
            for e in self._get_elements(dfs, "ExtraDir"):
                source = e.get("source")
                if source is None:
                    raise ValueError(
                        "Missing ExtraDir's source at line %d" % e.sourceline
                    )
                dirname = BundleBuilder._get_element_text(e)
                files.append(("dir", source, dirname))
            if files:
                if not pkg_name:
                    pkg_name = self.package
                self.extrafiles[pkg_name] = files
                datafiles = [(t[0], t[2]) for t in files]
                try:
                    self.datafiles[pkg_name].extend(datafiles)
                except KeyError:
                    self.datafiles[pkg_name] = datafiles

    def _get_managers(self, bi):
        self.managers = {}
        for mgrs in self._get_elements(bi, "Managers"):
            for e in self._get_elements(mgrs, "Manager"):
                keywords = {}
                if e.attrib:
                    keywords.update(e.attrib.items())
                name = keywords.pop("name", None)
                if name is None:
                    raise ValueError("Missing Manager's name at line %d" % e.sourceline)
                self.managers[name] = keywords

    def _get_providers(self, bi):
        self.providers = {}
        for prvs in self._get_elements(bi, "Providers"):
            default_manager = prvs.get("manager", "")
            for e in self._get_elements(prvs, "Provider"):
                keywords = {}
                if e.attrib:
                    keywords.update(e.attrib.items())
                manager = keywords.pop("manager", "")
                if len(manager) == 0:
                    manager = default_manager
                if len(manager) == 0:
                    raise ValueError(
                        "Missing manager from Provider at line %d" % e.sourceline
                    )
                name = keywords.pop("name", None)
                if name is None:
                    raise ValueError(
                        "Missing Provider's name at line %d" % e.sourceline
                    )
                self.providers[(manager, name)] = keywords

    def _get_dependencies(self, bi):
        self.dependencies = []
        try:
            deps = self._get_singleton(bi, "Dependencies")
        except ValueError:
            # Dependencies is optional, although
            # ChimeraXCore *should* always be present
            return
        from packaging.requirements import Requirement
        from packaging.version import parse
        from importlib.metadata import version

        for e in self._get_elements(deps, "Dependency"):
            pkg = e.get("name", "")
            ver = e.get("version", "")
            req_str = "%s %s" % (pkg, ver)

            try:
                req = Requirement(req_str)
            except ValueError:
                raise ValueError("Bad version specifier (see PEP 440): %r" % req_str)

            if e.get("build", False):
                installed_version = parse(version(req.name))
                if re.match(r"[Cc]himera[Xx]-[Cc]ore", req.name):
                    # Always accept prereleases for the core for developers building
                    # bundles
                    req.specifier.prereleases = True
                if installed_version not in req.specifier:
                    raise ValueError("Incompatible version for build dependency %s: %s (installed: %s)" % (pkg, req_str, str(installed_version)))

            self.dependencies.append(req_str)

    def _get_initializations(self, bi):
        self.initializations = {}
        for inits in self._get_elements(bi, "Initializations"):
            for e in self._get_elements(inits, "InitAfter"):
                i_type = e.get("type")
                if i_type is None:
                    raise ValueError(
                        "Missing InitAfter's type at line %d" % e.sourceline
                    )
                bundle = e.get("bundle")
                if bundle is None:
                    raise ValueError(
                        "Missing InitAfter's bundle at line %d" % e.sourceline
                    )
                try:
                    self.initializations[i_type].append(bundle)
                except KeyError:
                    self.initializations[i_type] = [bundle]

    def _get_c_modules(self, bi):
        self.c_modules = []
        for cm in self._get_elements(bi, "CModule"):
            mod_name = cm.get("name")
            if mod_name is None:
                raise ValueError("Missing CModule's name at line %d" % cm.sourceline)
            try:
                major = int(cm.get("major_version", ""))
            except ValueError:
                major = 0
            try:
                minor = int(cm.get("minor_version", ""))
            except ValueError:
                minor = 1
            uses_numpy = cm.get("usesNumpy") == "true"
            c = _CModule(
                mod_name,
                uses_numpy,
                major,
                minor,
                self.installed_library_dir,
                self.limited_api,
            )
            self._add_c_options(c, cm)
            self.c_modules.append(c)

    def _get_c_libraries(self, bi):
        self.c_libraries = []
        for lib in self._get_elements(bi, "CLibrary"):
            c = _CLibrary(
                lib.get("name", ""),
                lib.get("usesNumpy") == "true",
                lib.get("static") == "true",
                self.installed_library_dir,
                self.limited_api,
            )
            self._add_c_options(c, lib)
            self.c_libraries.append(c)

    def _get_c_executables(self, bi):
        self.c_executables = []
        for lib in self._get_elements(bi, "CExecutable"):
            c = _CExecutable(
                lib.get("name", ""), self.installed_executable_dir, self.limited_api
            )
            self._add_c_options(c, lib)
            self.c_executables.append(c)

    def _add_c_options(self, c, ce):
        for e in self._get_elements(ce, "Requires"):
            c.add_require(BundleBuilder._get_element_text(e))
        for e in self._get_elements(ce, "SourceFile"):
            c.add_source_file(BundleBuilder._get_element_text(e))
        for e in self._get_elements(ce, "IncludeDir"):
            c.add_include_dir(BundleBuilder._get_element_text(e))
        for e in self._get_elements(ce, "Library"):
            c.add_library(BundleBuilder._get_element_text(e))
        for e in self._get_elements(ce, "LibraryDir"):
            c.add_library_dir(BundleBuilder._get_element_text(e))
        for e in self._get_elements(ce, "CompileArgument"):
            c.add_compile_argument(BundleBuilder._get_element_text(e))
        if sys.platform == "darwin":
            c.add_compile_argument("-mmacos-version-min=11")
        for e in self._get_elements(ce, "LinkArgument"):
            c.add_link_argument(BundleBuilder._get_element_text(e))
        for e in self._get_elements(ce, "Framework"):
            c.add_framework(BundleBuilder._get_element_text(e))
        for e in self._get_elements(ce, "FrameworkDir"):
            c.add_framework_dir(BundleBuilder._get_element_text(e))
        for e in self._get_elements(ce, "Define"):
            edef = BundleBuilder._get_element_text(e).split("=")
            if len(edef) > 2:
                raise TypeError("Too many arguments for macro " "definition: %s" % edef)
            elif len(edef) == 1:
                edef.append(None)
            c.add_macro_define(*edef)
        for e in self._get_elements(ce, "Undefine"):
            c.add_macro_undef(BundleBuilder._get_element_text(e))
        if self.limited_api:
            v = self.limited_api
            if v < CHIMERAX1_0_PYTHON_VERSION:
                v = CHIMERAX1_0_PYTHON_VERSION
            hex_version = (v.major << 24) | (v.minor << 16) | (v.micro << 8)
            c.add_macro_define("Py_LIMITED_API", hex(hex_version))
            c.add_macro_define("CYTHON_LIMITED_API", hex(hex_version))

    def _get_packages(self, bi):
        self.packages = []
        try:
            pkgs = self._get_singleton(bi, "AdditionalPackages")
        except ValueError:
            # AdditionalPackages is optional
            return
        for pkg in self._get_elements(pkgs, "Package"):
            pkg_name = pkg.get("name")
            if pkg_name is None:
                raise ValueError("Missing Package's name at line %d" % pkg.sourceline)
            pkg_folder = pkg.get("folder")
            if pkg_folder is None:
                raise ValueError("Missing Package's folder at line %d" % pkg.sourceline)
            self.packages.append((pkg_name, pkg_folder))

    def _get_classifiers(self, bi):
        from chimerax.core.commands import quote_if_necessary

        self.python_classifiers = [
            "Framework :: ChimeraX",
            "Intended Audience :: Science/Research",
            "Programming Language :: Python :: 3",
            "Topic :: Scientific/Engineering :: Visualization",
            "Topic :: Scientific/Engineering :: Chemistry",
            "Topic :: Scientific/Engineering :: Bio-Informatics",
        ]
        cls = self._get_singleton(bi, "Classifiers")
        for e in self._get_elements(cls, "PythonClassifier"):
            self.python_classifiers.append(BundleBuilder._get_element_text(e))
        self.chimerax_classifiers = [
            (
                "ChimeraX :: Bundle :: "
                + ",".join(self.categories)
                + " :: "
                + self.min_session
                + ","
                + self.max_session
                + " :: "
                + self.package
                + " :: "
                + self.supersedes
                + " :: "
                + self.custom_init
            )
        ]
        if self.installed_data_dir:
            self.chimerax_classifiers.append(
                "ChimeraX :: DataDir :: " + self.installed_data_dir
            )
        if self.installed_include_dir:
            self.chimerax_classifiers.append(
                "ChimeraX :: IncludeDir :: " + self.installed_include_dir
            )
        if self.installed_library_dir:
            self.chimerax_classifiers.append(
                "ChimeraX :: LibraryDir :: " + self.installed_library_dir
            )
        if self.installed_executable_dir:
            self.chimerax_classifiers.append(
                "ChimeraX :: ExecutableDir :: " + self.installed_executable_dir
            )
        for m, kw in self.managers.items():
            args = [m] + ["%s:%s" % (k, quote_if_necessary(v)) for k, v in kw.items()]
            self.chimerax_classifiers.append(
                "ChimeraX :: Manager :: " + " :: ".join(args)
            )
        for (mgr, p), kw in self.providers.items():
            args = [p, mgr] + [
                "%s:%s" % (k, quote_if_necessary(v)) for k, v in kw.items()
            ]
            self.chimerax_classifiers.append(
                "ChimeraX :: Provider :: " + " :: ".join(args)
            )
        for t, bundles in self.initializations.items():
            args = [t] + bundles
            self.chimerax_classifiers.append(
                "ChimeraX :: InitAfter :: " + " :: ".join(args)
            )
        for e in self._get_elements(cls, "ChimeraXClassifier"):
            classifier = BundleBuilder._get_element_text(e)
            if not classifier.startswith("ChimeraX"):
                classifier = "ChimeraX :: " + classifier
            self.chimerax_classifiers.append(classifier)

    def _is_pure_python(self):
        return (
            not self.c_modules
            and not self.c_libraries
            and not self.c_executables
            and self.pure_python != "false"
        )

    def _copy_extrafiles(self, files):
        import shutil
        import os

        for pkg_name, entries in files.items():
            for kind, src, dst in entries:
                if kind == "file":
                    filepath = os.path.join("src", dst)
                    dirpath = os.path.dirname(filepath)
                    if dirpath:
                        os.makedirs(dirpath, exist_ok=True)
                    shutil.copyfile(src, filepath)
                elif kind == "dir":
                    dstdir = os.path.join("src", dst.replace("/", os.sep))
                    if os.path.exists(dstdir):
                        shutil.rmtree(dstdir)
                    shutil.copytree(src, dstdir)

    def _expand_datafiles(self, files):
        import os

        datafiles = {}
        for pkg_name, entries in files.items():
            pkg_files = []
            for kind, name in entries:
                if kind == "file":
                    pkg_files.append(name)
                elif kind == "dir":
                    for pknm, folder in self.packages:
                        if pknm == pkg_name:
                            prefix = folder
                            break
                    else:
                        prefix = os.path.join(self.path, "src")
                    prefix_len = len(prefix) + 1
                    root = os.path.join(prefix, name)
                    for dirp, dns, fns in os.walk(root):
                        # Strip leading root component, including separator
                        dp = dirp[prefix_len:]
                        pkg_files.extend([os.path.join(dp, fn) for fn in fns])
            datafiles[pkg_name] = pkg_files
        return datafiles

    def _make_setup_arguments(self):
        def add_argument(name, value):
            if value:
                self.setup_arguments[name] = value

        # Make sure C/C++ libraries (DLLs, shared objects or dynamic
        # libraries) and executables are on the install list
        binary_files = []
        for lib in self.c_libraries:
            for lib_path in lib.paths():
                binary_files.append(("file", lib_path))
        for executable in self.c_executables:
            binary_files.append(("file", executable.path()))
        if binary_files:
            try:
                data_files = self.datafiles[self.package]
            except KeyError:
                self.datafiles[self.package] = binary_files
            else:
                data_files.extend(binary_files)
        if self.limited_api:
            # Limited API was first in Python 3.2
            rel = self.limited_api.release
            if rel < CHIMERAX1_0_PYTHON_VERSION.release:
                rel = CHIMERAX1_0_PYTHON_VERSION.release
        elif binary_files:
            # Binary files are tied to the current version of Python

            rel = sys.version_info[:2]
        else:
            # Python-only bundles default to the ChimeraX 1.0
            # version of Python.
            rel = CHIMERAX1_0_PYTHON_VERSION.release
        self.setup_arguments = {
            "name": self.name,
            "python_requires": f">={rel[0]}.{rel[1]}",
        }
        add_argument("version", self.version)
        add_argument("description", self.synopsis)
        add_argument("long_description", self.description)
        add_argument("author", self.author)
        add_argument("author_email", self.email)
        add_argument("url", self.url)
        add_argument("install_requires", self.dependencies)
        add_argument("license", self.license)
        add_argument("package_data", self._expand_datafiles(self.datafiles))
        # We cannot call find_packages unless we are already
        # in the right directory, and that will not happen
        # until run_setup.  So we do the package stuff there.
        ext_mods = [
            em
            for em in [
                cm.ext_mod(self.logger, self.package, self.dependencies)
                for cm in self.c_modules
            ]
            if em is not None
        ]
        if not self._is_pure_python():

            if sys.platform == "darwin":
                env = "Environment :: MacOS X :: Aqua"
                op_sys = "Operating System :: MacOS :: MacOS X"
            elif sys.platform == "win32":
                env = "Environment :: Win32 (MS Windows)"
                op_sys = "Operating System :: Microsoft :: Windows :: Windows 10"
            else:
                env = "Environment :: X11 Applications"
                op_sys = "Operating System :: POSIX :: Linux"
            platform_classifiers = [env, op_sys]
            if not ext_mods:
                # From https://stackoverflow.com/questions/35112511/pip-setup-py-bdist-wheel-no-longer-builds-forced-non-pure-wheels
                from setuptools.dist import Distribution

                class BinaryDistribution(Distribution):
                    def has_ext_modules(foo):
                        return True

                self.setup_arguments["distclass"] = BinaryDistribution
        else:
            # pure Python
            platform_classifiers = [
                "Environment :: MacOS X :: Aqua",
                "Environment :: Win32 (MS Windows)",
                "Environment :: X11 Applications",
                "Operating System :: MacOS :: MacOS X",
                "Operating System :: Microsoft :: Windows :: Windows 10",
                "Operating System :: POSIX :: Linux",
            ]
        self.python_classifiers.extend(platform_classifiers)
        self.setup_arguments["ext_modules"] = cythonize(ext_mods)
        self.setup_arguments["classifiers"] = (
            self.python_classifiers + self.chimerax_classifiers
        )

    def _make_package_arguments(self):
        from setuptools import find_packages

        def add_package(base_package, folder):
            package_dir[base_package] = folder
            packages.append(base_package)
            packages.extend(
                [base_package + "." + sub_pkg for sub_pkg in find_packages(folder)]
            )

        package_dir = {}
        packages = []
        add_package(self.package, "src")
        for name, folder in self.packages:
            add_package(name, folder)
        return package_dir, packages

    def _make_paths(self):
        import os
        from .wheel_tag import tag

        self.tag = tag(self._is_pure_python(), limited=self.limited_api)
        self.bundle_base_name = self.name.replace("ChimeraX-", "")
        bundle_wheel_name = self.name.replace("-", "_")
        wheel = f"{bundle_wheel_name}-{self.version}-{self.tag}.whl"
        self.wheel_path = os.path.join(self.path, "dist", wheel)
        self.egg_info = os.path.join(self.path, bundle_wheel_name + ".egg-info")

    def _run_setup(self, cmd):
        import os

        cwd = os.getcwd()
        save = sys.argv
        try:
            if MySTARTUPINFO:
                subprocess.STARTUPINFO = MySTARTUPINFO
            os.chdir(self.path)
            kw = self.setup_arguments.copy()
            kw["package_dir"], kw["packages"] = self._make_package_arguments()
            sys.argv = ["setup.py"] + cmd
            with suppress_known_deprecation():
                dist = setuptools.setup(**kw)
            return dist, True
        except (SystemExit, Exception):
            import traceback

            traceback.print_exc()
            return None, False
        finally:
            sys.argv = save
            os.chdir(cwd)
            if MySTARTUPINFO:
                subprocess.STARTUPINFO = MySTARTUPINFO._original

    #
    # Utility functions dealing with XML tree
    #
    def _get_elements(self, e, tag):
        tagged_elements = list(e.iter(tag))
        # Mark element as used even for non-applicable platform
        self._used_elements.update(tagged_elements)
        elements = []
        for se in tagged_elements:
            platforms = se.get("platform")
            if not platforms:
                elements.append(se)
            else:
                for platform in platforms.split(","):
                    if platform in self._platform_names:
                        elements.append(se)
                        break
        return elements

    @staticmethod
    def _get_element_text(e):
        return "".join(e.itertext()).strip()

    def _get_singleton(self, bi, tag):
        elements = list(bi.iter(tag))
        self._used_elements.update(elements)
        if len(elements) > 1:
            raise ValueError("too many %s elements" % repr(tag))
        elif len(elements) == 0:
            raise ValueError("%s element is missing" % repr(tag))
        return elements[0]

    def _get_singleton_text(self, bi, tag):
        return BundleBuilder._get_element_text(self._get_singleton(bi, tag))

    def _check_unused_elements(self, bi):
        for node in bi:
            if node not in self._used_elements:
                if not isinstance(node.tag, str):
                    # skip comments
                    continue
                print("WARNING: unsupported element:", node.tag)


class _CompiledCode:

    def __init__(self, name, uses_numpy, install_dir, limited_api):
        self.name = name
        self.uses_numpy = uses_numpy
        self.requires = []
        self.source_files = []
        self.frameworks = []
        self.libraries = []
        self.compile_arguments = []
        self.link_arguments = []
        self.include_dirs = []
        self.library_dirs = []
        self.framework_dirs = []
        self.macros = []
        self.install_dir = install_dir
        self.target_lang = None
        self.limited_api = limited_api

    def add_require(self, req):
        self.requires.append(req)

    def add_source_file(self, f):
        self.source_files.append(f)

    def add_include_dir(self, d):
        self.include_dirs.append(d)

    def add_library(self, lib):
        self.libraries.append(lib)

    def add_library_dir(self, d):
        self.library_dirs.append(d)

    def add_compile_argument(self, a):
        self.compile_arguments.append(a)

    def add_link_argument(self, a):
        self.link_arguments.append(a)

    def add_framework(self, f):
        self.frameworks.append(f)

    def add_framework_dir(self, d):
        self.framework_dirs.append(d)

    def add_macro_define(self, m, val):
        # 2-tuple defines (set val to None to define without a value)
        self.macros.append((m, val))

    def add_macro_undef(self, m):
        # 1-tuple of macro name undefines
        self.macros.append((m,))

    def _compile_options(self, logger, dependencies):
        import os

        for req in self.requires:
            if not os.path.exists(req):
                raise ValueError("unused on this platform")
        # platform-specific
        # Assume Python executable is in ROOT/bin/python
        # and make include directory be ROOT/include
        root = os.path.dirname(os.path.dirname(os.path.realpath(sys.executable)))
        inc_dirs = [os.path.join(root, "include")]
        lib_dirs = [os.path.join(root, "lib")]
        if self.uses_numpy:
            inc_dirs.extend([get_numpy_include_dirs()])
        if sys.platform == "darwin":
            libraries = self.libraries
            # Unfortunately, clang on macOS (for now) exits
            # when receiving a -std=c++11 option when compiling
            # a C (not C++) source file, which is why this value
            # is named "cpp_flags" not "compile_flags"
            cpp_flags = ["-std=c++11", "-stdlib=libc++"]
            extra_link_args = ["-F" + d for d in self.framework_dirs]
            for fw in self.frameworks:
                extra_link_args.extend(["-framework", fw])
        elif sys.platform == "win32":
            libraries = []
            for lib in self.libraries:
                if lib.lower().endswith(".lib"):
                    # Strip the .lib since suffixes are handled automatically
                    libraries.append(lib[:-4])
                else:
                    libraries.append("lib" + lib)
            cpp_flags = []
            extra_link_args = []
        else:
            libraries = self.libraries
            cpp_flags = ["-std=c++11"]
            extra_link_args = []
        for req in self.requires:
            if not os.path.exists(req):
                return None
        inc_dirs.extend(self.include_dirs)
        lib_dirs.extend(self.library_dirs)
        from importlib.metadata import PackageNotFoundError

        for dep in dependencies:
            try:
                d_inc, d_lib = self._get_bundle_dirs(logger, dep)
            except (RuntimeError, PackageNotFoundError):
                pass
            else:
                if d_inc:
                    inc_dirs.append(d_inc)
                if d_lib:
                    lib_dirs.append(d_lib)
        extra_link_args.extend(self.link_arguments)
        return (inc_dirs, lib_dirs, self.macros, extra_link_args, libraries, cpp_flags)

    def _get_bundle_dirs(self, logger, dep):
        from chimerax.core import toolshed
        import importlib.metadata
        from packaging.requirements import Requirement

        req = Requirement(dep)
        d = importlib.metadata.distribution(req.name)
        if not req.specifier.contains(d.version, prereleases=True):
            raise RuntimeError("unsatisfied dependency: %s" % dep)
        ts = toolshed.get_toolshed()
        bundle = ts.find_bundle(req.name, logger)
        if not bundle:
            # The requirement is satisfied but is not recognized
            # as a bundle.  Probably just a regular Python package.
            return None, None
        inc = bundle.include_dir()
        lib = bundle.library_dir()
        if not inc and not lib:
            try:
                import importlib

                mod = importlib.import_module(bundle.package_name)
                inc = mod.get_include()
                lib = mod.get_lib()
            # This code does not distinguish between build dependencies and
            # regular dependencies, so must gracefully fail either way
            except (AttributeError, ModuleNotFoundError):
                return None, None
        return inc, lib

    def compile_objects(self, logger, dependencies, static, debug):
        import os
        import distutils.ccompiler
        import distutils.sysconfig
        import distutils.log

        distutils.log.set_verbosity(1)
        try:
            (inc_dirs, lib_dirs, macros, extra_link_args, libraries, cpp_flags) = (
                self._compile_options(logger, dependencies)
            )
        except ValueError:
            print("Error when compiling %s" % self.name)
            return None
        compiler = distutils.ccompiler.new_compiler()
        distutils.sysconfig.customize_compiler(compiler)
        if inc_dirs:
            compiler.set_include_dirs(inc_dirs)
        if lib_dirs:
            compiler.set_library_dirs(lib_dirs)
        if libraries:
            compiler.set_libraries(libraries)
        compiler.add_include_dir(distutils.sysconfig.get_python_inc())
        if sys.platform == "win32":
            # Link library directory for Python on Windows
            compiler.add_library_dir(os.path.join(sys.exec_prefix, "libs"))
            py_libdir = sysconfig.get_config_var("LIBDIR")
            if py_libdir:
                compiler.add_library_dir(py_libdir)
        if not static:
            macros.append(("DYNAMIC_LIBRARY", 1))
        # We need to manually separate out C from C++ code here, since clang
        # crashes if -std=c++11 is given as a switch while compiling C code
        c_files = []
        cpp_files = []
        for f in self.source_files:
            lang = compiler.detect_language(f)
            if lang == "c":
                c_files.append(f)
            elif lang == "c++":
                cpp_files.append(f)
            else:
                raise RuntimeError("Unsupported language for %s" % f)
        if cpp_files:
            compiler.compile(
                cpp_files,
                extra_preargs=cpp_flags + self.compile_arguments,
                macros=macros,
                debug=debug,
            )
            self.target_lang = "c++"
        if c_files:
            compiler.compile(
                c_files,
                extra_preargs=self.compile_arguments,
                macros=macros,
                debug=debug,
            )
        objs = compiler.object_filenames(self.source_files)
        return compiler, objs, extra_link_args

    def install_locations(self):
        if self.install_dir:
            import os

            output_dir = os.path.join("src", self.install_dir)
            install_dir = "/" + self.install_dir
        else:
            output_dir = "src"
            install_dir = ""
        return output_dir, install_dir


class _CModule(_CompiledCode):

    def __init__(self, name, uses_numpy, major, minor, libdir, limited_api):
        super().__init__(name, uses_numpy, libdir, limited_api)
        self.major = major
        self.minor = minor

    def ext_mod(self, logger, package, dependencies):
        from setuptools import Extension

        try:
            (inc_dirs, lib_dirs, macros, extra_link_args, libraries, cpp_flags) = (
                self._compile_options(logger, dependencies)
            )
            macros.extend(
                [("MAJOR_VERSION", self.major), ("MINOR_VERSION", self.minor)]
            )
        except ValueError:
            return None

        if self.install_dir:
            install_dir = "/" + self.install_dir
        else:
            install_dir = ""
        if sys.platform == "linux":
            extra_link_args.append("-Wl,-rpath,$ORIGIN%s" % install_dir)
        elif sys.platform == "darwin":
            extra_link_args.append("-Wl,-rpath,@loader_path%s" % install_dir)
        return Extension(
            package + "." + self.name,
            define_macros=macros,
            extra_compile_args=cpp_flags + self.compile_arguments,
            include_dirs=inc_dirs,
            library_dirs=lib_dirs,
            libraries=libraries,
            extra_link_args=extra_link_args,
            sources=self.source_files,
            py_limited_api=not not self.limited_api,
        )


class _CLibrary(_CompiledCode):

    def __init__(self, name, uses_numpy, static, libdir, limited_api):
        super().__init__(name, uses_numpy, libdir, limited_api)
        self.static = static

    def compile(self, logger, dependencies, debug=False):

        compiler, objs, extra_link_args = self.compile_objects(
            logger, dependencies, self.static, debug
        )
        output_dir, install_dir = self.install_locations()
        compiler.mkpath(output_dir)
        if sys.platform == "win32":
            # # Link library directory for Python on Windows
            # compiler.add_library_dir(os.path.join(sys.exec_prefix, 'libs'))
            lib_name = "lib" + self.name
        else:
            lib_name = self.name
        if self.static:
            lib = compiler.library_filename(lib_name, lib_type="static")
            compiler.create_static_lib(
                objs,
                lib_name,
                output_dir=output_dir,
                target_lang=self.target_lang,
                debug=debug,
            )
        else:
            if sys.platform == "darwin":
                # On Mac, we only need the .dylib and it MUST be compiled
                # with "-dynamiclib", not "-bundle".  Hence the giant hack:
                try:
                    n = compiler.linker_so.index("-bundle")
                except ValueError:
                    pass
                else:
                    compiler.linker_so[n] = "-dynamiclib"
                try:
                    n = compiler.linker_so_cxx.index("-bundle")
                except ValueError:
                    pass
                else:
                    compiler.linker_so_cxx[n] = "-dynamiclib"
                lib = compiler.library_filename(lib_name, lib_type="dylib")
                extra_link_args.extend(
                    ["-Wl,-rpath,@loader_path", "-Wl,-install_name,@rpath/%s" % lib]
                )
                compiler.link_shared_object(
                    objs,
                    lib,
                    output_dir=output_dir,
                    extra_preargs=extra_link_args,
                    target_lang=self.target_lang,
                    debug=debug,
                )
            elif sys.platform == "win32":
                # On Windows, we need both .dll and .lib
                link_lib = compiler.library_filename(lib_name, lib_type="static")
                extra_link_args.append("/LIBPATH:%s" % link_lib)
                lib = compiler.shared_object_filename(lib_name)
                compiler.link_shared_object(
                    objs,
                    lib,
                    output_dir=output_dir,
                    extra_preargs=extra_link_args,
                    target_lang=self.target_lang,
                    debug=debug,
                )
            else:
                # On Linux, we only need the .so
                lib = compiler.library_filename(lib_name, lib_type="shared")
                extra_link_args.append("-Wl,-rpath,$ORIGIN%s" % install_dir)
                compiler.link_shared_object(
                    objs,
                    lib,
                    output_dir=output_dir,
                    extra_preargs=extra_link_args,
                    target_lang=self.target_lang,
                    debug=debug,
                )
        return lib

    def paths(self):
        import os
        import distutils.ccompiler
        import distutils.sysconfig

        compiler = distutils.ccompiler.new_compiler()
        distutils.sysconfig.customize_compiler(compiler)
        if sys.platform == "win32":
            lib_name = "lib" + self.name
        else:
            lib_name = self.name
        if self.install_dir:
            lib_name = os.path.join(self.install_dir, lib_name)
        paths = []
        if self.static:
            paths.append(compiler.library_filename(lib_name, lib_type="static"))
        else:
            if sys.platform == "darwin":
                paths.append(compiler.library_filename(lib_name, lib_type="dylib"))
            elif sys.platform == "win32":
                # On Windows we want both .lib and .dll
                paths.append(compiler.shared_object_filename(lib_name))
                paths.append(compiler.library_filename(lib_name, lib_type="static"))
            else:
                paths.append(compiler.library_filename(lib_name, lib_type="shared"))
        return paths


class _CExecutable(_CompiledCode):

    def __init__(self, name, execdir, limited_api):

        if sys.platform == "win32":
            # Remove .exe suffix because it will be added
            if name.endswith(".exe"):
                name = name[:-4]
        super().__init__(name, False, execdir, limited_api)

    def compile(self, logger, dependencies, debug=False):

        compiler, objs, extra_link_args = self.compile_objects(
            logger, dependencies, False, debug
        )
        output_dir, install_dir = self.install_locations()
        compiler.mkpath(output_dir)
        if sys.platform == "darwin":
            extra_link_args.append("-Wl,-rpath,@loader_path")
        elif sys.platform == "win32":
            # Remove .exe suffix because it will be added
            if self.name.endswith(".exe"):
                self.name = self.name[:-4]
        else:
            extra_link_args.append("-Wl,-rpath,$ORIGIN%s" % install_dir)
        compiler.link_executable(
            objs,
            self.name,
            output_dir=output_dir,
            extra_preargs=extra_link_args,
            target_lang=self.target_lang,
            debug=debug,
        )
        return compiler.executable_filename(self.name)

    def path(self):
        import os
        import distutils.ccompiler
        import distutils.sysconfig

        compiler = distutils.ccompiler.new_compiler()
        distutils.sysconfig.customize_compiler(compiler)
        exec_name = self.name
        if self.install_dir:
            exec_name = os.path.join(self.install_dir, exec_name)
        return compiler.executable_filename(exec_name)


if __name__ == "__main__" or __name__.startswith("ChimeraX_sandbox"):

    bb = BundleBuilder()
    for cmd in sys.argv[1:]:
        if cmd == "wheel":
            bb.make_wheel()
        elif cmd == "install":
            try:
                bb.make_install(session)
            except NameError:
                print("%s only works from ChimeraX, not Python" % repr(cmd))
        elif cmd == "clean":
            bb.make_clean()
        elif cmd == "dump":
            bb.dump()
        else:
            print("unknown command: %s" % repr(cmd))
    raise SystemExit(0)<|MERGE_RESOLUTION|>--- conflicted
+++ resolved
@@ -2,11 +2,7 @@
 
 # Force import in a particular order since both Cython and
 # setuptools patch distutils, and we want Cython to win
-<<<<<<< HEAD
-import sys
-=======
 import re
->>>>>>> 174bc967
 import setuptools
 import sys
 import sysconfig
