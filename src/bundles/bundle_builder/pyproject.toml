--- conflicted
+++ resolved
@@ -11,10 +11,7 @@
   'numpy==1.26.4',
   'setuptools==72.1.0',
   'lxml==5.2.2',
-<<<<<<< HEAD
-=======
   'auditwheel>=6.1.0',
->>>>>>> a159cd1a
 ]
 classifiers = [
   # From https://pypi.python.org/pypi?%3Aaction=list_classifiers
