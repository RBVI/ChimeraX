--- conflicted
+++ resolved
@@ -10,13 +10,8 @@
 dependencies = [
   'tomli; python_version < "3.11"',
   'numpy==1.26.4',
-<<<<<<< HEAD
-  'setuptools==72.1.0',
-  'lxml==5.2.2',
-=======
   'setuptools==78.1.0',
   'lxml==5.3.1',
->>>>>>> 174bc967
   'auditwheel>=6.1.0',
 ]
 classifiers = [
