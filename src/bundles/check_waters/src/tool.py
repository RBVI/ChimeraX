--- conflicted
+++ resolved
@@ -194,15 +194,9 @@
         hbonds_layout.addLayout(disclosure_layout)
         from chimerax.hbonds.gui import HBondsGUI
         self.hb_gui = HBondsGUI(self.session, settings_name="CheckWater H-bonds", compact=True,
-<<<<<<< HEAD
-            inter_model=False, show_bond_restrict=False, show_display_pseudobonds=False,
-            show_inter_model=False, show_intra_model=False, show_intra_mol=False, show_intra_res=False,
-            show_log=False, show_model_restrict=False, show_retain_current=False, show_reveal=False,
-=======
             inter_model=False, show_bond_restrict=False, show_inter_model=False, show_intra_model=False,
             show_intra_mol=False, show_intra_res=False, show_log=False, show_model_restrict=False,
             show_pseudobond_creation = False, show_retain_current=False, show_reveal=False,
->>>>>>> 5dc9fc12
             show_salt_only=False, show_save_file=False, show_select=False)
         self.hb_gui.layout().setContentsMargins(0,0,0,0)
         self.hb_gui.setHidden(True)
@@ -366,16 +360,6 @@
         else:
             input_data.append((None, "water H-bonds", self.check_waters, self.check_model))
         cmd_name, spec, args = self.hb_gui.get_command()
-<<<<<<< HEAD
-        from chimerax.atomic import concise_residue_spec
-        spec = concise_residue_spec(self.session, waters)
-        from chimerax.core.commands import run, StringArg
-        run(self.session, '%s %s %s restrict any name %s' % (cmd_name, spec, args, StringArg.unparse(name)))
-        if "showDist true" in args:
-            run(self.session, 'label size 16')
-            run(self.session, 'distance style decimalPlaces 2')
-        return model.pseudobond_group(name, create_type="per coordset")
-=======
         from chimerax.atomic import concise_residue_spec, Residue
         Residue.register_attr(self.session, self.HB_COUNT_ATTR, "Check Waters", attr_type=int)
         for key, name, waters, model in input_data:
@@ -397,7 +381,6 @@
                         setattr(a.residue, self.HB_COUNT_ATTR, getattr(a.residue, self.HB_COUNT_ATTR)+1)
                 seen.add(hb)
                 seen.add((hb[1], hb[0]))
->>>>>>> 5dc9fc12
 
     def _models_removed_cb(self, trig_name, trig_data):
         if self.check_model in trig_data:
