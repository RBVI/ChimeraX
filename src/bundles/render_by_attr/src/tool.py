--- conflicted
+++ resolved
@@ -80,10 +80,7 @@
         render_tab.setLayout(render_tab_layout)
         render_tab_layout.setSpacing(1)
         render_tab_layout.setContentsMargins(0,0,0,0)
-<<<<<<< HEAD
-=======
         # attribute menu
->>>>>>> 3cb3b36b
         attr_menu_widget = QWidget()
         attr_menu_layout = QHBoxLayout()
         attr_menu_layout.setSpacing(2)
@@ -97,10 +94,7 @@
         menu.aboutToShow.connect(self._update_render_attr_menu)
         self.render_attr_menu_button.setMenu(menu)
         attr_menu_layout.addWidget(self.render_attr_menu_button, alignment=Qt.AlignLeft)
-<<<<<<< HEAD
-=======
         # histogram
->>>>>>> 3cb3b36b
         self.render_histogram = rh = MarkedHistogram(min_label=True, max_label=True, status_line=tw.status,
             select_callback=self._render_sel_marker_cb)
         render_tab_layout.addWidget(rh)
@@ -243,19 +237,6 @@
         # wait until tab contents are completely filled before connecting this
         self.render_type_widget.currentChanged.connect(self._render_mode_changed)
 
-<<<<<<< HEAD
-        sel_tab = QWidget()
-        sel_tab_layout = QVBoxLayout()
-        sel_tab_layout.setSpacing(1)
-        sel_tab_layout.setContentsMargins(0,0,0,0)
-        sel_tab.setLayout(sel_tab_layout)
-        sel_tab_layout.addWidget(QLabel("This tab not yet implemented.\nUse 'select' command instead.",
-            alignment=Qt.AlignCenter))
-        self.mode_widget.addTab(sel_tab, "Select")
-
-        self._update_target_menu()
-        self._new_render_attr()
-=======
         # Select tab
         select_tab = QWidget()
         select_tab_layout = QVBoxLayout()
@@ -288,7 +269,6 @@
         self._update_target_menu()
         self._new_render_attr()
         self._new_select_attr()
->>>>>>> 3cb3b36b
 
         from Qt.QtWidgets import QDialogButtonBox as qbbox
         bbox = qbbox(qbbox.Ok | qbbox.Apply | qbbox.Close | qbbox.Help)
@@ -402,15 +382,6 @@
             return False
 
     def _models_changed(self):
-<<<<<<< HEAD
-        #TODO: Select tab
-        if self.model_list.value and self.render_attr_menu_button.isEnabled():
-            attr_info = self.render_attr_menu_button.text()
-            if attr_info != self.NO_ATTR_TEXT:
-                self._update_histogram(attr_info)
-        else:
-            self._new_render_attr()
-=======
         if self.model_list.value:
             if self.render_attr_menu_button.isEnabled():
                 attr_info = self.render_attr_menu_button.text()
@@ -428,7 +399,6 @@
         else:
             self._new_render_attr()
             self._new_select_attr()
->>>>>>> 3cb3b36b
         self._update_deworm_button()
 
     def _new_render_attr(self, attr_name_info=None):
@@ -452,8 +422,6 @@
                 self._update_histogram(attr_name)
             self._update_palettes()
         self.render_attr_menu_button.setEnabled(enabled)
-<<<<<<< HEAD
-=======
 
     def _new_select_attr(self, attr_name_info=None):
         enabled = True
@@ -477,7 +445,6 @@
             #    self._update_histogram(attr_name)
             #self._update_palettes()
         self.select_attr_menu_button.setEnabled(enabled)
->>>>>>> 3cb3b36b
 
     def _new_classes(self):
         self._update_target_menu()
@@ -495,13 +462,8 @@
         self.color_atoms.setEnabled("atoms" in color_targets)
         self.color_cartoons.setEnabled("cartoons" in color_targets)
         self.color_surfaces.setEnabled("surfaces" in color_targets)
-<<<<<<< HEAD
-        #TODO: Select
-        self._new_render_attr()
-=======
         self._new_render_attr()
         self._new_select_attr()
->>>>>>> 3cb3b36b
 
     def _radius_marker_add_del(self, marker=None):
         if marker:
