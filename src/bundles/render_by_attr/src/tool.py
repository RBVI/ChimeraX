# vim: set expandtab shiftwidth=4 softtabstop=4:

# === UCSF ChimeraX Copyright ===
# Copyright 2016 Regents of the University of California.
# All rights reserved.  This software provided pursuant to a
# license agreement containing restrictions on its disclosure,
# duplication and use.  For details see:
# http://www.rbvi.ucsf.edu/chimerax/docs/licensing.html
# This notice must be embedded in or attached to all copies,
# including partial copies, of the software or any revisions
# or derivations thereof.
# === UCSF ChimeraX Copyright ===

from chimerax.core.tools import ToolInstance
from chimerax.core.errors import UserError
from chimerax.atomic import Atom

from Qt.QtCore import Qt

class RenderByAttrTool(ToolInstance):

    help = "help:user/tools/render.html"

    NO_ATTR_TEXT = "choose attr"

    RENDER_COLORS = "Colors"
    RENDER_RADII = "Radii"
    RENDER_WORMS = "Worms"

    def __init__(self, session, tool_name):
        ToolInstance.__init__(self, session, tool_name)
        self.display_name = "Render/Select by Attribute"
        from chimerax.ui import MainToolWindow
        self.tool_window = tw = MainToolWindow(self, statusbar=True)
        parent = tw.ui_area
        from Qt.QtWidgets import QVBoxLayout, QHBoxLayout, QDialogButtonBox, QPushButton, QMenu, QLabel
        from Qt.QtWidgets import QTabWidget, QWidget, QCheckBox, QLineEdit, QStackedWidget, QListWidget
        from Qt.QtGui import QDoubleValidator
        from Qt.QtCore import Qt
        overall_layout = QVBoxLayout()
        overall_layout.setContentsMargins(3,0,3,0)
        overall_layout.setSpacing(12)
        parent.setLayout(overall_layout)

        target_layout = QHBoxLayout()
        target_layout.setSpacing(3)
        overall_layout.addLayout(target_layout)

        target_menu_widget = QWidget()
        target_menu_layout = QHBoxLayout()
        target_menu_layout.setSpacing(2)
        target_menu_widget.setLayout(target_menu_layout)
        target_layout.addWidget(target_menu_widget, alignment=Qt.AlignCenter)
        target_menu_layout.addWidget(QLabel("Attributes of"), alignment=Qt.AlignRight)
        self.target_menu_button = QPushButton()
        menu = QMenu()
        menu.triggered.connect(self._new_target)
        self.target_menu_button.setMenu(menu)
        target_menu_layout.addWidget(self.target_menu_button, alignment=Qt.AlignLeft)
        model_list_layout = QVBoxLayout()
        model_list_layout.addWidget(QLabel("Models"), alignment=Qt.AlignBottom)
        from chimerax.ui.widgets import ModelListWidget, MarkedHistogram, PaletteChooser
        class SmallerModelListWidget(ModelListWidget):
            def sizeHint(self):
                sh = super().sizeHint()
                sh.setHeight(sh.height() // 2)
                sh.setWidth(sh.width() * 2 // 3)
                return sh
        self.model_list = SmallerModelListWidget(session, filter_func=self._filter_model)
        self.model_list.value_changed.connect(self._models_changed)
        model_list_layout.addWidget(self.model_list, alignment=Qt.AlignTop)
        target_layout.addLayout(model_list_layout)

        self.mode_widget = QTabWidget()
        overall_layout.addWidget(self.mode_widget)

        # Render tab
        render_tab = QWidget()
        render_tab_layout = QVBoxLayout()
        render_tab.setLayout(render_tab_layout)
        render_tab_layout.setSpacing(1)
        render_tab_layout.setContentsMargins(0,0,0,0)
        # attribute menu
        attr_menu_widget = QWidget()
        attr_menu_layout = QHBoxLayout()
        attr_menu_layout.setSpacing(2)
        attr_menu_layout.setContentsMargins(0,0,0,0)
        attr_menu_widget.setLayout(attr_menu_layout)
        render_tab_layout.addWidget(attr_menu_widget, alignment=Qt.AlignCenter)
        attr_menu_layout.addWidget(QLabel("Attribute:"), alignment=Qt.AlignRight)
        self.render_attr_menu_button = QPushButton()
        menu = QMenu()
        menu.triggered.connect(self._new_render_attr)
        menu.aboutToShow.connect(self._update_render_attr_menu)
        self.render_attr_menu_button.setMenu(menu)
        attr_menu_layout.addWidget(self.render_attr_menu_button, alignment=Qt.AlignLeft)
        # histogram
        self.render_histogram = rh = MarkedHistogram(min_label=True, max_label=True, status_line=tw.status,
            select_callback=self._render_sel_marker_cb)
        render_tab_layout.addWidget(rh)
        self.render_markers = {}
        self.render_type_widgets = {}
        self.render_type_widget = QTabWidget()
        self.render_type_widget.setTabBarAutoHide(True)
        render_tab_layout.addWidget(self.render_type_widget)

        self.render_color_markers = rh.add_markers(activate=True, coord_type='relative',
            move_callback=self._render_marker_moved,
            color_change_callback=lambda mrk, cb=self._update_palettes: cb())
        self.render_color_markers.extend([((0.0, 0.0), "blue"), ((0.5, 0.0), "white"), ((1.0, 0.0), "red")])
        self.render_color_markers.add_del_callback = lambda mrk=None, cb=self._update_palettes: cb()
        self.render_markers[self.RENDER_COLORS] = self.render_color_markers
        color_render_tab = QWidget()
        color_render_tab_layout = crt_layout = QVBoxLayout()
        crt_layout.setSpacing(1)
        crt_layout.setContentsMargins(2,2,2,2)
        color_render_tab.setLayout(color_render_tab_layout)
        color_target_layout = QHBoxLayout()
        crt_layout.addLayout(color_target_layout)
        color_target_layout.addStretch(1)
        color_target_layout.addWidget(QLabel("Color: "), alignment=Qt.AlignCenter)
        self.color_atoms = QCheckBox("atoms")
        self.color_atoms.setChecked(True)
        color_target_layout.addStretch(1)
        color_target_layout.addWidget(self.color_atoms, alignment=Qt.AlignCenter)
        self.color_cartoons = QCheckBox("cartoons")
        self.color_cartoons.setChecked(True)
        color_target_layout.addStretch(1)
        color_target_layout.addWidget(self.color_cartoons, alignment=Qt.AlignCenter)
        self.color_surfaces = QCheckBox("surfaces")
        self.color_surfaces.setChecked(True)
        color_target_layout.addStretch(1)
        color_target_layout.addWidget(self.color_surfaces, alignment=Qt.AlignCenter)
        color_target_layout.addStretch(1)
        no_value_layout = QHBoxLayout()
        no_value_layout.addStretch(1)
        self.color_no_value = QCheckBox("Color missing values with:")
        no_value_layout.addWidget(self.color_no_value, alignment=Qt.AlignRight)
        no_value_layout.addSpacing(7)
        from chimerax.ui.widgets import ColorButton
        self.no_value_color = ColorButton(has_alpha_channel=True, max_size=(16,16))
        self.no_value_color.color = "gray"
        no_value_layout.addWidget(self.no_value_color)
        no_value_layout.addStretch(1)
        crt_layout.addLayout(no_value_layout)
        self.palette_chooser = PaletteChooser(self._new_palette)
        crt_layout.addWidget(self.palette_chooser, alignment=Qt.AlignCenter)
        reverse_layout = QHBoxLayout()
        reverse_layout.addStretch(1)
        self.reverse_colors_button = QPushButton("Reverse")
        self.reverse_colors_button.clicked.connect(self._reverse_colors)
        reverse_layout.addWidget(self.reverse_colors_button, alignment=Qt.AlignRight)
        reverse_layout.addWidget(QLabel(" threshold colors"), alignment=Qt.AlignLeft)
        reverse_layout.addStretch(1)
        crt_layout.addLayout(reverse_layout)
        key_layout = QHBoxLayout()
        key_layout.addStretch(1)
        self.key_button = QPushButton("Create")
        self.key_button.clicked.connect(self._create_key)
        key_layout.addWidget(self.key_button, alignment=Qt.AlignRight)
        key_layout.addWidget(QLabel(" corresponding color key"), alignment=Qt.AlignLeft)
        key_layout.addStretch(1)
        crt_layout.addLayout(key_layout)
        self.render_type_widgets[self.RENDER_COLORS] = []
        self.render_type_widget.addTab(color_render_tab, self.RENDER_COLORS)

        self.render_radius_markers = rh.add_markers(new_color='slate gray', activate=False,
            coord_type='relative', add_del_callback=self._radius_marker_add_del)
        for pos, radius in [(0.0, 1.0), (1.0, 4.0)]:
            self.render_radius_markers.append(((pos, 0.0), None)).radius = radius
        self.render_markers[self.RENDER_RADII] = self.render_radius_markers
        from chimerax.ui.options import OptionsPanel, EnumOption, BooleanOption, FloatOption
        radii_render_tab = self.radii_options = OptionsPanel(sorting=False, scrolled=False,
            contents_margins=(0,0,0,0))
        from chimerax.std_commands.size import AtomRadiiStyleArg as radii_arg
        self.radii_style_option = EnumOption("Atom style", radii_arg.default, None,
            values=radii_arg.values)
        self.radii_options.add_option(self.radii_style_option)
        self.radii_affect_nv = BooleanOption("Affect no-value atoms", False, None)
        self.radii_options.add_option(self.radii_affect_nv)
        self.radii_nv_radius = FloatOption("No-value radius", 0.5, None, min="positive")
        self.radii_options.add_option(self.radii_nv_radius)
        radius_label = QLabel("Atom radius")
        rh.add_custom_widget(radius_label, left_side=False, alignment=Qt.AlignRight)
        self.radius_value_entry = QLineEdit()
        validator = QDoubleValidator()
        validator.setBottom(0.001)
        self.radius_value_entry.setValidator(validator)
        from chimerax.ui import set_line_edit_width
        set_line_edit_width(self.radius_value_entry, 5)
        rh.add_custom_widget(self.radius_value_entry, left_side=False, alignment=Qt.AlignLeft)
        rv_widgets = [radius_label, self.radius_value_entry]
        self.render_type_widgets[self.RENDER_RADII] = rv_widgets
        self.render_type_widget.addTab(radii_render_tab, self.RENDER_RADII)

        self.render_worm_markers = rh.add_markers(new_color='slate gray', activate=False,
            coord_type='relative', add_del_callback=self._worms_marker_add_del)
        for pos, radius in [(0.0, 0.25), (1.0, 2.0)]:
            self.render_worm_markers.append(((pos, 0.0), None)).radius = radius
        self.render_markers[self.RENDER_WORMS] = self.render_worm_markers
        worms_render_tab = QWidget()
        worms_render_tab_layout = wrt_layout = QVBoxLayout()
        worms_render_tab.setLayout(wrt_layout)
        self.worms_options = OptionsPanel(sorting=False, scrolled=False, contents_margins=(0,0,0,0))
        wrt_layout.addWidget(self.worms_options, alignment=Qt.AlignCenter)
        self.worm_nv_radius = FloatOption("No-value radius", 0.1, None, min="positive")
        self.worms_options.add_option(self.worm_nv_radius)
        self.deworm_button = deworm_button = QPushButton("Deworm")
        def deworm_cb(*args, self=self):
            models = self.model_list.value
            if not models:
                raise UserError("No models chosen for deworming")
            self._cur_attr_info().render(self.session, None, models, "worm", (False, []),
                self.sel_restrict.isChecked())
            self.deworm_button.setEnabled(False)
        deworm_button.clicked.connect(deworm_cb)
        wrt_layout.addWidget(deworm_button, alignment=Qt.AlignHCenter|Qt.AlignBottom, stretch=1)
        worm_label = QLabel("Worm radius")
        rh.add_custom_widget(worm_label, left_side=False, alignment=Qt.AlignRight)
        self.worm_value_entry = QLineEdit()
        validator = QDoubleValidator()
        validator.setBottom(0.0001)
        self.worm_value_entry.setValidator(validator)
        from chimerax.ui import set_line_edit_width
        set_line_edit_width(self.worm_value_entry, 5)
        rh.add_custom_widget(self.worm_value_entry, left_side=False, alignment=Qt.AlignLeft)
        self.render_type_widgets[self.RENDER_WORMS] = [worm_label, self.worm_value_entry]
        self.render_type_widget.addTab(worms_render_tab, self.RENDER_WORMS)

        self.sel_restrict = QCheckBox()
        self.sel_restrict.setChecked(False)
        self.sel_restrict.toggled.connect(lambda *args, self=self: self._update_deworm_button())
        render_tab_layout.addWidget(self.sel_restrict, alignment=Qt.AlignCenter)
        self._render_mode_changed(self.render_type_widget.currentIndex())
        self.mode_widget.addTab(render_tab, "Render")

        # wait until tab contents are completely filled before connecting this
        self.render_type_widget.currentChanged.connect(self._render_mode_changed)

        # Select tab
        select_tab = QWidget()
        select_tab_layout = QVBoxLayout()
        select_tab_layout.setSpacing(1)
        select_tab_layout.setContentsMargins(0,0,0,0)
        select_tab.setLayout(select_tab_layout)
        # attribute menu
        attr_menu_widget = QWidget()
        attr_menu_layout = QHBoxLayout()
        attr_menu_layout.setSpacing(2)
        attr_menu_layout.setContentsMargins(0,0,0,0)
        attr_menu_widget.setLayout(attr_menu_layout)
        select_tab_layout.addWidget(attr_menu_widget, alignment=Qt.AlignCenter)
        attr_menu_layout.addWidget(QLabel("Attribute:"), alignment=Qt.AlignRight)
        self.select_attr_menu_button = QPushButton()
        menu = QMenu()
        menu.triggered.connect(self._new_select_attr)
        menu.aboutToShow.connect(self._update_select_attr_menu)
        self.select_attr_menu_button.setMenu(menu)
        attr_menu_layout.addWidget(self.select_attr_menu_button, alignment=Qt.AlignLeft)
        # value widgets
        self.select_widgets = QStackedWidget()
        self.select_widgets.addWidget(QLabel("Choose attribute to show values"))
        self.select_message_widget = QLabel()
        self.select_widgets.addWidget(self.select_message_widget)
        # list
        select_tab_layout.addWidget(self.select_widgets, alignment=Qt.AlignCenter)
        self.sel_text_to_value = {}
        self.select_list = QListWidget()
        self.select_list.setSelectionMode(self.select_list.MultiSelection)
        self.select_widgets.addWidget(self.select_list)
        # histogram
        self.select_histogram = sh = MarkedHistogram(min_label=True, max_label=True, color_button=False,
            show_marker_help=False, status_line=tw.status)
<<<<<<< HEAD
        # TODO: histogram markers, histogram-related controls
=======
        # TODO: histogram-related controls
        self.select_markers = sh.add_markers(coord_type='relative', min_marks=2, max_marks=2)
        self.select_markers.extend([((0.333, 0.0), "green"), ((0.667, 0.0), "green")])
>>>>>>> 684ae5e0
        self.select_widgets.addWidget(sh)
        # TODO: radio

        self.mode_widget.addTab(select_tab, "Select")

        self._update_target_menu()
        self._new_render_attr()
        self._new_select_attr()

        from Qt.QtWidgets import QDialogButtonBox as qbbox
        bbox = qbbox(qbbox.Ok | qbbox.Apply | qbbox.Close | qbbox.Help)
        bbox.accepted.connect(self._dispatch)
        bbox.button(qbbox.Apply).clicked.connect(lambda: self._dispatch(apply=True))
        bbox.rejected.connect(self.delete)
        if hasattr(self, 'help'):
            from chimerax.core.commands import run
            bbox.helpRequested.connect(lambda *, run=run, ses=session: run(ses, "help " + self.help))
        else:
            bbox.button(qbbox.Help).setEnabled(False)
        overall_layout.addWidget(bbox)

        tw.manage(placement=None)

    def render(self, *, apply=False):
        models = self.model_list.value
        if not models:
            raise UserError("No models chosen for rendering")
        attr_name = self.render_attr_menu_button.text()
        if attr_name == self.NO_ATTR_TEXT:
            raise UserError("No attribute chosen for rendering")
        tabs = self.render_type_widget
        tab_text = tabs.tabText(tabs.currentIndex()).lower()
        method = tab_text[:-1] if tab_text[-1] == 's' else "radius"
        markers = getattr(self, "render_" + method + "_markers")
        vals = []
        markers.coord_type = "absolute"
        for marker in markers:
            vals.append((marker.xy[0], getattr(marker, "rgba" if method == "color" else "radius")))
        markers.coord_type = "relative"
        if method == "color":
            targets = set()
            for target in ["atoms", "cartoons", "surfaces"]:
                target_widget = getattr(self, "color_" + target)
                if target_widget.isChecked() and target_widget.isEnabled():
                    targets.add(target)
            if not targets:
                raise UserError("No coloring targets specified")
            # histograms values + possibly None
            if self.color_no_value.isChecked():
                vals.append((None, [v/255.0 for v in self.no_value_color.color]))
            if not vals:
                raise UserError("No coloring values specified")
            params = (targets, vals)
        elif method == "radius":
            if self.radii_affect_nv.widget.isEnabled() and self.radii_affect_nv.value:
                vals.append((None, self.radii_nv_radius.value))
            if not vals:
                raise UserError("No radius values specified")
            params = (self.radii_style_option.value, vals)
        elif method == "worm":
            if not vals:
                raise UserError("No radius values specified")
            if self.worm_nv_radius.widget.isEnabled():
                vals.append((None, self.worm_nv_radius.value))
            params = (True, vals)
        else:
            raise NotImplementedError("Don't know how to get parameters for '%s' method" % tab_text)
        self._cur_attr_info().render(self.session, attr_name, models, method, params,
            self.sel_restrict.isChecked())
        if not apply:
            self.delete()
        elif method == "worm":
            self._update_deworm_button()

    def select(self, *, apply=False):
        models = self.model_list.value
        if not models:
            raise UserError("No models chosen for selection")
        attr_name = self.select_attr_menu_button.text()
        if attr_name == self.NO_ATTR_TEXT:
            raise UserError("No attribute chosen for selection")
        cur_widget = self.select_widgets.currentWidget()
        if cur_widget == self.select_message_widget:
            raise UserError("Can't select using attribute '%s'" % attr_name)
        if cur_widget == self.select_list:
            discrete = True
            texts = [item.text() for item in self.select_list.selectedItems()]
            if not texts:
                raise UserError("No values chosen for selection")
            params = [self.sel_text_to_value.get(txt, txt) for txt in texts]
        """
        tabs = self.render_type_widget
        tab_text = tabs.tabText(tabs.currentIndex()).lower()
        method = tab_text[:-1] if tab_text[-1] == 's' else "radius"
        markers = getattr(self, "render_" + method + "_markers")
        vals = []
        markers.coord_type = "absolute"
        for marker in markers:
            vals.append((marker.xy[0], getattr(marker, "rgba" if method == "color" else "radius")))
        markers.coord_type = "relative"
        if method == "color":
            targets = set()
            for target in ["atoms", "cartoons", "surfaces"]:
                target_widget = getattr(self, "color_" + target)
                if target_widget.isChecked() and target_widget.isEnabled():
                    targets.add(target)
            if not targets:
                raise UserError("No coloring targets specified")
            # histograms values + possibly None
            if self.color_no_value.isChecked():
                vals.append((None, [v/255.0 for v in self.no_value_color.color]))
            if not vals:
                raise UserError("No coloring values specified")
            params = (targets, vals)
        elif method == "radius":
            if self.radii_affect_nv.widget.isEnabled() and self.radii_affect_nv.value:
                vals.append((None, self.radii_nv_radius.value))
            if not vals:
                raise UserError("No radius values specified")
            params = (self.radii_style_option.value, vals)
        elif method == "worm":
            if not vals:
                raise UserError("No radius values specified")
            if self.worm_nv_radius.widget.isEnabled():
                vals.append((None, self.worm_nv_radius.value))
            params = (True, vals)
        else:
            raise NotImplementedError("Don't know how to get parameters for '%s' method" % tab_text)
        """
        self._cur_attr_info().select(self.session, attr_name, models, discrete, params)
        if not apply:
            self.delete()

    def show_tab(self, tab_name):
        for index in range(self.mode_widget.count()):
            if self.mode_widget.tabText(index) == tab_name:
                self.mode_widget.setCurrentIndex(index)
                break

    def _attr_names_of_type(self, *types):
        attr_info = self._cur_attr_info()
        from chimerax.core.attributes import MANAGER_NAME
        attr_mgr = self.session.get_state_manager(MANAGER_NAME)
        return [attr_name for attr_name in attr_mgr.attributes_returning(
            attr_info.class_object, types, none_okay=True) if not attr_info.hide_attr(
            attr_name, self.mode_widget.tabText(self.mode_widget.currentIndex()) == "Render")]

    def _create_key(self):
        from chimerax.core.colors import Colormap, Color
        colors = []
        values = []
        crd_type = self.render_color_markers.coord_type
        self.render_color_markers.coord_type = 'absolute'
        for marker in self.render_color_markers:
            colors.append(Color(marker.rgba))
            values.append(marker.xy[0])
        self.render_color_markers.coord_type = crd_type
        cmap = Colormap(values, colors, color_no_value=[x/255.0 for x in self.no_value_color.color])

        from chimerax.color_key import show_key
        show_key(self.session, cmap)

    def _cur_attr_info(self):
        target = self.target_menu_button.text()
        return self._ui_to_info[target]

    def _dispatch(self, apply=False):
        if self.mode_widget.tabText(self.mode_widget.currentIndex()) == "Render":
            self.render(apply=apply)
        else:
            self.select(apply=apply)

    def _filter_model(self, model):
        try:
            return self._cur_attr_info().model_filter(model)
        except (AttributeError, KeyError):
            return False

    def _models_changed(self):
        if self.model_list.value:
            if self.render_attr_menu_button.isEnabled():
                attr_info = self.render_attr_menu_button.text()
                if attr_info != self.NO_ATTR_TEXT:
                    self._update_render_histogram(attr_info)
            else:
                self._new_render_attr()
            if self.select_attr_menu_button.isEnabled():
                attr_info = self.select_attr_menu_button.text()
                #TODO: may need to update other widgets
                #if attr_info != self.NO_ATTR_TEXT:
                #    self._update_histogram(attr_info)
            else:
                self._new_select_attr()
        else:
            self._new_render_attr()
            self._new_select_attr()
        self._update_deworm_button()

    def _new_render_attr(self, attr_name_info=None):
        enabled = True
        if attr_name_info is None:
            if not self.model_list.value:
                attr_name = "no model chosen"
                enabled = False
            else:
                attr_name = self.NO_ATTR_TEXT
        else:
            if isinstance(attr_name_info, str):
                attr_name = attr_name_info
            else:
                attr_name = attr_name_info.text()
        if attr_name != self.render_attr_menu_button.text():
            self.render_attr_menu_button.setText(attr_name)
            if attr_name_info is None:
                self.render_histogram.data_source = "Choose attribute to show histogram"
            else:
                self._update_render_histogram(attr_name)
            self._update_palettes()
        self.render_attr_menu_button.setEnabled(enabled)

    def _new_select_attr(self, attr_name_info=None):
        enabled = True
        if attr_name_info is None:
            if not self.model_list.value:
                attr_name = "no model chosen"
                enabled = False
            else:
                attr_name = self.NO_ATTR_TEXT
        else:
            if isinstance(attr_name_info, str):
                attr_name = attr_name_info
            else:
                attr_name = attr_name_info.text()
        if attr_name != self.select_attr_menu_button.text():
            self.select_attr_menu_button.setText(attr_name)
            if attr_name_info is None:
                self.select_widgets.setCurrentIndex(0)
            else:
                self._update_select_widget(attr_name)
        self.select_attr_menu_button.setEnabled(enabled)

    def _new_classes(self):
        self._update_target_menu()

    def _new_palette(self, palette_name):
        for marker, rgba in zip(self.render_color_markers, self.palette_chooser.rgbas):
            marker.rgba = rgba

    def _new_target(self, target):
        if not isinstance(target, str):
            target = target.text()
        self.target_menu_button.setText(target)
        self.model_list.refresh()
        color_targets = self._ui_to_color_targets.get(target, set())
        self.color_atoms.setEnabled("atoms" in color_targets)
        self.color_cartoons.setEnabled("cartoons" in color_targets)
        self.color_surfaces.setEnabled("surfaces" in color_targets)
        self._new_render_attr()
        self._new_select_attr()

    def _radius_marker_add_del(self, marker=None):
        if marker:
            marker.radius = 1.0

    def _render_marker_moved(self, move_info):
        if move_info == "end":
            self._update_palettes()

    def _render_mode_changed(self, tab_index):
        render_type = self.render_type_widget.tabText(tab_index)
        self.render_histogram.activate(self.render_markers[render_type])
        self.render_histogram.color_button = render_type == self.RENDER_COLORS
        self.sel_restrict.setText("Restrict to selection"
            if render_type != self.RENDER_WORMS else "Restrict to selected models")
        for category, widgets in self.render_type_widgets.items():
            for widget in widgets:
                widget.setHidden(category != render_type)

    def _render_sel_marker_cb(self, prev_markers, prev_marker, cur_markers, cur_marker):
        if cur_markers == self.render_color_markers:
            return
        value_entry = self.radius_value_entry \
            if cur_markers == self.render_radius_markers else self.worm_value_entry
        if cur_marker:
            value_entry.setText("%g" % cur_marker.radius)
        else:
            value_entry.clear()

    def _reverse_colors(self):
        if len(self.render_color_markers) < 2:
            return
        rgbas = [m.rgba for m in self.render_color_markers]
        rgbas.reverse()
        cb = self.render_color_markers.color_change_callback
        self.render_color_markers.color_change_callback = None
        for m, rgba in zip(self.render_color_markers, rgbas):
            m.rgba = rgba
        self.render_color_markers.color_change_callback = cb
        self._update_palettes()

    def _update_render_attr_menu(self):
        menu = self.render_attr_menu_button.menu()
        menu.clear()
        attr_names = self._attr_names_of_type(int, float)
        attr_names.sort()
        for attr_name in attr_names:
            menu.addAction(attr_name)

    def _update_select_attr_menu(self):
        menu = self.select_attr_menu_button.menu()
        menu.clear()
        attr_names = self._attr_names_of_type(int, float, bool, str)
        attr_names.sort()
        for attr_name in attr_names:
            menu.addAction(attr_name)

    def _update_select_widget(self, attr_name):
        attr_info = self._cur_attr_info()
        from chimerax.core.attributes import MANAGER_NAME
        attr_mgr = self.session.get_state_manager(MANAGER_NAME)
        attr_type, can_be_none = attr_mgr.attribute_return_info(attr_info.class_object, attr_name)
        values, any_None = attr_info.values(attr_name, self.model_list.value)
        if len(values) == 0 and not any_None:
            self.select_message_widget.setText("Attribute '%s' not found in any %s"
                % (attr_name, self.target_menu_button.text()))
            self.select_widgets.setCurrentWidget(self.select_message_widget)
            return
        if attr_type == str:
            unique_values = set(values)
            disp_values = sorted(list(unique_values))
            self.sel_text_to_value.clear()
            if ' ' in unique_values:
                disp_values.remove(' ')
                disp_values.append("(blank)")
                self.sel_text_to_value["(blank)"] = ' '
            if '' in unique_values:
                disp_values.remove('')
                disp_values.append("(empty)")
                self.sel_text_to_value["(empty)"] = ''
            if any_None:
                disp_values.append("(no value)")
                self.sel_text_to_value["(no value)"] = None
            self.select_list.clear()
            self.select_list.addItems(disp_values)
            self.select_widgets.setCurrentWidget(self.select_list)
        elif attr_type == bool:
            #TODO
            pass
        else:
            # histogram
            self._update_histogram(self.select_histogram, attr_name)
            self.select_widgets.setCurrentWidget(self.select_histogram)

    def _update_deworm_button(self):
        models = self.model_list.value
        if models and self.sel_restrict.isChecked():
            sel_models = set(self.session.selection.models())
            models = [m for m in models if m in sel_models]
        if models:
            enable = self._cur_attr_info().deworm_applicable(models)
        else:
            enable = False
        self.deworm_button.setEnabled(enable)

    def _update_histogram(self, histogram, attr_name):
        attr_info = self._cur_attr_info()
        values, any_None = attr_info.values(attr_name, self.model_list.value)
        if len(values) == 0:
            histogram.data_source = "No '%s' values for histogram" % attr_name
        else:
            min_val, max_val = min(values), max(values)
            import numpy
            if min_val == max_val:
                histogram.data_source = "All '%s' values are %g" % (attr_name, min_val)
            elif attr_name in self._attr_names_of_type(int):
                # just histogram the values directly
                histogram.data_source = (min_val, max_val, numpy.histogram(
                    values, bins=max_val-min_val+1, range=(min_val, max_val), density=False)[0])
            else:
                # number of bins based on histogram pixel width...
                histogram.data_source = (min_val, max_val, lambda num_bins:
                    numpy.histogram(values, bins=num_bins, range=(min_val, max_val), density=False)[0])
        return any_None

    def _update_palettes(self):
        if type(self.render_histogram.data_source) == str:
            rgbas = []
        else:
            rgbas = [m.rgba for m in self.render_color_markers]
        self.reverse_colors_button.setEnabled(len(rgbas) > 1)
        self.key_button.setEnabled(len(rgbas) > 1)
        self.palette_chooser.rgbas = rgbas

    def _update_render_histogram(self, attr_name):
        any_None = self._update_histogram(self.render_histogram, attr_name)
        self.radii_options.set_option_enabled(self.radii_affect_nv, not any_None)
        self.radii_options.set_option_enabled(self.radii_nv_radius, not any_None)
        self.worms_options.set_option_enabled(self.worm_nv_radius, not any_None)

    def _update_target_menu(self):
        from .manager import get_manager
        mgr = get_manager(self.session)
        self._ui_to_info = {}
        self._ui_to_color_targets = {}
        ui_names = []
        for pn in mgr.provider_names:
            ui_name = mgr.ui_name(pn)
            ui_names.append(ui_name)
            self._ui_to_info[ui_name] = mgr.render_attr_info(pn)
            self._ui_to_color_targets[ui_name] = mgr.color_targets(pn)
        ui_names.sort()
        menu = self.target_menu_button.menu()
        menu.clear()
        for ui_name in ui_names:
            menu.addAction(ui_name)
        if not self.target_menu_button.text() and ui_names:
            self._new_target(ui_names[0])

    def _worms_marker_add_del(self, marker=None):
        if marker:
            marker.radius = 0.25
<|MERGE_RESOLUTION|>--- conflicted
+++ resolved
@@ -271,13 +271,9 @@
         # histogram
         self.select_histogram = sh = MarkedHistogram(min_label=True, max_label=True, color_button=False,
             show_marker_help=False, status_line=tw.status)
-<<<<<<< HEAD
-        # TODO: histogram markers, histogram-related controls
-=======
         # TODO: histogram-related controls
         self.select_markers = sh.add_markers(coord_type='relative', min_marks=2, max_marks=2)
         self.select_markers.extend([((0.333, 0.0), "green"), ((0.667, 0.0), "green")])
->>>>>>> 684ae5e0
         self.select_widgets.addWidget(sh)
         # TODO: radio
 
@@ -646,7 +642,8 @@
         attr_info = self._cur_attr_info()
         values, any_None = attr_info.values(attr_name, self.model_list.value)
         if len(values) == 0:
-            histogram.data_source = "No '%s' values for histogram" % attr_name
+            histogram.data_source = 'Chosen models are missing "%s" attribute in all %s' % (
+                attr_name, self.target_menu_button.text())
         else:
             min_val, max_val = min(values), max(values)
             import numpy
