--- conflicted
+++ resolved
@@ -1,8 +1,4 @@
-<<<<<<< HEAD
-<BundleInfo name="ChimeraX-ProfileGrids" version="1.1.3"
-=======
 <BundleInfo name="ChimeraX-ProfileGrids" version="1.4.2"
->>>>>>> 8da4d672
 	    package="chimerax.profile_grids"
   	    minSessionVersion="1" maxSessionVersion="1">
 
