# vim: set expandtab ts=4 sw=4:

# === UCSF ChimeraX Copyright ===
# Copyright 2016 Regents of the University of California.
# All rights reserved.  This software provided pursuant to a
# license agreement containing restrictions on its disclosure,
# duplication and use.  For details see:
# https://www.rbvi.ucsf.edu/chimerax/docs/licensing.html
# This notice must be embedded in or attached to all copies,
# including partial copies, of the software or any revisions
# or derivations thereof.
# === UCSF ChimeraX Copyright ===

class GridCanvas:
    """'public' methods are only public to the ProfileGridsTool class.
       Access to GridCanvas functions is made through methods of the
       ProfileGridsTool class.
    """

    TEXT_MARGIN = 2

    def __init__(self, parent, pg, alignment, grid_data, weights):
        from Qt.QtWidgets import QGraphicsView, QGraphicsScene, QGridLayout, QShortcut
        from Qt.QtCore import Qt, QSize

        self.pg = pg
        self.alignment = alignment
        self.grid_data = grid_data
        self.weights = weights

        import string
        self.row_labels = list(string.ascii_uppercase) + ['?', 'gap', 'misc']
        import numpy
        self.empty_rows = numpy.where(~self.grid_data.any(axis=1))[0]
        self.existing_row_labels = [rl for i, rl in enumerate(self.row_labels) if i not in self.empty_rows]
        from Qt.QtGui import QFont, QFontMetrics, QPalette
        self.font = QFont("Helvetica")
        self.font_metrics = QFontMetrics(self.font)
        self.max_label_width = 0
        for i, text in enumerate(self.row_labels):
            if i in self.empty_rows:
                continue
            self.max_label_width = max(self.max_label_width, self.font_metrics.horizontalAdvance(text + ' '))
        self.max_main_label_width = self.max_label_width

        #palette = QPalette()
        #palette.setColor(QPalette.Window, Qt.white)
        #parent.setAutoFillBackground(True)
        #parent.setPalette(palette)

        self.main_label_scene = QGraphicsScene()
        """
        self.main_label_scene.setBackgroundBrush(Qt.lightGray)
        """
        self.main_label_scene.setBackgroundBrush(Qt.white)
        self.main_label_view = QGraphicsView(self.main_label_scene)
        self.main_label_view.setAlignment(Qt.AlignRight|Qt.AlignTop)
        self.main_label_view.setAttribute(Qt.WA_AlwaysShowToolTips)
        self.header_scene = QGraphicsScene()
        """
        self.header_scene.setBackgroundBrush(Qt.lightGray)
        """
        self.header_scene.setBackgroundBrush(Qt.white)
        self.header_view = QGraphicsView(self.header_scene)
        self.header_view.setAttribute(Qt.WA_AlwaysShowToolTips)
        self.header_view.setHorizontalScrollBarPolicy(Qt.ScrollBarAlwaysOff)
        self.header_view.setVerticalScrollBarPolicy(Qt.ScrollBarAlwaysOff)
        self.header_view.setAlignment(Qt.AlignLeft|Qt.AlignBottom)
        self.header_label_scene = QGraphicsScene()
        """
        self.header_label_scene.setBackgroundBrush(Qt.lightGray)
        """
        self.header_label_scene.setBackgroundBrush(Qt.white)
        self.header_label_view = QGraphicsView(self.header_label_scene)
        self.header_label_view.setAlignment(Qt.AlignRight|Qt.AlignBottom)
        self.header_label_view.setAttribute(Qt.WA_AlwaysShowToolTips)

        self.main_scene = QGraphicsScene()
        self.main_scene.setBackgroundBrush(Qt.white)
        self.main_scene.mouseReleaseEvent = self.mouse_click
        self.main_scene.helpEvent = self.mouse_hover
        from Qt.QtWidgets import QToolTip
        """if gray background desired...
        ms_brush = self.main_scene.backgroundBrush()
        from Qt.QtGui import QColor
        ms_color = QColor(240, 240, 240) # lighter gray than "lightGray"
        ms_brush.setColor(ms_color)
        self.main_scene.setBackgroundBrush(ms_color)
        """
        self.main_view = QGraphicsView(self.main_scene)
        self.main_view.setAttribute(Qt.WA_AlwaysShowToolTips)
        #self.main_view.setViewportMargins(0, 0, 0, -20)
        #from Qt.QtWidgets import QFrame
        #self.main_view.setFrameStyle(QFrame.NoFrame)
        #self.main_view.setMouseTracking(True)
        main_vsb = self.main_view.verticalScrollBar()
        label_vsb = self.main_label_view.verticalScrollBar()
        main_vsb.valueChanged.connect(label_vsb.setValue)
        label_vsb.valueChanged.connect(main_vsb.setValue)
        main_hsb = self.main_view.horizontalScrollBar()
        header_hsb = self.header_view.horizontalScrollBar()
        main_hsb.valueChanged.connect(header_hsb.setValue)
        header_hsb.valueChanged.connect(main_hsb.setValue)
        #self.emphasis_font = QFont(self.font)
        #self.emphasis_font.setBold(True)
        #self.emphasis_font_metrics = QFontMetrics(self.emphasis_font)
        digits = self.pg.settings.percent_decimal_places
        wide_string = "100" if digits == 0 else "100." + '0' * digits
        font_width, font_height = self.font_metrics.horizontalAdvance(wide_string), self.font_metrics.height()
        self.main_label_view.setMinimumHeight(font_height)
        self.main_view.setMinimumHeight(font_height)
        # pad font a little...
        self.font_pixels = (font_width + self.TEXT_MARGIN, font_height + self.TEXT_MARGIN)
        layout = QGridLayout()
        layout.setContentsMargins(0,0,0,0)
        layout.setSpacing(0)
        layout.addWidget(self.header_label_view, 0, 0, alignment=Qt.AlignRight | Qt.AlignBottom)
        layout.addWidget(self.header_view, 0, 1, alignment=Qt.AlignLeft | Qt.AlignBottom)
        layout.addWidget(self.main_label_view, 1, 0, alignment=Qt.AlignRight | Qt.AlignTop)
        layout.addWidget(self.main_view, 1, 1, alignment=Qt.AlignLeft | Qt.AlignTop)
        layout.setColumnStretch(0, 0)
        layout.setColumnStretch(1, 1)
        layout.setRowStretch(0, 0)
        layout.setRowStretch(1, 1)
        parent.setLayout(layout)
        #self.header_view.show()
        self.main_label_view.show()
        self.main_view.show()
        self.layout_alignment()
        self.selection_items = {}
        self.update_selection()
        from chimerax.core.selection import SELECTION_CHANGED
        self.handlers = [ self.pg.session.triggers.add_handler(SELECTION_CHANGED, self.update_selection) ]

    def alignment_notification(self, note_name, note_data):
        alignment = self.alignment
        if note_name == alignment.NOTE_MOD_ASSOC:
            self.update_selection()
        '''
        if note_name == self.alignment.NOTE_REF_SEQ:
            self.lead_block.rerule()
        elif note_name == self.alignment.NOTE_SEQ_CONTENTS:
            self.refresh(note_data)
        elif note_name == self.alignment.NOTE_REALIGNMENT:
            # headers are notified before us, so they should be "ready to go"
            self.sv.region_browser.clear_regions()
            self._reformat()
        '''
        if note_name not in (self.alignment.NOTE_HDR_SHOWN, self.alignment.NOTE_HDR_VALUES,
                self.alignment.NOTE_HDR_NAME):
            return
        if type(note_data) == tuple:
            hdr, bounds = note_data
        else:
            hdr = note_data
        if note_name == self.alignment.NOTE_HDR_SHOWN:
            if hdr.shown:
                self.show_header(hdr)
            else:
                self.hide_header(hdr)
        elif hdr.shown:
            #TODO
            raise NotImplementedError("Updating header label/values not implemented")
            if note_name == self.alignment.NOTE_HDR_VALUES:
                if bounds is None:
                    bounds = (0, len(hdr)-1)
                self.lead_block.refresh(hdr, *bounds)
                self.main_scene.update()
            elif note_name == self.alignment.NOTE_HDR_NAME:
                if self.label_width == _find_label_width(self.alignment.seqs +
                        [hdr for hdr in self.alignment.headers if hdr.shown], self.sv.settings,
                        self.font_metrics, self.emphasis_font_metrics, SeqBlock.label_pad):
                    self.lead_block.replace_label(hdr)
                    self.main_label_scene.update()
                else:
                    self._reformat()

    def destroy(self):
        for handler in self.handlers:
            handler.remove()

    def hide_header(self, header):
        header_group = self.header_groups[header]
        del self.header_groups[header]
        for item in header_group.childItems():
            item.hide()
            self.header_scene.removeItem(item)
        self.header_scene.destroyItemGroup(header_group)
        label_item = self.header_label_items[header]
        del self.header_label_items[header]
        label_item.hide()
        self.header_label_scene.removeItem(label_item)
        self.displayed_headers.remove(header)
        self._update_scene_rects()

    def layout_alignment(self):
        #NOTE: maybe group each header line (QGraphicsItemGroup) to make them easier to move
        rows, columns = self.grid_data.shape
        if rows != len(self.row_labels):
            raise AssertionError("Expected %d rows, got %d" % (len(self.row_labels), rows))
        width, height = self.font_pixels
        divisor = sum(self.weights)
        from Qt.QtGui import QColor, QBrush
        from chimerax.core.colors import contrast_with
        y = 0
        # adjust for rectangle outline width / inter-line spacing
        y_adjust = 2
        for i in range(rows):
            if i in self.empty_rows:
                continue
            for j in range(columns):
                x = j * width
                val = self.grid_data[i,j]
                fraction = val / divisor
                non_blue = int(255 * (1.0 - fraction) + 0.5)
                fill_color = QColor(non_blue, non_blue, 255)
                self.main_scene.addRect(x, y, width, height, brush=QBrush(fill_color))
                if val > 0.0:
                    text_rgb = contrast_with((non_blue/255.0, non_blue/255.0, 1.0))
                    text_val = str(int(100  * fraction + 0.5))
                    cell_text = self.main_scene.addSimpleText(text_val, self.font)
                    cell_text.moveBy(x, y)
                    bbox = cell_text.boundingRect()
                    cell_text.moveBy((width - bbox.width())/2, y_adjust + (height - bbox.height())/2)
                    cell_text.setBrush(QBrush(QColor(*[int(255 * channel + 0.5) for channel in text_rgb])))
            label_text = self.main_label_scene.addSimpleText(self.row_labels[i], self.font)
            label_width = self.font_metrics.horizontalAdvance(self.row_labels[i] + ' ')
            label_text.moveBy((self.max_label_width - label_width) / 2, y + y_adjust)
            y += height
        self.header_groups = {}
        self.header_label_items = {}
        self.displayed_headers = []
        for hdr in self.alignment.headers:
            if hdr.shown:
                self.show_header(hdr)
        self._update_scene_rects()
        #TODO: everything else
        return
        raise NotImplementedError("layout_alignment")
        initial_headers = [hd for hd in self.alignment.headers if hd.shown]
        self.label_width = _find_label_width(self.alignment.seqs + initial_headers,
            self.sv.settings, self.font_metrics, self.emphasis_font_metrics, SeqBlock.label_pad)

        self._show_ruler = self.sv.settings.alignment_show_ruler_at_startup and len(self.alignment.seqs) > 1
        self.line_width = self.line_width_from_settings()
        self.numbering_widths = self.find_numbering_widths(self.line_width)
        label_scene = self._label_scene()
        from Qt.QtCore import Qt
        self.main_view.setAlignment(
            Qt.AlignCenter if label_scene == self.main_scene else Qt.AlignLeft)
        self.lead_block = SeqBlock(label_scene, self.main_scene, None, self.font,
            self.emphasis_font, self.font_metrics, self.emphasis_font_metrics, 0, initial_headers,
            self.alignment, self.line_width, {},
            lambda *args, **kw: self.sv.status(secondary=True, *args, **kw),
            self.show_ruler, None, self.show_numberings, self.sv.settings,
            self.label_width, self.font_pixels, self.numbering_widths, self.letter_gaps())
        self._update_scene_rects()

    def mouse_click(self, event):
        residues, row, col = self._residues_for_event(event)
        if not residues:
            return
        final_cmd = None
        from Qt.QtCore import Qt
        if event.modifiers() & Qt.ShiftModifier:
            if not residues:
                return
            if (row, col) in self.selection_items:
                cmd = "sel subtract"
            else:
                cmd = "sel add"
        else:
            if residues:
                cmd = "sel"
            else:
                final_cmd = "sel clear"
        if final_cmd is None:
            from chimerax.atomic import concise_residue_spec
            final_cmd = cmd + ' ' + concise_residue_spec(self.pg.session, residues)
        from chimerax.core.commands import run
        run(self.pg.session, final_cmd)

    def mouse_hover(self, event):
        if event.type() != event.GraphicsSceneHelp:
            return
        from Qt.QtWidgets import QToolTip
        residues, row, col = self._residues_for_event(event)
        if not residues:
            QToolTip.hideText()
            return
        from chimerax.atomic import concise_residue_spec
        self.main_view.setToolTip(concise_residue_spec(self.pg.session, residues))
        QToolTip.showText(event.screenPos(), self.main_view.toolTip())

    def refresh(self, seq, left=0, right=None, update_attrs=True):
        raise NotImplementedError("refresh")
        if seq in self.alignment.headers and not seq.shown:
            return
        if right is None:
            right = len(self.alignment.seqs[0])-1
        self.lead_block.refresh(seq, left, right)
        self.main_scene.update()

    def show_header(self, header):
        self.displayed_headers.append(header)
        width, height = self.font_pixels
        x = width / 2
        #if not self.header_groups:
        #    y = 0
        #else:
        #    y = max([grp.boundingRect().y() for grp in self.header_groups.values()]) + height + 2
        y = len(self.header_groups) * height
        items = []
        if hasattr(header, 'depiction_val'):
            val_func = lambda i, hdr=header: hdr.depiction_val(i)
        else:
            val_func = lambda i, hdr=header: hdr[i]
        from chimerax.alignment_headers import position_color_to_qcolor as qcolor
        from Qt.QtGui import QBrush
        for i in range(len(header)):
            val = val_func(i)
            color = qcolor(header.position_color(i))
            if isinstance(val, str):
                text = self.header_scene.addSimpleText(val, font=self.font)
                rect = text.sceneBoundingRect()
<<<<<<< HEAD
                text.setPos(x - rect.width()/2, y+2)
=======
                text.setPos(x - rect.width()/2, y+4)
>>>>>>> 1ea0baf3
                text.setBrush(QBrush(color))
                items.append(text)
            elif val != None and val > 0.0:
                items.append(self.header_scene.addRect(x - width/2, y+height, width, -val * height,
                    brush=QBrush(color)))
            x += width

        self.header_groups[header] = group = self.header_scene.createItemGroup(items);
        self.header_label_items[header] = label = self.header_label_scene.addSimpleText(header.name,
            font=self.font)
        label_rect = label.sceneBoundingRect()
        group_rect = group.boundingRect()
        label.setPos(-label_rect.width(), group_rect.y() - label_rect.height())
        self.header_view.show()
        self._update_scene_rects()

    def update_selection(self, *args):
        for item in self.selection_items.values():
            self.main_scene.removeItem(item)
        self.selection_items.clear()
        from chimerax.atomic import selected_chains, selected_residues
        sel_chains = set(selected_chains(self.pg.session))
        if not sel_chains:
            return
        sel_residues = set(selected_residues(self.pg.session))
        needs_highlight = set()
        chars_to_rows = { c:i for i,c in enumerate(self.existing_row_labels) }
        for chain, aseq in self.alignment.associations.items():
            if chain not in sel_chains:
                continue
            match_map = aseq.match_maps[chain]
            for r in chain.existing_residues:
                if r not in sel_residues:
                    continue
                try:
                    ungapped_seq_index = match_map[r]
                except KeyError:
                    continue
                gapped_seq_index = aseq.ungapped_to_gapped(ungapped_seq_index)
                char = aseq[gapped_seq_index].upper()
                if char.isupper() or char == '?':
                    row = chars_to_rows[char]
                else:
                    row = chars_to_rows['misc']
                needs_highlight.add((row, gapped_seq_index))
        from Qt.QtGui import QPen, QColor
        pen = QPen(QColor(87, 202, 35))
        pen.setWidth(3)
        width, height = self.font_pixels
        for row, col in needs_highlight:
            self.selection_items[(row, col)] = self.main_scene.addRect(
                col * width, row * height, width, height, pen=pen)

    def _residues_at(self, grid_row, grid_col):
        residues = []
        row_label = self.existing_row_labels[grid_row]
        for seq in self.alignment.seqs:
            if seq.characters[grid_col].upper() != row_label:
                continue
            for match_map in seq.match_maps.values():
                try:
                    residues.append(match_map[seq.gapped_to_ungapped(grid_col)])
                except KeyError:
                    continue
        return residues

    def _residues_for_event(self, event):
        width, height = self.font_pixels
        raw_rows, grid_columns = self.grid_data.shape
        grid_rows = raw_rows - len(self.empty_rows)
        pos = event.scenePos()
        row = int(pos.y() / height)
        if row < 0 or row > grid_rows - 1:
            return None, None, None
        col = int(pos.x() / width)
        if col < 0 or col > grid_columns - 1:
            return None, None, None
        return self._residues_at(row, col), row, col

    def _update_scene_rects(self):
        # have to play with setViewportMargins to get correct scrolling...
        #self.main_view.setViewportMargins(0, 0, 0, -20)
        mbr = self.main_scene.itemsBoundingRect()
        self.main_scene.setSceneRect(self.main_scene.itemsBoundingRect())
        # For scrolling to work right, ensure that vertical size of main_label_scene is the same as main_scene
        # and that the horizontal size of the header_scene is the same as the main_scene
        lbr = self.main_label_scene.itemsBoundingRect()
        mbr = self.main_scene.itemsBoundingRect()
        y = min(lbr.y(), mbr.y())
        height = max(lbr.y() + lbr.height() - y, mbr.y() + mbr.height() - y)
        mr = self.main_scene.sceneRect()
        hbr = self.header_scene.itemsBoundingRect()
        self.main_label_scene.setSceneRect(lbr.x(), y,
            lbr.width(), height)
        self.main_scene.setSceneRect(mbr.x(), y, mbr.width(), height)
        self.header_scene.setSceneRect(mr.x(), hbr.y(),
            mr.width() + self.main_view.verticalScrollBar().size().width(), hbr.height())
        from math import ceil
        max_header_height = ceil(max(hbr.height(), self.header_label_scene.itemsBoundingRect().height())) + 7
        self.header_view.setMaximumHeight(max_header_height)
        self.header_label_view.setMaximumHeight(max_header_height)

        # Apparently the height of the horizontal scrollbar gets added to main view at some point,
        # need to compensate
        def adjust_scrollbars(sb1=self.main_label_view.verticalScrollBar(), sb2=self.main_view.verticalScrollBar()):
            min_val = min(sb1.minimum(), sb2.minimum())
            max_val = max(sb1.maximum(), sb2.maximum())
            sb1.setRange(min_val, max_val)
            sb2.setRange(min_val, max_val)
        from Qt.QtCore import QTimer
        QTimer.singleShot(100, adjust_scrollbars)<|MERGE_RESOLUTION|>--- conflicted
+++ resolved
@@ -323,11 +323,7 @@
             if isinstance(val, str):
                 text = self.header_scene.addSimpleText(val, font=self.font)
                 rect = text.sceneBoundingRect()
-<<<<<<< HEAD
-                text.setPos(x - rect.width()/2, y+2)
-=======
                 text.setPos(x - rect.width()/2, y+4)
->>>>>>> 1ea0baf3
                 text.setBrush(QBrush(color))
                 items.append(text)
             elif val != None and val > 0.0:
