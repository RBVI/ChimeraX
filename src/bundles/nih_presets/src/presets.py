# vim: set expandtab shiftwidth=4 softtabstop=4:

# === UCSF ChimeraX Copyright ===
# Copyright 2016 Regents of the University of California.
# All rights reserved.  This software provided pursuant to a
# license agreement containing restrictions on its disclosure,
# duplication and use.  For details see:
# http://www.rbvi.ucsf.edu/chimerax/docs/licensing.html
# This notice must be embedded in or attached to all copies,
# including partial copies, of the software or any revisions
# or derivations thereof.
# === UCSF ChimeraX Copyright ===

from chimerax.atomic import all_atomic_structures, Residue, Structure

ball_and_stick = [
    "style ball",
    "~nuc",
    "~ribbon",
    "disp",
    "size H atomRadius 1.2",
    "size stickRadius 0.24",
    "size ballScale 0.3",
    "size pseudobondRadius 0.3",
    "size ions atomRadius +0.35"
]

base_setup = [
    "graphics bgcolor white",
    "color name marine 0,50,100",
    "color name forest 13.3,54.5,13.3",
    "color name tangerine 95.3,51.8,0",
    "color name grape 64.3,0,86.7",
    "color name nih_blue 12.5,33.3,54.1",
    "color name jmol_carbon 56.5,56.5,56.5",
    "color name bond_purple 57.6,43.9,85.9",
    "color name struts_grey 48,48,48",
    "color name carbon_grey 22.2,22.2,22.2",
    # remaining for undoing monkeyshines from previous presets
    "surface close",
    "preset 'initial styles' 'original look'",
]

base_macro_model = [
    "delete solvent",
    "delete H"
]

base_ribbon = [
    "preset 'initial styles' cartoon",
    "nucleotides ladder radius 1.2",
    "color white target abc", # in particular, not (metal-coordination) pseudobonds
    "color helix marine; color strand firebrick; color coil goldenrod; color nucleic-acid forest",
    "color :A:C:G:U grape",
    "color byatom",
    "select (C & ligand) | (C & ligand :< 5 & ~nucleic-acid) | (C & protein) | (C & disulfide)",
    "color sel carbon_grey atoms",
    "color ligand | protein & sideonly byhet atoms",
    "~select"
]

base_surface = [
    "delete solvent",
    "hide H|ligand|~(protein|nucleic-acid) atoms",
    "~nuc",
    "~ribbon",
    "~display",
]

color_by_het = [
    "color jmol_carbon",
    "color byhet"
]

print_ribbon = [
    # make missing-structure pseudobonds bigger relative to upcoming hbonds
    "size min-backbone pseudobondRadius 1.1",
    "size ions atomRadius +0.8",
    "cartoon style sides 16",
    "select backbone & protein | nucleic-acid & min-backbone | ions | ligand"
        " | ligand :< 5 & ~nucleic-acid",
    "hbonds sel color white restrict both",
    #"size hbonds pseudobondRadius 0.6",
    "size pseudobondRadius 0.6",
    # ribbons need to be up to date for struts to work right
    "wait 1; struts @ca|ligand|P length 8 loop 60 rad 0.75 color struts_grey",
    "~struts @PB,PG resetRibbon false",
    "~struts adenine|cytosine|guanine|thymine|uracil resetRibbon false",
    #"color struts_grey pseudobonds",
    "color hbonds white pseudobonds",
    "~select"
]

p3ms_pbg_name = "3D-printable missing structure"

undo_printable = [
    "~struts",
    "~hbonds",
    "close ##name='%s'" % p3ms_pbg_name,
    "show ##name='%s' models" % Structure.PBG_MISSING_STRUCTURE,
    "size atomRadius default stickRadius 0.2 pseudobondRadius 0.2",
    "style dashes 7",
    "graphics quality bondSides default",
<<<<<<< HEAD
    "graphics quality pseudobondSides default",
=======
    "graphics quality pseudobondSides 10",
>>>>>>> 486878e4
    "cartoon style sides 12",
]

def addh_cmds(session):
    return [ "addh %s hb f" % s.atomspec for s in all_atomic_structures(session) if s.num_atoms < 25000 ]

def by_chain_cmds(session, rainbow=False, target_atoms=False):
    cmds = []
    for s in all_atomic_structures(session):
        if rainbow:
            cmds.append(rainbow_cmd(s, target_atoms=target_atoms))
        cmds.append("color zone %s near %s & main distance 20" % (s.atomspec, s.atomspec))
    return cmds

def color_by_hydrophobicity_cmds(session, target="rs"):
    kdh_info = {
        "asp": -3.5,
        "glu": -3.5,
        "asn": -3.5,
        "gln": -3.5,
        "lys": -3.9,
        "arg": -4.5,
        "his": -3.2,
        "gly": -0.4,
        "pro": -1.6,
        "ser": -0.8,
        "thr": -0.7,
        "cys": 2.5,
        "met": 1.9,
        "mse": 1.9,
        "ala": 1.8,
        "val": 4.2,
        "ile": 4.5,
        "leu": 3.8,
        "phe": 2.8,
        "trp": -0.9,
        "tyr": -1.3,
    }
    for s in all_atomic_structures(session):
        for r in s.residues:
            if r.name.lower() in kdh_info:
                r.kd_hydrophobicity = kdh_info[r.name.lower()]
    # need to register the attribute to make it known to 'color byattribute'
    Residue.register_attr(session, "kd_hydrophobicity", "NIH3D preset", attr_type=float)
    return [
        "color magenta",
        "color byattribute kd_hydrophobicity protein target %s palette 16,67,87:white:100,45,0"
            " novalue magenta" % target
    ]

base_palette = ["marine", "goldenrod", "firebrick", "forest", "tangerine", "grape"]
def palette(num_chains):
    palette = base_palette[:]
    if num_chains < 2:
        return palette[0] + ':' + palette[0]
    while num_chains > len(palette):
        palette += base_palette
    return ':'.join(palette[:num_chains])

def print_prep(session=None, *, pb_radius=0.4, ion_size_increase=0.0, bond_sides="default", pb_sides=16):
    always_cmds = [
        "size stickRadius 0.8",
        "style dashes 0",
        "graphics quality bondSides %s" % bond_sides,
        "graphics quality pseudobondSides %s" % pb_sides,
    ]
    if session is None:
        # not a ribbon preset
        cmds = always_cmds
    else:
        # So that they connect to ribbon ends, have missing structure pseudobonds go from CA->CA [#8388]
        cmds = []
        from chimerax.atomic import all_atomic_structures, all_pseudobond_groups
        for pbg in all_pseudobond_groups(session)[:]:
            if pbg.name == p3ms_pbg_name:
                session.models.close([pbg])
        pb_file = None
        for s in all_atomic_structures(session):
            ms_pbg = s.pseudobond_group(s.PBG_MISSING_STRUCTURE, create_type=None)
            if ms_pbg is None:
                continue
            if pb_file is None:
                import tempfile
                pb_file = tempfile.NamedTemporaryFile(mode='w', suffix='.pb', delete=False)
                import atexit, os
                atexit.register(os.unlink, pb_file.name)
                cmds += [
                    "open " + pb_file.name,
                    "rename ##name=%s '%s'" % (os.path.basename(pb_file.name), p3ms_pbg_name)
                ]
            cmds.append("hide %s models" % ms_pbg.atomspec)
            for pb in ms_pbg.pseudobonds:
                a1, a2 = pb.atoms
                ca1 = a1.residue.find_atom("CA") or a1
                ca2 = a2.residue.find_atom("CA") or a2
                print("%s %s" % (ca1.string(style="command"), ca2.string(style="command")), file=pb_file)
        if pb_file is not None:
            pb_file.close()

        cmds += always_cmds
    if pb_radius is not None:
        cmds += [ "size pseudobondRadius %g" % pb_radius ]
    if ion_size_increase:
        cmds += ["size ions atomRadius %+g" % ion_size_increase]
    return cmds

def rainbow_cmd(structure, target_atoms=False):
    color_arg = " chains palette " + palette(structure.num_chains)
    return "rainbow %s@ca,c4'%s target rs%s" % (structure.atomspec, color_arg, ("a" if target_atoms else ""))

def run_preset(session, name, mgr):
    if name == "ribbon by secondary structure":
        cmd = undo_printable + base_setup + base_macro_model + base_ribbon
    elif name == "ribbon by secondary structure (printable)":
        cmd = base_setup + base_macro_model + base_ribbon + print_ribbon + print_prep(
            session, pb_radius=None)
    elif name == "ribbon by chain":
        cmd = undo_printable + base_setup + base_macro_model + base_ribbon + [
            rainbow_cmd(s) for s in all_atomic_structures(session)
        ]
    elif name == "ribbon by chain (printable)":
        cmd = base_setup + base_macro_model + base_ribbon + [
            rainbow_cmd(s) for s in all_atomic_structures(session)
        ] + print_ribbon + print_prep(session, pb_radius=None)
    elif name == "ribbon rainbow":
        cmd = undo_printable + base_setup + base_macro_model + base_ribbon + [ "rainbow @CA target r" ]
    elif name == "ribbon rainbow (printable)":
        cmd = base_setup + base_macro_model + base_ribbon + [
            "rainbow @CA"
        ] + print_ribbon + print_prep(session, pb_radius=None)
    elif name == "ribbon by polymer (printable)":
        cmd = base_setup + base_macro_model + base_ribbon + print_ribbon + [
            "color bypolymer"
        ] + print_prep(session, pb_radius=None)
    elif name == "ribbon monochrome":
        cmd = undo_printable + base_setup + base_macro_model + base_ribbon + [
            "color nih_blue",
            "setattr p color nih_blue"
        ]
    elif name == "ribbon monochrome (printable)":
        cmd = base_setup + base_macro_model + base_ribbon + print_ribbon + [
            "color nih_blue",
            "setattr p color nih_blue"
        ] + print_prep(session, pb_radius=None)
    elif name == "surface monochrome":
        cmd = undo_printable + base_setup + base_surface + addh_cmds(session) + surface_cmds(session) \
            + [ "color nih_blue" ]
    elif name == "surface coulombic":
        cmd = undo_printable + base_setup + base_surface + addh_cmds(session) + surface_cmds(session) \
            + [ "color white", "coulombic surfaces #* chargeMethod gasteiger" ]
        from chimerax.atomic import AtomicStructures
        structures = AtomicStructures(all_atomic_structures(session))
        main_atoms = structures.atoms.filter(structures.atoms.structure_categories == "main")
        main_residues = main_atoms.unique_residues
        incomplete_residues = main_residues.filter(main_residues.is_missing_heavy_template_atoms)
        if len(incomplete_residues) > len(main_residues) / 10:
            session.logger.warning("More than 10% of residues are incomplete;"
                " electrostatics probably inaccurate")
        elif "HIS" in incomplete_residues.names:
            session.logger.warning("Incomplete HIS residue; coulombic will likely fail")
    elif name == "surface hydrophobicity":
        cmd = undo_printable + base_setup + base_surface + addh_cmds(session) + surface_cmds(session) \
            + color_by_hydrophobicity_cmds(session)
    elif name == "surface by chain":
        cmd = undo_printable + base_setup + base_surface + addh_cmds(session) + surface_cmds(session) \
            + by_chain_cmds(session, rainbow=True, target_atoms=True)
    elif name == "surface by polymer":
        cmd = undo_printable + base_setup + base_surface + addh_cmds(session) + surface_cmds(session) \
            + [ "color bypolymer target ar" ] + by_chain_cmds(session)
    elif name == "surface blob by chain":
        cmd = undo_printable + base_setup + base_surface + addh_cmds(session) + [
                "surf %s%s resolution 18 grid 6; %s" % (s.atomspec,
                ("" if s.num_atoms < 250000 else " enclose %s" % s.atomspec),
                rainbow_cmd(s, target_atoms=True))
                    for s in all_atomic_structures(session)
            ]
    elif name == "surface blob by polymer":
        cmd = undo_printable + base_setup + base_surface + addh_cmds(session) + [
                "surf %s%s resolution 18 grid 6"
                % (s.atomspec, ("" if s.num_atoms < 250000 else " enclose %s" % s.atomspec))
                    for s in all_atomic_structures(session)
            ] + [ "color bypolymer target ar" ] + by_chain_cmds(session)
    elif name == "sticks":
        cmd = undo_printable + base_setup + color_by_het + [
            "style stick",
            "~nuc",
            "~ribbon",
            "disp"
        ]
    elif name == "sticks (printable)":
        cmd = undo_printable + base_setup + color_by_het + [
            "style stick",
            "~nuc",
            "~ribbon",
            "disp"
        ] + print_prep(ion_size_increase=0.35, bond_sides=32)
    elif name == "sticks monochrome":
        cmd = undo_printable + base_setup + [
            "style stick",
            "~nuc",
            "~ribbon",
            "disp",
            "color nih_blue",
        ]
    elif name == "sticks monochrome (printable)":
        cmd = undo_printable + base_setup + [
            "style stick",
            "~nuc",
            "~ribbon",
            "disp",
            "color nih_blue",
        ] + print_prep(ion_size_increase=0.35, bond_sides=32)
    elif name == "CPK":
        cmd = undo_printable + base_setup + color_by_het + [
            "style sphere",
            "~nuc",
            "~ribbon",
            "disp",
            "size H atomRadius 1.1",  # rescale H atoms to get better-looking balls
            "size ions atomRadius +0.35"
        ] + print_prep(ion_size_increase=0.35)
    elif name == "CPK monochrome":
        cmd = undo_printable + base_setup + [
            "style sphere",
            "~nuc",
            "~ribbon",
            "disp",
            "color nih_blue",
            "size H atomRadius 1.1",  # rescale H atoms to get better-looking balls
            "size ions atomRadius +0.35"
        ] + print_prep(ion_size_increase=0.35)
    elif name == "ball and stick":
        cmd = undo_printable + base_setup + color_by_het + ball_and_stick + [ "color pbonds bond_purple" ]
    elif name == "ball and stick monochrome":
        cmd = undo_printable + base_setup + color_by_het + ball_and_stick + [ "color nih_blue" ]
    elif name.startswith("volume "):
        cmd = volume_preset_cmds(session, name[7:])
    else:
        from chimerax.core.errors import UserError
        raise UserError("Unknown NIH3D preset '%s'" % name)
    # need the leading space in case the previous command arg end with a quote
    cmd = " ; ".join(cmd)
    mgr.execute(cmd)

def surface_cmds(session):
    import math
    cmds = []
    for s in all_atomic_structures(session):
        # AddH won't actually run until after this command is generated, so base the grid value
        # on the number of heavy atoms involved in the surface for consistency, but then multiply
        # by 2 to account for probable amount of hydrogens
        import numpy
        num_heavys = len(s.atoms.filter(
            numpy.logical_and(s.atoms.elements.numbers != 1, s.atoms.structure_categories == "main")))
        grid_size = min(2.0, max(0.3, math.log10(2 *num_heavys) - 3.2))
        cmds.append("surface %s enclose %s grid %g sharp false" % (s.atomspec, s.atomspec, grid_size))
    return cmds

def volume_cleanup_cmds(session, contour_cmds=None):
    from chimerax.map import VolumeSurface
    from chimerax.surface.area import measure_volume
    from chimerax.core.commands import run
    if contour_cmds:
        for contour_cmd in contour_cmds:
            run(session, contour_cmd, log=False)
        run(session, "wait 1", log=False)
    cmds = []
    for surface in session.models.list(type=VolumeSurface):
        orig_enclosed = measure_volume(session, [surface])

        # MESH CLEANING
        run(session, "surface dust %s size 1 metric 'size rank' ; wait 1" % surface.atomspec, log=False)
        enclosed = measure_volume(session, [surface], include_masked=False)
        working_surface = surface
        if enclosed < 0.5 * orig_enclosed:
            session.logger.info("Contour level does not connect pieces; trying other levels")
            volume = surface.volume
            mtx = volume.matrix()
            vmin, vmax = mtx.min(), mtx.max()
            contour_step = (vmax - vmin) * 0.05
            contour = orig_contour = surface.level
            connecting_contour = None
            while contour - contour_step > vmin:
                contour -= contour_step
                session.models.close([working_surface])
                contour_cmd = "volume %s region all style surface level %g limitVoxelCount true" \
                    " voxelLimit 8; wait 1" % (volume.atomspec, contour)
                run(session, contour_cmd, log=False)
                working_surface = session.models[-1]
                run(session, "surface dust %s size 1 metric 'size rank' ; wait 1" % working_surface.atomspec,
                    log=False)
                enclosed = measure_volume(session, [working_surface], include_masked=False)
                if enclosed >= 0.5 * orig_enclosed:
                    contour_level = connecting_contour = contour
                    session.logger.info("Contour level %g connects pieces; using that" % connecting_contour)
                    cmds.append(contour_cmd)
                    break
            if connecting_contour is None:
                session.logger.info(
                    "No contour level found that connects pieces; reverting to original level")
                contour_level = orig_contour
                session.models.close([working_surface])
                run(session, "volume %s region all style surface level %g limitVoxelCount true voxelLimit 8"
                    % (volume.atomspec, contour_level), log=False)
                working_surface = session.models[-1]
        cmds.append("wait 1")
        cmds.append("surface dust %s size 1 metric 'size rank'" % working_surface.atomspec)
    return cmds

def volume_contour_cmds(session, requested_contour_level=None):
    from chimerax.map import Volume
    cmds = []
    for v in session.models.list(type=Volume):
        contour_level = requested_contour_level
        if contour_level is None and v.name.startswith("emdb ") and v.name[5:].isdigit():
            import requests
            emdb_id = v.name[5:]
            data_key = "EMD-" + emdb_id
            response = requests.get("https://www.ebi.ac.uk/pdbe/api/emdb/entry/map/%s" % data_key)
            if response.status_code == requests.codes.ok:
                data = response.json()
                try:
                    info = data[data_key]
                except KeyError:
                    session.logger.warning("Key %s not found in metadata for EMDB %s" % (data_key, emdb_id))
                else:
                    try:
                        contour_level = info[0]["map"]["contour_level"]["value"]
                    except:
                        session.logger.info("No suggested contour level found in metadata for %s" % emdb_id)
                    else:
                        session.logger.info("Using EMDB-recommended contour level of %g" % contour_level)
            else:
                session.logger.warning("Could not access metadata for EMDB entry %s" % emdb_id)
        if contour_level is None:
            cmds.append("volume %s region all style surface step 1 limitVoxelCount false" % v.atomspec)
        else:
            cmds.append("volume %s region all style surface level %g limitVoxelCount true voxelLimit 8"
                % (v.atomspec, contour_level))

    return cmds

def volume_setup_cmds(session, contour_level=None):
    cmds = undo_printable + base_setup
    contour_cmds = volume_contour_cmds(session, requested_contour_level=contour_level)
    cmds += contour_cmds
    cmds += volume_cleanup_cmds(session, contour_cmds=contour_cmds)
    return cmds

def volume_finishing_cmds(session, preset):
    cmds = []
    if preset == "white":
        cmds += [ "color white" ]
    elif preset == "radial":
        from chimerax.map import Volume
        for v in session.models.list(type=Volume):
            cmds += [ "color radial %s palette red:yellow:green:cyan:blue center %s"
                % (v.atomspec, v.atomspec) ]
    elif preset == "monochrome":
        cmds += [ "color nih_blue" ]
    else:
        from chimerax.core.errors import UserError
        raise UserError("Unknown NIH3D preset 'volume %s'" % name)
    return cmds

def volume_preset_cmds(session, preset, contour_level=None):
    # split into two calls so that the NIH 3D print exchange can call them directly
    cmds = volume_setup_cmds(session, contour_level)
    cmds += volume_finishing_cmds(session, preset)
    return cmds<|MERGE_RESOLUTION|>--- conflicted
+++ resolved
@@ -101,11 +101,7 @@
     "size atomRadius default stickRadius 0.2 pseudobondRadius 0.2",
     "style dashes 7",
     "graphics quality bondSides default",
-<<<<<<< HEAD
-    "graphics quality pseudobondSides default",
-=======
     "graphics quality pseudobondSides 10",
->>>>>>> 486878e4
     "cartoon style sides 12",
 ]
 
