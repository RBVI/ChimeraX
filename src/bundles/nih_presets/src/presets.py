# vim: set expandtab shiftwidth=4 softtabstop=4:

# === UCSF ChimeraX Copyright ===
# Copyright 2022 Regents of the University of California. All rights reserved.
# The ChimeraX application is provided pursuant to the ChimeraX license
# agreement, which covers academic and commercial uses. For more details, see
# <http://www.rbvi.ucsf.edu/chimerax/docs/licensing.html>
#
# This particular file is part of the ChimeraX library. You can also
# redistribute and/or modify it under the terms of the GNU Lesser General
# Public License version 2.1 as published by the Free Software Foundation.
# For more details, see
# <https://www.gnu.org/licenses/old-licenses/lgpl-2.1.html>
#
# THIS SOFTWARE IS PROVIDED "AS IS" WITHOUT WARRANTY OF ANY KIND, EITHER
# EXPRESSED OR IMPLIED, INCLUDING, BUT NOT LIMITED TO, THE IMPLIED WARRANTIES
# OF MERCHANTABILITY AND FITNESS FOR A PARTICULAR PURPOSE. ADDITIONAL LIABILITY
# LIMITATIONS ARE DESCRIBED IN THE GNU LESSER GENERAL PUBLIC LICENSE
# VERSION 2.1
#
# This notice must be embedded in or attached to all copies, including partial
# copies, of the software or any revisions or derivations thereof.
# === UCSF ChimeraX Copyright ===

from chimerax.atomic import all_atomic_structures, Residue, Structure, all_residues, concise_residue_spec

ball_and_stick = [
    "style ball",
    "~nuc",
    "~ribbon",
    "disp",
    "size H atomRadius 1.2",
    "size stickRadius 0.24",
    "size ballScale 0.3",
    "size pseudobondRadius 0.3",
    "size ions atomRadius +0.35"
]

base_setup = [
    "graphics bgcolor white",
    "color name marine 0,50,100",
    "color name forest 13.3,54.5,13.3",
    "color name tangerine 95.3,51.8,0",
    "color name grape 64.3,0,86.7",
    "color name nih_blue 12.5,33.3,54.1",
    "color name jmol_carbon 56.5,56.5,56.5",
    "color name bond_purple 57.6,43.9,85.9",
    "color name struts_grey 48,48,48",
    "color name carbon_grey 22.2,22.2,22.2",
    # remaining for undoing monkeyshines from previous presets
    "surface close",
    "preset 'initial styles' 'original look'",
]

base_macro_model = [
    "delete solvent",
    "delete H"
]

base_ribbon = [
    "preset 'initial styles' cartoon",
    "nucleotides ladder radius 1.2",
    "color white target abc", # in particular, not (metal-coordination) pseudobonds
    "color helix marine; color strand firebrick; color coil goldenrod; color nucleic-acid forest",
    "color :A:C:G:U grape",
    "color byatom",
    "select (C & ligand) | (C & ligand :< 5 & ~nucleic-acid) | (C & protein) | (C & disulfide)",
    "color sel carbon_grey atoms",
    "color ligand | protein & sideonly byhet atoms",
    "~select"
]

base_surface = [
    "delete solvent",
    "hide H|ligand|~(protein|nucleic-acid) atoms",
    "~nuc",
    "~ribbon",
    "~display",
]

color_by_het = [
    "color jmol_carbon",
    "color byhet"
]

print_ribbon = [
    # make missing-structure pseudobonds bigger relative to upcoming hbonds
    "size min-backbone pseudobondRadius 1.1",
    "size ions atomRadius +0.8",
    "cartoon style sides 16",
    "select backbone & protein | nucleic-acid & min-backbone | ions | ligand"
        " | ligand :< 5 & ~nucleic-acid",
    "hbonds sel color white restrict both",
    #"size hbonds pseudobondRadius 0.6",
    "size pseudobondRadius 0.6",
    # ribbons need to be up to date for struts to work right
    "wait 1; struts (@ca|ligand|P)&(@@display|::ribbon_display) length 8 loop 60 rad 0.75 color struts_grey",
    "~struts @PB,PG resetRibbon false",
    "~struts adenine|cytosine|guanine|thymine|uracil resetRibbon false",
    #"color struts_grey pseudobonds",
    "color hbonds white pseudobonds",
    "~select"
]

p3ms_pbg_name = "3D-printable missing structure"

undo_printable = [
    "~struts",
    "~hbonds",
    "close ##name='%s'" % p3ms_pbg_name,
    "show ##name='%s' models" % Structure.PBG_MISSING_STRUCTURE,
    "size atomRadius default stickRadius 0.2 pseudobondRadius 0.2",
    "style dashes 7",
    "graphics quality bondSides default",
    "graphics quality pseudobondSides 10",
    "cartoon style sides 12",
]

def addh_cmds(session):
    return [ "addh %s hb f" % s.atomspec for s in all_atomic_structures(session) if s.num_atoms < 25000 ]

def by_chain_cmds(session, rainbow=False, target_atoms=False):
    cmds = []
    for s in all_atomic_structures(session):
        if rainbow:
            cmds.append(rainbow_cmd(s, target_atoms=target_atoms))
        cmds.append("color zone %s near %s & main distance 20" % (s.atomspec, s.atomspec))
    return cmds

def check_AF(session, *, pae=False):
    from chimerax.core.errors import UserError
    structures = []
    if pae:
        for s in all_atomic_structures(session):
            if hasattr(s, 'alphafold_pae'):
                structures.append(s)
                continue
        missing = "PAE information"
    else:
        for s in all_atomic_structures(session):
            for r in s.residues:
                if hasattr(r, 'pLDDT_score'):
                    structures.append(s)
                    break
        missing = "pLDDT scores assigned"
    if not structures:
        raise UserError(f"No structures have {missing}!")
    return ''.join([s.atomspec for s in structures])

def color_by_hydrophobicity_cmds(session, target="rs"):
    kdh_info = {
        "asp": -3.5,
        "glu": -3.5,
        "asn": -3.5,
        "gln": -3.5,
        "lys": -3.9,
        "arg": -4.5,
        "his": -3.2,
        "gly": -0.4,
        "pro": -1.6,
        "ser": -0.8,
        "thr": -0.7,
        "cys": 2.5,
        "met": 1.9,
        "mse": 1.9,
        "ala": 1.8,
        "val": 4.2,
        "ile": 4.5,
        "leu": 3.8,
        "phe": 2.8,
        "trp": -0.9,
        "tyr": -1.3,
    }
    for s in all_atomic_structures(session):
        for r in s.residues:
            if r.name.lower() in kdh_info:
                r.kd_hydrophobicity = kdh_info[r.name.lower()]
    # need to register the attribute to make it known to 'color byattribute'
    Residue.register_attr(session, "kd_hydrophobicity", "NIH3D preset", attr_type=float)
    return [
        "color magenta",
        "color byattribute kd_hydrophobicity protein target %s palette 16,67,87:white:100,45,0"
            " novalue magenta" % target
    ]

def get_AF_surf_spec(session):
    high = connected_high_AF_confidence(session)
    spec_lookup = {}
    for s in all_atomic_structures(session):
        s_residues = [r for r in high if r.structure == s]
        if s_residues:
            spec_lookup[s] = concise_residue_spec(session, s_residues)
        else:
            spec_lookup[s] = s.atomspec
    return spec_lookup

def hide_AF_low_confidence(session):
    # When this is called, 'ribbon_display' may be different than when the commands this
    # generates are executed, so do not screen out residues to hide based on current ribbon_display
    high = connected_high_AF_confidence(session)
    hide_residues = []
    for s in all_atomic_structures(session):
        for r in s.residues:
            if r not in high:
                hide_residues.append(r)
    if hide_residues:
        return ["~ribbon " + concise_residue_spec(session, hide_residues)]
    return []

def connected_high_AF_confidence(session):
    high = set()
    for s in all_atomic_structures(session):
        for chain in s.chains:
            connected = []
            for r in chain.residues:
                if r and hasattr(r, 'pLDDT_score') and r.pLDDT_score > 50:
                    connected.append(r)
                else:
                    if len(connected) > 3:
                        high.update(connected)
                    connected.clear()
            if len(connected) > 3:
                high.update(connected)
    return high

base_palette = ["marine", "goldenrod", "firebrick", "forest", "tangerine", "grape"]
def palette(num_chains):
    palette = base_palette[:]
    if num_chains < 2:
        return palette[0] + ':' + palette[0]
    while num_chains > len(palette):
        palette += base_palette
    return ':'.join(palette[:num_chains])

def print_prep(session=None, *, pb_radius=0.4, ion_size_increase=0.0, bond_sides="default", pb_sides=16):
    always_cmds = [
        "size stickRadius 0.8",
        "style dashes 0",
        "graphics quality bondSides %s" % bond_sides,
        "graphics quality pseudobondSides %s" % pb_sides,
    ]
    if session is None:
        # not a ribbon preset
        cmds = always_cmds
    else:
        # So that they connect to ribbon ends, have missing structure pseudobonds go from CA->CA [#8388]
        cmds = []
        from chimerax.atomic import all_atomic_structures, all_pseudobond_groups
        for pbg in all_pseudobond_groups(session)[:]:
            if pbg.name == p3ms_pbg_name:
                session.models.close([pbg])
        pb_file = None
        for s in all_atomic_structures(session):
            ms_pbg = s.pseudobond_group(s.PBG_MISSING_STRUCTURE, create_type=None)
            if ms_pbg is None:
                continue
            if pb_file is None:
                import tempfile
                pb_file = tempfile.NamedTemporaryFile(mode='w', suffix='.pb', delete=False)
                import atexit, os
                atexit.register(os.unlink, pb_file.name)
                cmds += [
                    "open " + pb_file.name,
                    "rename ##name=%s '%s'" % (os.path.basename(pb_file.name), p3ms_pbg_name)
                ]
            cmds.append("hide %s models" % ms_pbg.atomspec)
            print("; halfbond = true", file=pb_file)
            for pb in ms_pbg.pseudobonds:
                a1, a2 = pb.atoms
                ca1 = a1.residue.find_atom("CA") or a1
                ca2 = a2.residue.find_atom("CA") or a2
                print("%s %s" % (ca1.string(style="command"), ca2.string(style="command")), file=pb_file)
        if pb_file is not None:
            pb_file.close()

        cmds += always_cmds
    if pb_radius is not None:
        cmds += [ "size pseudobondRadius %g" % pb_radius ]
    if ion_size_increase:
        cmds += ["size ions atomRadius %+g" % ion_size_increase]
    return cmds

def rainbow_cmd(structure, target_atoms=False):
    target_arg = "target rfs%s" % ("a" if target_atoms else "")
    from chimerax.mmcif import get_mmcif_tables_from_metadata
    remapping = get_mmcif_tables_from_metadata(structure, ['pdbe_chain_remapping'])[0]
    if remapping:
        by_asym_okay = True
        asym_to_sym = {}
        for asym_id, sym_id in remapping.fields(['orig_label_asym_id', 'new_label_asym_id']):
            if len(asym_id) > 1 or not sym_id.startswith(asym_id):
                by_asym_id = False
            asym_to_sym.setdefault(asym_id, []).append(sym_id)
        cmds = []
        for i, asym_id in enumerate(sorted(list(asym_to_sym.keys()))):
            if by_asym_okay:
                chain_spec = '/' + asym_id + '*'
            else:
                chain_spec = ''.join(['/' + cid for cid in asym_to_sym[asym_id]])
            cmds.append("color %s%s %s %s" % (structure.atomspec, chain_spec,
                base_palette[i % len(base_palette)], target_arg))
        return ' ; '.join(cmds)
    color_arg = " chains palette " + palette(structure.num_chains)
    return "rainbow %s@ca,c4'%s %s" % (structure.atomspec, color_arg, target_arg)

def alphafold_ribbon_command(session, name, coloring_cmds):
    if "high confidence" in name:
        confidence_cmds = hide_AF_low_confidence(session)
    else:
        confidence_cmds = []
    if "printable" in name:
        initial_cmds = base_setup + base_macro_model + base_ribbon + print_ribbon
        final_cmds = print_prep(session, pb_radius=None)
    else:
        initial_cmds = undo_printable + base_setup + base_macro_model + base_ribbon
        final_cmds = []
    return initial_cmds + confidence_cmds + coloring_cmds + final_cmds

def alphafold_surface_command(session, name, coloring_cmds, **kw):
    printable = "printable" in name
    if "AlphaFold" in name:
        check_AF(session, pae=("PAE" in name))
    if "high confidence" in name:
        spec_lookup = get_AF_surf_spec(session)
    else:
        spec_lookup = None
    return undo_printable + base_setup + base_surface + addh_cmds(session) + surface_cmds(session,
        printable, spec_lookup=spec_lookup, **kw) + coloring_cmds

def run_preset(session, name, mgr):
    if name.startswith("ribbon by secondary structure"):
        cmd = alphafold_ribbon_command(session, name, [])
    elif name == "ribbon by chain":
        cmd = undo_printable + base_setup + base_macro_model + base_ribbon + [
            rainbow_cmd(s) for s in all_atomic_structures(session)
        ]
    elif name == "ribbon by chain (printable)":
        cmd = base_setup + base_macro_model + base_ribbon + [
            rainbow_cmd(s) for s in all_atomic_structures(session)
        ] + print_ribbon + print_prep(session, pb_radius=None)
    elif name.startswith("ribbon rainbow"):
        cmd = alphafold_ribbon_command(session, name, ["rainbow @ca,c4'"])
    elif name == "ribbon by polymer (printable)":
        cmd = base_setup + base_macro_model + base_ribbon + print_ribbon + [
            "color bypolymer"
        ] + print_prep(session, pb_radius=None)
    elif name.startswith("ribbon monochrome"):
        cmd = alphafold_ribbon_command(session, name, ["color nih_blue", "setattr p color nih_blue"])
    elif name == "ribbon monochrome (printable)":
        cmd = base_setup + base_macro_model + base_ribbon + print_ribbon + [
            "color nih_blue",
            "setattr p color nih_blue"
        ] + print_prep(session, pb_radius=None)
    elif name.startswith("ribbon AlphaFold/pLDDT"):
        struct_spec = check_AF(session)
        cmd = alphafold_ribbon_command(session, name,
            [f"color byattribute r:pLDDT_score {struct_spec} palette alphafold"])
    elif name.startswith("ribbon AlphaFold/PAE domains"):
        struct_spec = check_AF(session, pae=True)
        cmd = alphafold_ribbon_command(session, name, [f"alphafold pae {struct_spec} colorDomains true"])
    elif name.startswith("surface monochrome"):
        cmd = alphafold_surface_command(session, name, ["color nih_blue"])
    elif name.startswith("surface coulombic"):
        cmd = alphafold_surface_command(session, name,
            ["color white", "coulombic surfaces #* chargeMethod gasteiger"])
        from chimerax.atomic import AtomicStructures
        structures = AtomicStructures(all_atomic_structures(session))
        main_atoms = structures.atoms.filter(structures.atoms.structure_categories == "main")
        main_residues = main_atoms.unique_residues
        incomplete_residues = main_residues.filter(main_residues.is_missing_heavy_template_atoms)
        if len(incomplete_residues) > len(main_residues) / 10:
            session.logger.warning("More than 10% of residues are incomplete;"
                " electrostatics probably inaccurate")
        elif "HIS" in incomplete_residues.names:
            session.logger.warning("Incomplete HIS residue; coulombic will likely fail")
    elif name.startswith("surface hydrophobicity"):
        cmd = alphafold_surface_command(session, name, color_by_hydrophobicity_cmds(session), sharp=True)
    elif name.startswith("surface by chain"):
        printable = "printable" in name
        cmd = undo_printable + base_setup + base_surface + addh_cmds(session) + surface_cmds(session,
            printable) + by_chain_cmds(session, rainbow=True, target_atoms=True)
    elif name.startswith("surface by polymer"):
        printable = "printable" in name
        cmd = undo_printable + base_setup + base_surface + addh_cmds(session) + surface_cmds(session,
            printable) + [ "color bypolymer target ar" ] + by_chain_cmds(session)
    elif name == "surface blob by chain":
        cmd = undo_printable + base_setup + base_surface + addh_cmds(session) + [
                "surf %s%s resolution 18 grid 6; %s" % (s.atomspec,
                ("" if s.num_atoms < 250000 else " enclose %s" % s.atomspec),
                rainbow_cmd(s, target_atoms=True))
                    for s in all_atomic_structures(session)
            ]
    elif name == "surface blob by polymer":
        cmd = undo_printable + base_setup + base_surface + addh_cmds(session) + [
                "surf %s%s resolution 18 grid 6"
                % (s.atomspec, ("" if s.num_atoms < 250000 else " enclose %s" % s.atomspec))
                    for s in all_atomic_structures(session)
            ] + [ "color bypolymer target ar" ] + by_chain_cmds(session)
    elif name.startswith("surface AlphaFold/pLDDT"):
        struct_spec = check_AF(session)
        cmd = alphafold_surface_command(session, name,
            [f"color byattribute r:pLDDT_score {struct_spec} palette alphafold"], sharp=True)
    elif name.startswith("surface AlphaFold/PAE domains"):
        struct_spec = check_AF(session, pae=True)
<<<<<<< HEAD
        cmd = alphafold_surface_command(session, name,
            [f"alphafold pae {struct_spec} colorDomains true", f"color {struct_spec} fromAtoms"], sharp=True)
=======
        if "high confidence" in name:
            spec_lookup = get_AF_surf_spec(session)
        else:
            spec_lookup = None
        cmd = undo_printable + base_setup + base_surface + addh_cmds(session) + \
            surface_cmds(session, True, sharp=True, spec_lookup=spec_lookup) + [
            f"alphafold pae {struct_spec} colorDomains true",
            f"color {struct_spec} & ~::pae_domain light gray",
            f"color {struct_spec} fromAtoms" ]
>>>>>>> 380d94a6
    elif name == "sticks":
        cmd = undo_printable + base_setup + color_by_het + [
            "style stick",
            "~nuc",
            "~ribbon",
            "disp"
        ]
    elif name == "sticks (printable)":
        cmd = undo_printable + base_setup + color_by_het + [
            "style stick",
            "~nuc",
            "~ribbon",
            "disp"
        ] + print_prep(ion_size_increase=0.35, bond_sides=32)
    elif name == "sticks monochrome":
        cmd = undo_printable + base_setup + [
            "style stick",
            "~nuc",
            "~ribbon",
            "disp",
            "color nih_blue",
        ]
    elif name == "sticks monochrome (printable)":
        cmd = undo_printable + base_setup + [
            "style stick",
            "~nuc",
            "~ribbon",
            "disp",
            "color nih_blue",
        ] + print_prep(ion_size_increase=0.35, bond_sides=32)
    elif name == "CPK":
        cmd = undo_printable + base_setup + color_by_het + [
            "style sphere",
            "~nuc",
            "~ribbon",
            "disp",
            "size H atomRadius 1.1",  # rescale H atoms to get better-looking balls
            "size ions atomRadius +0.35"
        ] + print_prep(ion_size_increase=0.35)
    elif name == "CPK monochrome":
        cmd = undo_printable + base_setup + [
            "style sphere",
            "~nuc",
            "~ribbon",
            "disp",
            "color nih_blue",
            "size H atomRadius 1.1",  # rescale H atoms to get better-looking balls
            "size ions atomRadius +0.35"
        ] + print_prep(ion_size_increase=0.35)
    elif name == "ball and stick":
        cmd = undo_printable + base_setup + color_by_het + ball_and_stick + [ "color pbonds bond_purple" ]
    elif name == "ball and stick monochrome":
        cmd = undo_printable + base_setup + color_by_het + ball_and_stick + [ "color nih_blue" ]
    elif name.startswith("volume "):
        cmd = volume_preset_cmds(session, name[7:])
    else:
        from chimerax.core.errors import UserError
        raise UserError("Unknown NIH3D preset '%s'" % name)
    # need the leading space in case the previous command arg end with a quote
    cmd = " ; ".join(cmd)
    mgr.execute(cmd)

def surface_cmds(session, printable, *, sharp=False, spec_lookup=None):
    import math
    # the newline preceding the 'size' command means that the preset manager will run the commands
    # preceding 'size' in their own run() call, will will allow check_for_changes to happen.  Otherwise
    # surface may get recolored (to default coloring) by an unexpectedly late check_for_changes
    cmds = ["\nsize atomRadius default"]
    for s in all_atomic_structures(session):
        # AddH won't actually run until after this command is generated, so base the grid value
        # on the number of heavy atoms involved in the surface for consistency, but then multiply
        # by 2 to account for probable amount of hydrogens
        import numpy
        num_heavys = len(s.atoms.filter(
            numpy.logical_and(s.atoms.elements.numbers != 1, s.atoms.structure_categories == "main")))
        if printable:
            grid_size = min(2.0, max(0.3, math.log10(2*num_heavys) - 3.2))
        else:
            grid_size = min(2.5, max(0.5, math.log10(2*num_heavys) - 2.5))
        if spec_lookup is None:
            spec = s.atomspec
        else:
            spec = spec_lookup[s]
        cmds.append("surface %s enclose %s grid %g sharp %s"
            % (s.atomspec, spec, grid_size, "true" if sharp else "false"))
    return cmds

def volume_cleanup_cmds(session, contour_cmds=None):
    from chimerax.map import VolumeSurface
    from chimerax.surface.area import measure_volume
    from chimerax.core.commands import run
    if contour_cmds:
        for contour_cmd in contour_cmds:
            run(session, contour_cmd, log=False)
        run(session, "wait 1", log=False)
    cmds = []
    for surface in session.models.list(type=VolumeSurface):
        orig_enclosed = measure_volume(session, [surface])

        # MESH CLEANING
        run(session, "surface dust %s size 1 metric 'size rank' ; wait 1" % surface.atomspec, log=False)
        enclosed = measure_volume(session, [surface], include_masked=False)
        working_surface = surface
        if enclosed < 0.5 * orig_enclosed:
            session.logger.info("Contour level does not connect pieces; trying other levels")
            volume = surface.volume
            mtx = volume.matrix()
            # mtx.min/max() return 16-bit signed integers, so min-max could be negative, so...
            vmin, vmax = int(mtx.min()), int(mtx.max())
            contour_step = (vmax - vmin) * 0.05
            contour = orig_contour = surface.level
            connecting_contour = None
            while contour - contour_step > vmin:
                contour -= contour_step
                session.models.close([working_surface])
                contour_cmd = "volume %s region all style surface level %g limitVoxelCount true" \
                    " voxelLimit 8; wait 1" % (volume.atomspec, contour)
                run(session, contour_cmd, log=False)
                working_surface = session.models[-1]
                run(session, "surface dust %s size 1 metric 'size rank' ; wait 1" % working_surface.atomspec,
                    log=False)
                enclosed = measure_volume(session, [working_surface], include_masked=False)
                if enclosed >= 0.5 * orig_enclosed:
                    contour_level = connecting_contour = contour
                    session.logger.info("Contour level %g connects pieces; using that" % connecting_contour)
                    cmds.append(contour_cmd)
                    break
            if connecting_contour is None:
                session.logger.info(
                    "No contour level found that connects pieces; reverting to original level")
                contour_level = orig_contour
                session.models.close([working_surface])
                run(session, "volume %s region all style surface level %g limitVoxelCount true voxelLimit 8"
                    % (volume.atomspec, contour_level), log=False)
                working_surface = session.models[-1]
        cmds.append("wait 1")
        cmds.append("surface dust %s size 1 metric 'size rank'" % working_surface.atomspec)
    return cmds

def volume_contour_cmds(session, requested_contour_level=None):
    from chimerax.map import Volume
    cmds = []
    for v in session.models.list(type=Volume):
        contour_level = requested_contour_level
        if contour_level is None and v.name.startswith("emdb ") and v.name[5:].isdigit():
            import requests
            emdb_id = v.name[5:]
            data_key = "EMD-" + emdb_id
            response = requests.get("https://www.ebi.ac.uk/pdbe/api/emdb/entry/map/%s" % data_key)
            if response.status_code == requests.codes.ok:
                data = response.json()
                try:
                    info = data[data_key]
                except KeyError:
                    session.logger.warning("Key %s not found in metadata for EMDB %s" % (data_key, emdb_id))
                else:
                    try:
                        contour_level = info[0]["map"]["contour_level"]["value"]
                    except:
                        session.logger.info("No suggested contour level found in metadata for %s" % emdb_id)
                    else:
                        session.logger.info("Using EMDB-recommended contour level of %g" % contour_level)
            else:
                session.logger.warning("Could not access metadata for EMDB entry %s" % emdb_id)
        if contour_level is None:
            cmds.append("volume %s region all style surface step 1 limitVoxelCount false" % v.atomspec)
        else:
            cmds.append("volume %s region all style surface level %g limitVoxelCount true voxelLimit 8"
                % (v.atomspec, contour_level))

    return cmds

def volume_setup_cmds(session, contour_level=None):
    cmds = undo_printable + base_setup
    contour_cmds = volume_contour_cmds(session, requested_contour_level=contour_level)
    cmds += contour_cmds
    cmds += volume_cleanup_cmds(session, contour_cmds=contour_cmds)
    return cmds

def volume_finishing_cmds(session, preset):
    cmds = []
    if preset == "white":
        cmds += [ "color white" ]
    elif preset == "radial":
        from chimerax.map import Volume
        for v in session.models.list(type=Volume):
            cmds += [ "color radial %s palette red:yellow:green:cyan:blue center %s"
                % (v.atomspec, v.atomspec) ]
    elif preset == "monochrome":
        cmds += [ "color nih_blue" ]
    else:
        from chimerax.core.errors import UserError
        raise UserError("Unknown NIH3D preset 'volume %s'" % name)
    return cmds

def volume_preset_cmds(session, preset, contour_level=None):
    # split into two calls so that the NIH 3D print exchange can call them directly
    cmds = volume_setup_cmds(session, contour_level)
    cmds += volume_finishing_cmds(session, preset)
    return cmds<|MERGE_RESOLUTION|>--- conflicted
+++ resolved
@@ -402,10 +402,6 @@
             [f"color byattribute r:pLDDT_score {struct_spec} palette alphafold"], sharp=True)
     elif name.startswith("surface AlphaFold/PAE domains"):
         struct_spec = check_AF(session, pae=True)
-<<<<<<< HEAD
-        cmd = alphafold_surface_command(session, name,
-            [f"alphafold pae {struct_spec} colorDomains true", f"color {struct_spec} fromAtoms"], sharp=True)
-=======
         if "high confidence" in name:
             spec_lookup = get_AF_surf_spec(session)
         else:
@@ -413,9 +409,8 @@
         cmd = undo_printable + base_setup + base_surface + addh_cmds(session) + \
             surface_cmds(session, True, sharp=True, spec_lookup=spec_lookup) + [
             f"alphafold pae {struct_spec} colorDomains true",
-            f"color {struct_spec} & ~::pae_domain light gray",
+            f"color {struct_spec} & ~::pae_domain dark gray",
             f"color {struct_spec} fromAtoms" ]
->>>>>>> 380d94a6
     elif name == "sticks":
         cmd = undo_printable + base_setup + color_by_het + [
             "style stick",
