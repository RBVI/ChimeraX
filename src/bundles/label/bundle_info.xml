<<<<<<< HEAD
<BundleInfo name="ChimeraX-Label" version="1.1.10"
=======
<BundleInfo name="ChimeraX-Label" version="1.1.14"
>>>>>>> a159cd1a
	    package="chimerax.label"
  	    minSessionVersion="1" maxSessionVersion="1" customInit="true">

  <Author>UCSF RBVI</Author>
  <Email>chimerax@cgl.ucsf.edu</Email>
  <URL>https://www.rbvi.ucsf.edu/chimerax/</URL>

  <Synopsis>Add text labels to graphics</Synopsis>
  <Description>Overlay 2D text on graphics scene.</Description>

  <DataFiles>
    <DataFile>label.png</DataFile>
    <DataFile>movelabel.png</DataFile>
  </DataFiles>

  <Categories>
    <Category name="General"/>
  </Categories>

  <Dependencies>
    <Dependency name="ChimeraX-Core" version="~=1.3dev2021"/>
    <Dependency name="ChimeraX-Graphics" version="~=1.0"/>
    <Dependency name="ChimeraX-MouseModes" version="~=1.0"/>
    <Dependency name="ChimeraX-UI" version="~=1.0"/>
  </Dependencies>

  <Classifiers>
    <PythonClassifier>Development Status :: 2 - Pre-Alpha</PythonClassifier>
    <PythonClassifier>License :: Free for non-commercial use</PythonClassifier>
    <ChimeraXClassifier>Command :: 2dlabels :: General :: add text labels to graphics</ChimeraXClassifier>
    <ChimeraXClassifier>Command :: scalebar :: General :: show a scalebar</ChimeraXClassifier>
    <ChimeraXClassifier>Command :: label :: General :: add 3d labels to graphics</ChimeraXClassifier>
    <ChimeraXClassifier>Command :: ~label :: General :: remove 3d labels from graphics</ChimeraXClassifier>
    <ChimeraXClassifier>Tool :: Scale Bar :: Depiction :: Show a scale bar</ChimeraXClassifier>
  </Classifiers>

</BundleInfo><|MERGE_RESOLUTION|>--- conflicted
+++ resolved
@@ -1,8 +1,4 @@
-<<<<<<< HEAD
-<BundleInfo name="ChimeraX-Label" version="1.1.10"
-=======
 <BundleInfo name="ChimeraX-Label" version="1.1.14"
->>>>>>> a159cd1a
 	    package="chimerax.label"
   	    minSessionVersion="1" maxSessionVersion="1" customInit="true">
 
