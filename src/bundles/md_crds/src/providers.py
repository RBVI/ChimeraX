# vim: set expandtab shiftwidth=4 softtabstop=4:

# === UCSF ChimeraX Copyright ===
# Copyright 2016 Regents of the University of California.
# All rights reserved.  This software provided pursuant to a
# license agreement containing restrictions on its disclosure,
# duplication and use.  For details see:
# https://www.rbvi.ucsf.edu/chimerax/docs/licensing.html
# This notice must be embedded in or attached to all copies,
# including partial copies, of the software or any revisions
# or derivations thereof.
# === UCSF ChimeraX Copyright ===

def rmsd(session, mgr, **kw):
    s = kw['structure']
    atoms = kw['atoms']
    ref = kw["ref_frame"]
<<<<<<< HEAD
    cur_cs_id = s.active_coordset_id
    s.active_coordset_change_notify = False
    s.active_coordset_id = ref
    ref_coords = atoms.coords
    values = {}
    from math import sqrt
    import numpy
    try:
        for i, cs_id in enumerate(s.coordset_ids):
            s.active_coordset_id = cs_id
            diff = atoms.coords - ref_coords
            values[cs_id] = sqrt(numpy.sum(diff * diff)/len(atoms))
    finally:
        s.active_coordset_id = cur_cs_id
        s.active_coordset_change_notify = True
=======
    with s.suppress_coordset_change_notifications():
        s.active_coordset_id = ref
        ref_coords = atoms.coords
        values = {}
        from chimerax.geometry import align_points
        for i, cs_id in enumerate(s.coordset_ids):
            s.active_coordset_id = cs_id
            xform, rmsd = align_points(atoms.coords, ref_coords)
            values[cs_id] = rmsd
>>>>>>> 3c7a2f87
    return values

def sasa(session, mgr, **kw):
    s = kw['structure']
    atoms = kw['atoms']
    categories = set(atoms.structure_categories)
    from chimerax.atomic import Atoms
    full_atom_set = Atoms([a for a in s.atoms if a.structure_category in categories])
    from math import log2
    status_frequency = max(1, 250000 // len(full_atom_set))
    cur_cs_id = s.active_coordset_id
    s.active_coordset_change_notify = False
    values = {}
    # Emulate the behavior of chimerax.surface.measure_sasacmd.measure_sasa, but without the logging
    r = full_atom_set.radii
    r += 1.4
    from chimerax.surface import spheres_surface_area
    try:
        for i, cs_id in enumerate(s.coordset_ids):
            s.active_coordset_id = cs_id
            areas = spheres_surface_area(full_atom_set.coords, r)
            a = areas[full_atom_set.mask(atoms)]
            sarea = a.sum()
            values[cs_id] = sarea
            if (i+1) % status_frequency == 0:
                session.logger.status("Computed SASA for %d of %d frames" % (i+1, s.num_coordsets))
    finally:
        s.active_coordset_id = cur_cs_id
        s.active_coordset_change_notify = True
        session.logger.status("")
    return values<|MERGE_RESOLUTION|>--- conflicted
+++ resolved
@@ -15,23 +15,6 @@
     s = kw['structure']
     atoms = kw['atoms']
     ref = kw["ref_frame"]
-<<<<<<< HEAD
-    cur_cs_id = s.active_coordset_id
-    s.active_coordset_change_notify = False
-    s.active_coordset_id = ref
-    ref_coords = atoms.coords
-    values = {}
-    from math import sqrt
-    import numpy
-    try:
-        for i, cs_id in enumerate(s.coordset_ids):
-            s.active_coordset_id = cs_id
-            diff = atoms.coords - ref_coords
-            values[cs_id] = sqrt(numpy.sum(diff * diff)/len(atoms))
-    finally:
-        s.active_coordset_id = cur_cs_id
-        s.active_coordset_change_notify = True
-=======
     with s.suppress_coordset_change_notifications():
         s.active_coordset_id = ref
         ref_coords = atoms.coords
@@ -41,7 +24,6 @@
             s.active_coordset_id = cs_id
             xform, rmsd = align_points(atoms.coords, ref_coords)
             values[cs_id] = rmsd
->>>>>>> 3c7a2f87
     return values
 
 def sasa(session, mgr, **kw):
