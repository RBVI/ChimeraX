# vim: set expandtab shiftwidth=4 softtabstop=4:

# === UCSF ChimeraX Copyright ===
# Copyright 2022 Regents of the University of California. All rights reserved.
# The ChimeraX application is provided pursuant to the ChimeraX license
# agreement, which covers academic and commercial uses. For more details, see
# <https://www.rbvi.ucsf.edu/chimerax/docs/licensing.html>
#
# This particular file is part of the ChimeraX library. You can also
# redistribute and/or modify it under the terms of the GNU Lesser General
# Public License version 2.1 as published by the Free Software Foundation.
# For more details, see
# <https://www.gnu.org/licenses/old-licenses/lgpl-2.1.html>
#
# THIS SOFTWARE IS PROVIDED "AS IS" WITHOUT WARRANTY OF ANY KIND, EITHER
# EXPRESSED OR IMPLIED, INCLUDING, BUT NOT LIMITED TO, THE IMPLIED WARRANTIES
# OF MERCHANTABILITY AND FITNESS FOR A PARTICULAR PURPOSE. ADDITIONAL LIABILITY
# LIMITATIONS ARE DESCRIBED IN THE GNU LESSER GENERAL PUBLIC LICENSE
# VERSION 2.1
#
# This notice must be embedded in or attached to all copies, including partial
# copies, of the software or any revisions or derivations thereof.
# === UCSF ChimeraX Copyright ===

<<<<<<< HEAD
def prep_input(structure, origin, extent, probe_in, probe_out, step):
=======
def prep_input(structure, origin, extent, show_box, probe_in, probe_out, step):
>>>>>>> 8da4d672
# Get atomic information of the target structure
    atom_infos = []
    atoms = structure.atoms
    for a in atoms.filter(atoms.structure_categories == "main"):
        atom_infos.append(
            (
                a.residue.number,
                a.residue.chain_id,
                a.residue.name,
                a.name,
                *a.coord,
                a.radius,
            )
        )
    import numpy

    atom_infos = numpy.asarray(atom_infos)

    # Whole protein mode
    if origin is None:
        from pyKVFinder import get_vertices

        vertices = get_vertices(atom_infos, probe_out, step)
    # Box adjustment mode
    else:
        if isinstance(extent, float):
            extents = [extent, extent, extent]
        else:
            extents = extent

        # Create box
        box_info = {
            "p1": list(origin),  # origin
            "p2": [origin[0] + extents[0], origin[1], origin[2]],  # x-axis
            "p3": [origin[0], origin[1] + extents[1], origin[2]],  # y-axis
            "p4": [origin[0], origin[1], origin[2] + extents[2]],  # z-axis
        }
<<<<<<< HEAD
        #NOTE: for reference when implementing this as an option
        '''
        from tempfile import NamedTemporaryFile
        with NamedTemporaryFile("wt", suffix=".bild") as bild_f:
            print(".color .7 .7 .7", file=bild_f)
            print(".transparency .5", file=bild_f)
            box_corners = tuple(origin) + tuple(origin[i]+extents[i] for i in range(3))
            print(".box %f %f %f %f %f %f" % box_corners, file=bild_f)
            bild_f.flush()
            from chimerax.core.commands import run, StringArg
            run(structure.session, "open %s id %s"% (StringArg.unparse(bild_f.name), structure.atomspec + ".9"))
        '''
=======

        if show_box:
            from tempfile import NamedTemporaryFile
            with NamedTemporaryFile("wt", suffix=".bild") as bild_f:
                print(".color .7 .7 .7", file=bild_f)
                corner_info = [(list(origin), list(range(3)))]
                while corner_info:
                    base, variable = corner_info.pop(0)
                    for index in variable:
                        next_base = base[:]
                        next_base[index] += extents[index]
                        from_to = tuple(base) + tuple(next_base)
                        print(".vector %f %f %f %f %f %f" % from_to, file=bild_f)
                        if len(variable) > 1:
                            next_variable = variable[:]
                            next_variable.remove(index)
                            corner_info.append((next_base, next_variable))
                bild_f.flush()
                from chimerax.core.commands import run, StringArg
                session = structure.session
                run(session, "open %s id %s name 'cavity search box'" % (StringArg.unparse(bild_f.name),
                    ".".join([str(x) for x in session.models.next_id(structure)])))
>>>>>>> 8da4d672

        from pyKVFinder.grid import _get_vertices_from_box, _get_sincos, _get_dimensions
        from _pyKVFinder import _filter_pdb
        import os

        # Extract xyzr from atomic
        xyzr = atom_infos[:, 4:].astype(numpy.float64)

        # Get vertices from box and select atoms
        vertices = _get_vertices_from_box(box_info, probe_out)

        # Get sincos
        sincos = numpy.round(_get_sincos(vertices), 4)

        # Get dimensions
        nx, ny, nz = _get_dimensions(vertices, step)

        # Get atoms inside box only
        _filter_pdb(
            nx,
            ny,
            nz,
            xyzr,
            vertices[0],
            sincos,
            step,
            probe_in,
            os.cpu_count() - 1,
        )

        # Get indexes of the atoms inside the box
        indexes = xyzr[:, 3] != 0

        # Slice atominfo and xyzr
        atom_infos = atom_infos[indexes, :]

    return atom_infos, vertices<|MERGE_RESOLUTION|>--- conflicted
+++ resolved
@@ -22,11 +22,7 @@
 # copies, of the software or any revisions or derivations thereof.
 # === UCSF ChimeraX Copyright ===
 
-<<<<<<< HEAD
-def prep_input(structure, origin, extent, probe_in, probe_out, step):
-=======
 def prep_input(structure, origin, extent, show_box, probe_in, probe_out, step):
->>>>>>> 8da4d672
 # Get atomic information of the target structure
     atom_infos = []
     atoms = structure.atoms
@@ -64,20 +60,6 @@
             "p3": [origin[0], origin[1] + extents[1], origin[2]],  # y-axis
             "p4": [origin[0], origin[1], origin[2] + extents[2]],  # z-axis
         }
-<<<<<<< HEAD
-        #NOTE: for reference when implementing this as an option
-        '''
-        from tempfile import NamedTemporaryFile
-        with NamedTemporaryFile("wt", suffix=".bild") as bild_f:
-            print(".color .7 .7 .7", file=bild_f)
-            print(".transparency .5", file=bild_f)
-            box_corners = tuple(origin) + tuple(origin[i]+extents[i] for i in range(3))
-            print(".box %f %f %f %f %f %f" % box_corners, file=bild_f)
-            bild_f.flush()
-            from chimerax.core.commands import run, StringArg
-            run(structure.session, "open %s id %s"% (StringArg.unparse(bild_f.name), structure.atomspec + ".9"))
-        '''
-=======
 
         if show_box:
             from tempfile import NamedTemporaryFile
@@ -100,7 +82,6 @@
                 session = structure.session
                 run(session, "open %s id %s name 'cavity search box'" % (StringArg.unparse(bild_f.name),
                     ".".join([str(x) for x in session.models.next_id(structure)])))
->>>>>>> 8da4d672
 
         from pyKVFinder.grid import _get_vertices_from_box, _get_sincos, _get_dimensions
         from _pyKVFinder import _filter_pdb
