--- conflicted
+++ resolved
@@ -1,8 +1,4 @@
-<<<<<<< HEAD
-<BundleInfo name="ChimeraX-KVFinder" version="1.6.2"
-=======
 <BundleInfo name="ChimeraX-KVFinder" version="1.7.3"
->>>>>>> 8da4d672
 	    package="chimerax.kvfinder"
   	    minSessionVersion="1" maxSessionVersion="1">
 
