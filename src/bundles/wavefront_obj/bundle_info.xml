--- conflicted
+++ resolved
@@ -15,12 +15,8 @@
   </Categories>
 
   <Dependencies>
-<<<<<<< HEAD
-    <Dependency name="ChimeraX-Core" version=">=0.9"/>
-    <Dependency name="ChimeraX-DataFormats" version=">=1.0"/>
-=======
     <Dependency name="ChimeraX-Core" version="~=0.9"/>
->>>>>>> 7a38d616
+    <Dependency name="ChimeraX-DataFormats" version="~=1.0"/>
   </Dependencies>
 
   <Providers manager="data formats">
