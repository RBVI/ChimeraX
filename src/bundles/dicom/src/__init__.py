# vim: set expandtab shiftwidth=4 softtabstop=4:

# === UCSF ChimeraX Copyright ===
# Copyright 2016 Regents of the University of California.
# All rights reserved.  This software provided pursuant to a
# license agreement containing restrictions on its disclosure,
# duplication and use.  For details see:
# http://www.rbvi.ucsf.edu/chimerax/docs/licensing.html
# This notice must be embedded in or attached to all copies,
# including partial copies, of the software or any revisions
# or derivations thereof.
# === UCSF ChimeraX Copyright ===
__version__ = "1.2.4"
from chimerax.core.toolshed import BundleAPI
from chimerax.map import add_map_format
from chimerax.core.tools import get_singleton
from chimerax.dicom.dicom import DICOMMapFormat
from chimerax.dicom.dicom_volumes import DICOMVolume
from chimerax.dicom.dicom_opener import DicomOpener
from chimerax.dicom.dicom_saver import DicomSaver
from chimerax.dicom.dicom_fetcher import fetchers
from chimerax.dicom.dicom_hierarchy import Patient, Study
from chimerax.dicom.dicom_models import DicomGrid


class _DICOMBundle(BundleAPI):
    api_version = 1

    @staticmethod
    def initialize(session, _):
        """Register file formats, commands, and database fetch."""
        add_map_format(session, DICOMMapFormat())
<<<<<<< HEAD
        if session.ui.is_gui:
            from .ui.segmentation_mouse_mode import (
                CreateSegmentation3DMouseMode, EraseSegmentation3DMouseMode, Move3DSegmentationSphereMouseMode
                , Resize3DSegmentationSphereMouseMode, Toggle3DSegmentationVisibilityMouseMode
            )
            for mode in [
                CreateSegmentation3DMouseMode, EraseSegmentation3DMouseMode, Move3DSegmentationSphereMouseMode
                , Resize3DSegmentationSphereMouseMode, Toggle3DSegmentationVisibilityMouseMode
            ]:
                session.ui.mouse_modes.add_mode(mode(session))
=======
>>>>>>> 9aa7c0f4

    @staticmethod
    def get_class(class_name):
        class_names = {"Patient": Patient, "Study": Study, "DICOMVolume": DICOMVolume}
        return class_names.get(class_name, None)

    @staticmethod
    def start_tool(session, _, ti):
        if ti.name == "DICOM Browser":
            from chimerax.dicom.ui import DICOMBrowserTool

            return get_singleton(session, DICOMBrowserTool, "DICOM Browser")
        else:
            from chimerax.dicom.ui import DICOMDatabases

            return DICOMDatabases(session)

    @staticmethod
    def run_provider(session, name, mgr, **kw):
        # return runners['name']
        if mgr == session.open_command:
            if name == "DICOM medical imaging":
                return DicomOpener()
            else:
                return fetchers[name]()
        elif mgr == session.save_command:
            if name == "DICOM medical imaging":
                return DicomSaver()


bundle_api = _DICOMBundle()<|MERGE_RESOLUTION|>--- conflicted
+++ resolved
@@ -30,19 +30,6 @@
     def initialize(session, _):
         """Register file formats, commands, and database fetch."""
         add_map_format(session, DICOMMapFormat())
-<<<<<<< HEAD
-        if session.ui.is_gui:
-            from .ui.segmentation_mouse_mode import (
-                CreateSegmentation3DMouseMode, EraseSegmentation3DMouseMode, Move3DSegmentationSphereMouseMode
-                , Resize3DSegmentationSphereMouseMode, Toggle3DSegmentationVisibilityMouseMode
-            )
-            for mode in [
-                CreateSegmentation3DMouseMode, EraseSegmentation3DMouseMode, Move3DSegmentationSphereMouseMode
-                , Resize3DSegmentationSphereMouseMode, Toggle3DSegmentationVisibilityMouseMode
-            ]:
-                session.ui.mouse_modes.add_mode(mode(session))
-=======
->>>>>>> 9aa7c0f4
 
     @staticmethod
     def get_class(class_name):
