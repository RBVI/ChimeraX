# vim: set expandtab shiftwidth=4 softtabstop=4:

# === UCSF ChimeraX Copyright ===
# Copyright 2022 Regents of the University of California. All rights reserved.
# The ChimeraX application is provided pursuant to the ChimeraX license
# agreement, which covers academic and commercial uses. For more details, see
# <https://www.rbvi.ucsf.edu/chimerax/docs/licensing.html>
#
# This particular file is part of the ChimeraX library. You can also
# redistribute and/or modify it under the terms of the GNU Lesser General
# Public License version 2.1 as published by the Free Software Foundation.
# For more details, see
# <https://www.gnu.org/licenses/old-licenses/lgpl-2.1.html>
#
# THIS SOFTWARE IS PROVIDED "AS IS" WITHOUT WARRANTY OF ANY KIND, EITHER
# EXPRESSED OR IMPLIED, INCLUDING, BUT NOT LIMITED TO, THE IMPLIED WARRANTIES
# OF MERCHANTABILITY AND FITNESS FOR A PARTICULAR PURPOSE. ADDITIONAL LIABILITY
# LIMITATIONS ARE DESCRIBED IN THE GNU LESSER GENERAL PUBLIC LICENSE
# VERSION 2.1
#
# This notice must be embedded in or attached to all copies, including partial
# copies, of the software or any revisions or derivations thereof.
# === UCSF ChimeraX Copyright ===

from chimerax.core.errors import UserError, LimitationError
from chimerax.add_charge import ChargeMethodArg

def cmd_minimize(session, structure, *, dock_prep=True, live_updates=True, log_energy=False,
        max_steps=None, **kw):
    if structure is None:
        from chimerax.atomic import all_atomic_structures
        available = all_atomic_structures(session)
        if len(available) == 0:
            raise UserError("No structures open")
        elif len(available) == 1:
            structure = available[0]
        else:
            raise UserError("Multiple structures open")
    if dock_prep:
        from chimerax.dock_prep import dock_prep_caller
        dock_prep_caller(session, [structure], memorize_name="minimization", nogui=True,
            callback=lambda ses=session, struct=structure, updates=live_updates, log=log_energy,
            steps=max_steps: _minimize(ses, struct, updates, log, steps), **kw)
    else:
        _minimize(session, structure, live_updates, log_energy, max_steps)

def _minimize(session, structure, live_updates, log_energy, max_steps):
    from openmm.app import Topology, ForceField, element, HBonds
    from openmm.unit import angstrom, nanometer, kelvin, picosecond, picoseconds, Quantity
    from openmm import LangevinIntegrator, LocalEnergyMinimizer, vec3, Context, MinimizationReporter
    import numpy
    top = Topology()
    atoms = {}
    residues= {}
    chains = {}
    coords = []
    reordered_atoms = []
    # OpenMM wants all atoms in a residue to be added consecutively, so loop through residues instead of atoms...
    # Also, it can't handle missing structure, so make ends of missing structure look like terminii
    fake_c = set()
    fake_n = set()
    for chain in structure.chains:
        in_missing = False
        prev_r = None
        for r in chain.residues:
            if r is None:
                if prev_r:
                    fake_c.add(prev_r)
                in_missing = True
            else:
                if in_missing:
                    fake_n.add(r)
                in_missing = False
            prev_r = r
    n_error_template = "Don't know how to modify %s to match N-terminal template: %s"
    c_error_template = "Don't know how to modify %s to match C-terminal template: %s"
    from chimerax.atomic.bond_geom import bond_positions
    from chimerax.addh import bond_with_H_length
    NH_len = CO_len = None
    filter = []
    for r in structure.residues:
        c = r.chain
        try:
            mm_c = chains[c]
        except KeyError:
            mm_c = chains[c] = top.addChain("singletons" if c is None else c)
        try:
            mm_r = residues[r]
        except KeyError:
            mm_r = residues[r] = top.addResidue(r.name, mm_c, r.number, r.insertion_code)
        for a in r.atoms:
            atoms[a] = top.addAtom(a.name, element.Element.getBySymbol(a.element.name), mm_r,
                                    a.serial_number)
            coords.append(Quantity(vec3.Vec3(*a.coord), angstrom))
            reordered_atoms.append(a)
            filter.append(True)
        # add fake N/C-terminal atoms only to the OpenMM version of the molecule
        fake_serial = max(structure.atoms.serial_numbers) + 1
        if r in fake_n:
            n = r.find_atom('N')
            if not n:
                raise LimitationError(n_error_template % (r, "can't find N atom"))
            if NH_len is None:
                NH_len = bond_with_H_length(n, 3)
            bonded = n.neighbors
            if not bonded:
                raise LimitationError(n_error_template % (r, "N atom has no bonds"))
            for pos in bond_positions(n.coord, 4, NH_len, [bd.coord for bd in bonded]):
                num = 1
                while r.find_atom("H%d" % num):
                    num += 1
                h = top.addAtom("H%d" % num, element.Element.getBySymbol("H"), residues[r], fake_serial)
                coords.append(Quantity(vec3.Vec3(*pos), angstrom))
                top.addBond(atoms[n], h)
                fake_serial += 1
                filter.append(False)
        if r in fake_c:
            c = r.find_atom("C")
            if not c:
                raise LimitationError(c_error_template % (r, "can't find C atom"))
            if CO_len is None:
                from chimerax.atomic import Element
                CO_len = Element.bond_length("C", "O")
            bonded = c.neighbors
            if len(bonded) != 2:
                raise LimitationError(c_error_template % (r, "C atom not bonded to exactly two other atoms"))
            for pos in bond_positions(c.coord, 3, CO_len, [bd.coord for bd in bonded]):
                o = top.addAtom("OXT", element.Element.getBySymbol("O"), residues[r], fake_serial)
                coords.append(Quantity(vec3.Vec3(*pos), angstrom))
                top.addBond(atoms[c], o)
                fake_serial += 1
                filter.append(False)
    filter = numpy.array(filter)

    for b in structure.bonds:
        top.addBond(atoms[b.atoms[0]], atoms[b.atoms[1]])

<<<<<<< HEAD
    forcefield = ForceField('amber14-all.xml', 'amber14/tip3pfb.xml')
    unmatched_omm_residues = forcefield.getUnmatchedResidues(top)
    if unmatched_omm_residues:
        from .parameterize import parameterize
        from chimerax.core.commands import commas
        print("Unmatched residues: %s" % commas([rname for rname in set([r.name for r in unmatched_omm_residues])], conjunction="and"))
        #TODO: need to find these residues in structure, sort into isomers, for each generate a
        # ForceField._TemplateData (see openmm.app.forcefield), possibly add a distinguishing isomer
        # number, and register template
=======
    forcefield = ForceField('amber14-all.xml', 'amber14/tip3pfb.xml', 'amber/gaff-2.2.20.xml')
    while True:
        templates, no_tmpl_omm_residues = forcefield.generateTemplatesForUnmatchedResidues(top)
        if not templates:
            break
        omm_res_to_cx = { omm_r: cx_r for cx_r, omm_r in residues.items() }
        for template, omm_res in zip(templates, no_tmpl_omm_residues):
            cx_res = omm_res_to_cx[omm_res]
            for omm_atom in template.atoms:
                #TODO: actually need to define a "type" within the forcefield object itself and use that
                gaff_type = cx_res.find_atom(omm_atom.name).gaff_type
    '''
        unmatched_omm_residues = forcefield.getUnmatchedResidues(top)
        if unmatched_omm_residues:
            omm_res_to_cx = { omm_r: cx_r for cx_r, omm_r in residues.items() }
            #from .parameterize import parameterize
            from chimerax.core.commands import commas
            rnames = [r.name for r in unmatched_omm_residues]
            print("Unmatched residue types: %s" % commas(["%s [%d]" % (rname, rnames.count(rname)) for rname in set(rnames)], conjunction="and"))
            print("Unmatched residues: %s" % commas([str(omm_res_to_cx[omm_r]) for omm_r in unmatched_omm_residues], conjunction="and"))
            #TODO: need to find these residues in structure, sort into isomers, for each generate a
            # ForceField._TemplateData (see openmm.app.forcefield), possibly add a distinguishing isomer
            # number, and register template
            raise LimitationError("Non-standard residues in structure; see log for details")
    '''
>>>>>>> 2a05264b
    try:
        system = forcefield.createSystem(top, nonbondedCutoff=1*nanometer, constraints=HBonds)
    except ValueError as e:
        err_text = str(e)
        if err_text.startswith("No template"):
            left_paren = err_text.find('(')
            right_paren = err_text.find(')')
            if left_paren >= 0 and right_paren > left_paren:
                raise LimitationError("Support for minimizing structures with non-standard residues"
                    " (such as %s) not yet implemented.  If such residues are not crucial for your"
                    " analysis, consider deleting them and then minimizing."
                    % err_text[left_paren+1:right_paren])
        raise
    integrator = LangevinIntegrator(300*kelvin, 1/picosecond, 0.004*picoseconds)
    context = Context(system, integrator)
    context.setPositions(Quantity(coords))
    class Reporter(MinimizationReporter):
        step = 0
        report_interval = 100

        def __init__(self, atoms):
            self.atoms = atoms
            super().__init__()

        def report(self, iteration, xyz, gradient, *args):
            self.step += 1
            if self.step % self.report_interval == 0:
                session.logger.status("step %d: energy %.1f" % (self.step, args[0]["system energy"]),
                    log=log_energy)
                if live_updates:
                    crds = numpy.array(xyz)
                    crds = numpy.reshape(crds, (-1,3))
                    self.atoms.coords = crds[filter] * 10
                    from chimerax.core.commands import run
                    run(session, "wait 1", log=False)
            return False if max_steps is None else self.step >= max_steps
    from chimerax.atomic import Atoms
    cx_atoms = Atoms(reordered_atoms)
    # maxIterations doesn't truly constrain maximum iterations as you would expect
    # (see https://github.com/openmm/openmm/issues/4983), so it is handled in the reporter instead
    LocalEnergyMinimizer.minimize(context, reporter=Reporter(cx_atoms))
    final_crds = numpy.array([q.value_in_unit(angstrom)
        for q in context.getState(getPositions=True).getPositions()])
    final_crds = numpy.reshape(final_crds, (-1,3))
    cx_atoms.coords = final_crds[filter]

def register_command(logger):
    from chimerax.core.commands import CmdDesc, register, Or, EmptyArg, EnumOf, BoolArg, PositiveIntArg
    from chimerax.atomic import AtomicStructureArg
    from chimerax.dock_prep import get_param_info
    desc = CmdDesc(
        required = [('structure', Or(AtomicStructureArg, EmptyArg))],
        keyword = [
            ('dock_prep', BoolArg),
            ('live_updates', BoolArg),
            ('log_energy', BoolArg),
            ('max_steps', PositiveIntArg),
        ] + list(get_param_info(logger.session).items()),
        synopsis = 'Minimize structures'
    )
    register("minimize", desc, cmd_minimize, logger=logger)<|MERGE_RESOLUTION|>--- conflicted
+++ resolved
@@ -135,43 +135,26 @@
     for b in structure.bonds:
         top.addBond(atoms[b.atoms[0]], atoms[b.atoms[1]])
 
-<<<<<<< HEAD
+    import os
     forcefield = ForceField('amber14-all.xml', 'amber14/tip3pfb.xml')
-    unmatched_omm_residues = forcefield.getUnmatchedResidues(top)
-    if unmatched_omm_residues:
-        from .parameterize import parameterize
-        from chimerax.core.commands import commas
-        print("Unmatched residues: %s" % commas([rname for rname in set([r.name for r in unmatched_omm_residues])], conjunction="and"))
-        #TODO: need to find these residues in structure, sort into isomers, for each generate a
-        # ForceField._TemplateData (see openmm.app.forcefield), possibly add a distinguishing isomer
-        # number, and register template
-=======
-    forcefield = ForceField('amber14-all.xml', 'amber14/tip3pfb.xml', 'amber/gaff-2.2.20.xml')
+    forcefield.loadFile(os.path.join(os.path.dirname(__file__), 'gaff-2.2.20.xml'))
     while True:
         templates, no_tmpl_omm_residues = forcefield.generateTemplatesForUnmatchedResidues(top)
         if not templates:
             break
         omm_res_to_cx = { omm_r: cx_r for cx_r, omm_r in residues.items() }
-        for template, omm_res in zip(templates, no_tmpl_omm_residues):
-            cx_res = omm_res_to_cx[omm_res]
-            for omm_atom in template.atoms:
-                #TODO: actually need to define a "type" within the forcefield object itself and use that
-                gaff_type = cx_res.find_atom(omm_atom.name).gaff_type
-    '''
-        unmatched_omm_residues = forcefield.getUnmatchedResidues(top)
-        if unmatched_omm_residues:
-            omm_res_to_cx = { omm_r: cx_r for cx_r, omm_r in residues.items() }
-            #from .parameterize import parameterize
-            from chimerax.core.commands import commas
-            rnames = [r.name for r in unmatched_omm_residues]
-            print("Unmatched residue types: %s" % commas(["%s [%d]" % (rname, rnames.count(rname)) for rname in set(rnames)], conjunction="and"))
-            print("Unmatched residues: %s" % commas([str(omm_res_to_cx[omm_r]) for omm_r in unmatched_omm_residues], conjunction="and"))
-            #TODO: need to find these residues in structure, sort into isomers, for each generate a
-            # ForceField._TemplateData (see openmm.app.forcefield), possibly add a distinguishing isomer
-            # number, and register template
-            raise LimitationError("Non-standard residues in structure; see log for details")
-    '''
->>>>>>> 2a05264b
+        template, omm_res = templates[0], no_tmpl_omm_residues[0]
+        cx_res = omm_res_to_cx[omm_res]
+        template.name = "%s-%s-%s%s" % ("blank" if cx_res.chain_id.isspace() else cx_res.chain_id,
+            cx_res.name, cx_res.number, cx_res.insertion_code)
+        for omm_atom in template.atoms:
+            cx_atom = cx_res.find_atom(omm_atom.name)
+            omm_atom.type = cx_atom.gaff_type
+            omm_atom.parameters['charge'] = cx_atom.charge
+        for omm_res in no_tmpl_omm_residues:
+            omm_res.name = template.name
+
+        forcefield.registerResidueTemplate(template)
     try:
         system = forcefield.createSystem(top, nonbondedCutoff=1*nanometer, constraints=HBonds)
     except ValueError as e:
