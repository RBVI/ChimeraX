--- conflicted
+++ resolved
@@ -48,12 +48,8 @@
     from openmm.app import Topology, ForceField, element, HBonds, Simulation
     from openmm.unit import angstrom, nanometer, Quantity
     from openmm import LangevinIntegrator, LocalEnergyMinimizer, vec3, Context, MinimizationReporter
-<<<<<<< HEAD
-    from openmmtools.integrators import GradientDescentMinimizationIntegrator
-=======
     from openmm import OpenMMException, Platform
     #from openmmtools.integrators import GradientDescentMinimizationIntegrator
->>>>>>> beef1b61
     import numpy
     top = Topology()
     atoms = {}
