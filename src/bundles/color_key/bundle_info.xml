<<<<<<< HEAD
<BundleInfo name="ChimeraX-ColorKey" version="1.5.5"
=======
<BundleInfo name="ChimeraX-ColorKey" version="1.5.6"
>>>>>>> 9aa7c0f4
	    package="chimerax.color_key"
  	    minSessionVersion="1" maxSessionVersion="1">

  <Author>UCSF RBVI</Author>
  <Email>chimerax@cgl.ucsf.edu</Email>
  <URL>https://www.rbvi.ucsf.edu/chimerax/</URL>

  <Synopsis>Add color key to graphics</Synopsis>
  <Description>Overlay color key on graphics scene.</Description>

  <DataFiles>
    <DataFile>icons/*.png</DataFile>
  </DataFiles>

  <Categories>
    <Category name="Depiction"/>
  </Categories>

  <Dependencies>
    <Dependency name="ChimeraX-Core" version="~=1.3dev2021"/>
    <Dependency name="ChimeraX-Graphics" version="~=1.0"/>
    <Dependency name="ChimeraX-Label" version="~=1.0"/>
    <Dependency name="ChimeraX-MouseModes" version="~=1.1"/>
    <Dependency name="ChimeraX-UI" version="~=1.28"/>
  </Dependencies>

  <Providers manager="toolbar">
    <Provider tab="Right Mouse" section="Annotation" name="color key" after="Move label"
	  display_name="Key" icon="ckiconvertical.png" description="Draw color key"/>
  </Providers>

  <Classifiers>
    <PythonClassifier>Development Status :: 2 - Pre-Alpha</PythonClassifier>
    <PythonClassifier>License :: Free for non-commercial use</PythonClassifier>
    <ChimeraXClassifier>Command :: key :: General :: add color key to graphics</ChimeraXClassifier>
    <ChimeraXClassifier>Command :: ~key :: General :: remove color key</ChimeraXClassifier>
    <ChimeraXClassifier>Tool :: Color Key :: Depiction :: add color key to graphics</ChimeraXClassifier>
  </Classifiers>

</BundleInfo><|MERGE_RESOLUTION|>--- conflicted
+++ resolved
@@ -1,8 +1,4 @@
-<<<<<<< HEAD
-<BundleInfo name="ChimeraX-ColorKey" version="1.5.5"
-=======
 <BundleInfo name="ChimeraX-ColorKey" version="1.5.6"
->>>>>>> 9aa7c0f4
 	    package="chimerax.color_key"
   	    minSessionVersion="1" maxSessionVersion="1">
 
