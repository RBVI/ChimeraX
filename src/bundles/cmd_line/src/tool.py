--- conflicted
+++ resolved
@@ -67,10 +67,6 @@
                 text = event.mimeData().text()
                 if text.startswith("file://"):
                     text = text[7:]
-<<<<<<< HEAD
-                    import sys
-=======
->>>>>>> 5cb49774
                     if sys.platform.startswith("win") and text.startswith('/'):
                         # Windows seems to provide /C:/...
                         text = text[1:]
