--- conflicted
+++ resolved
@@ -1,8 +1,4 @@
-<<<<<<< HEAD
-<BundleInfo name="ChimeraX-CommandLine" version="1.1.4"
-=======
 <BundleInfo name="ChimeraX-CommandLine" version="1.1.5"
->>>>>>> 5cb49774
 	    package="chimerax.cmd_line" customInit="true"
   	    minSessionVersion="1" maxSessionVersion="1">
 
