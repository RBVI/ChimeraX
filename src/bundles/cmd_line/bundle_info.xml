--- conflicted
+++ resolved
@@ -1,8 +1,4 @@
-<<<<<<< HEAD
-<BundleInfo name="ChimeraX-CommandLine" version="1.1.3"
-=======
 <BundleInfo name="ChimeraX-CommandLine" version="1.1.4"
->>>>>>> f7030733
 	    package="chimerax.cmd_line" customInit="true"
   	    minSessionVersion="1" maxSessionVersion="1">
 
