--- conflicted
+++ resolved
@@ -1,8 +1,4 @@
-<<<<<<< HEAD
-<BundleInfo name="ChimeraX-ViewDockX" version="1.4.3"
-=======
 <BundleInfo name="ChimeraX-ViewDockX" version="1.4.4"
->>>>>>> a159cd1a
 	    package="chimerax.viewdockx"
   	    customInit="true" minSessionVersion="1" maxSessionVersion="1">
 
