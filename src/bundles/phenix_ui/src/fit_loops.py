--- conflicted
+++ resolved
@@ -144,26 +144,16 @@
         if requested_gaps:
             if len(requested_gaps) == 1:
                 r1, r2 = requested_gaps[0]
-<<<<<<< HEAD
-                job_info.append((seq_num(r1), seq_num(r2), r1.chain_id))
-            elif not other_gaps:
-                job_info.append((None, None, None))
-=======
                 job_info.append((seq_num(r1), seq_num(r2), r1.chain_id, False))
             elif not other_gaps:
                 job_info.append((None, None, None, False))
->>>>>>> e1455b63
             else:
                 # multiple requested gaps, but not all gaps requested
                 requested_chains = set([r1.chain_id for r1, r2 in requested_gaps])
                 other_chains = set([r1.chain_id for r1, r2 in other_gaps])
                 for chain in requested_chains:
                     if chain not in other_chains:
-<<<<<<< HEAD
                         job_info.append((None, None, chain))
-=======
-                        job_info.append((None, None, chain, False))
->>>>>>> e1455b63
                     else:
                         requested_residues = set([r for r1, r2 in requested_gaps for r in (r1, r2)
                             if r.chain_id == chain])
@@ -172,19 +162,11 @@
                         if max(requested_residues) < min(other_residues) \
                         or min(requested_residues) > max(other_residues):
                             job_info.append((seq_num(min(requested_residues)),
-<<<<<<< HEAD
-                                seq_num(max(requested_residues)), chain))
-                        else:
-                            for r1, r2 in requested_gaps:
-                                if r1.chain_id == chain:
-                                    job_info.append((seq_num(r1), seq_num(r2), chain))
-=======
                                 seq_num(max(requested_residues)), chain, False))
                         else:
                             for r1, r2 in requested_gaps:
                                 if r1.chain_id == chain:
                                     job_info.append((seq_num(r1), seq_num(r2), chain, False))
->>>>>>> e1455b63
         else:
             # remodelling; figure out runs of residues in the same chain
             for chain_id in residues.unique_chain_ids:
@@ -199,17 +181,10 @@
                             end = r
                     else:
                         if start is not None:
-<<<<<<< HEAD
-                            job_info.append((seq_num(start), seq_num(end), chain_id))
-                            start = end = None
-                if start is not None:
-                    job_info.append((seq_num(start), seq_num(end), chain_id))
-=======
                             job_info.append((seq_num(start), seq_num(end), chain_id, True))
                             start = end = None
                 if start is not None:
                     job_info.append((seq_num(start), seq_num(end), chain_id, True))
->>>>>>> e1455b63
 
         session.logger.info("Running %d %s" % (len(job_info), plural_form(job_info, "job")))
 
@@ -225,11 +200,7 @@
                 procs_per_job = [per_job] * (len(job_info)-1)
                 procs_per_job.append(processors - sum(procs_per_job))
 
-<<<<<<< HEAD
-        for start_res_number, end_res_number, chain_id in job_info:
-=======
         for start_res_number, end_res_number, chain_id, remove_loops in job_info:
->>>>>>> e1455b63
             # Setup temporary directory to run phenix.fit_loops.
             from tempfile import TemporaryDirectory
             d = TemporaryDirectory(prefix = 'phenix_fit_loops_')  # Will be cleaned up when object deleted.
@@ -269,15 +240,9 @@
                 end_res_number=end_res_number, replace=replace, chain_id=chain_id, d_ref=d: \
                 _process_results(session, fit_loops_model, map, shift, structure, start_res_number, \
                 end_res_number, replace, chain_id, info)
-<<<<<<< HEAD
-            FitLoopsJob(session, exe_path, option_arg, "map.mrc", "model.pdb", "sequences", position_arg,
-                temp_dir, start_res_number, end_res_number, chain_id, procs_per_job.pop(), verbose,
-                callback, block)
-=======
             FitLoopsJob(session, exe_path, option_arg + (["remove_loops=True"] if remove_loops else []),
                 "map.mrc", "model.pdb", "sequences", position_arg, temp_dir, start_res_number,
                 end_res_number, chain_id, procs_per_job.pop(), verbose, callback, block)
->>>>>>> e1455b63
 
 def _process_results(session, fit_loops_model, map, shift, structure, start_res_number, end_res_number,
         replace, chain_id, info):
