--- conflicted
+++ resolved
@@ -199,11 +199,7 @@
 
             # Save structure to file.
             from chimerax.pdb import save_pdb
-<<<<<<< HEAD
-            save_pdb(session, path.join(temp_dir,'model.pdb'), models=[structure], rel_model=map)
-=======
             save_pdb(session, path.join(temp_dir,'model.pdb'), models=[structure], rel_model=in_map)
->>>>>>> 8da4d672
 
             seqf_path = path.join(temp_dir, "sequences")
             if sequence_file is None:
