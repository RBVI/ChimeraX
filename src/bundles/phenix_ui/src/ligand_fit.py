# vim: set expandtab shiftwidth=4 softtabstop=4:

# === UCSF ChimeraX Copyright ===
# Copyright 2022 Regents of the University of California. All rights reserved.
# The ChimeraX application is provided pursuant to the ChimeraX license
# agreement, which covers academic and commercial uses. For more details, see
# <https://www.rbvi.ucsf.edu/chimerax/docs/licensing.html>
#
# This particular file is part of the ChimeraX library. You can also
# redistribute and/or modify it under the terms of the GNU Lesser General
# Public License version 2.1 as published by the Free Software Foundation.
# For more details, see
# <https://www.gnu.org/licenses/old-licenses/lgpl-2.1.html>
#
# THIS SOFTWARE IS PROVIDED "AS IS" WITHOUT WARRANTY OF ANY KIND, EITHER
# EXPRESSED OR IMPLIED, INCLUDING, BUT NOT LIMITED TO, THE IMPLIED WARRANTIES
# OF MERCHANTABILITY AND FITNESS FOR A PARTICULAR PURPOSE. ADDITIONAL LIABILITY
# LIMITATIONS ARE DESCRIBED IN THE GNU LESSER GENERAL PUBLIC LICENSE
# VERSION 2.1
#
# This notice must be embedded in or attached to all copies, including partial
# copies, of the software or any revisions or derivations thereof.
# === UCSF ChimeraX Copyright ===

#
# Command to place a ligand in a cryoEM map using Phenix ligandfit.
#
from chimerax.core.tasks import Job
from chimerax.core.errors import UserError
from time import time

class FitJob(Job):

    SESSION_SAVE = False

    def __init__(self, session, executable_location, optional_args, search_center, resolution,
            positional_args, temp_dir, verbose, callback, block):
        super().__init__(session)
        self._running = False
        self._monitor_time = 0
        self._monitor_interval = 10
        self.start(session, executable_location, optional_args, search_center, resolution, positional_args,
            temp_dir, verbose, callback, blocking=block)

    def run(self, session, executable_location, optional_args, search_center, resolution, positional_args,
            temp_dir, verbose, callback, **kw):
        self._running = True
        self.start_t = time()
        def threaded_run(self=self):
            try:
                results = _run_fit_subprocess(session, executable_location, optional_args,
                    search_center, resolution, positional_args, temp_dir, verbose)
            finally:
                self._running = False
            self.session.ui.thread_safe(callback, *results)
        import threading
        thread = threading.Thread(target=threaded_run, daemon=True)
        thread.start()
        super().run()

    def monitor(self):
        from chimerax.core.commands import plural_form
        plural_seconds = lambda n: plural_form(n, "second")
        plural_minutes = lambda n: plural_form(n, "minute")
        delta = int(time() - self.start_t + 0.5)
        if delta < 60:
            time_info = "%d %s" % (delta, plural_seconds(delta))
        elif delta < 3600:
            minutes = delta // 60
            seconds = delta % 60
            time_info = "%d %s and %d %s" % (minutes, plural_minutes(minutes), seconds,
                plural_seconds(seconds))
        else:
            hours = delta // 3600
            minutes = (delta % 3600) // 60
            seconds = delta % 60
            time_info = "%d:%02d:%02d" % (hours, minutes, seconds)
        ses = self.session
        ses.ui.thread_safe(ses.logger.status, "Fitting job still running (%s)" % time_info)

    def next_check(self):
        return self._monitor_interval
        self._monitor_time += self._monitor_interval
        return self._monitor_time

    def running(self):
        return self._running

command_defaults = {
    'verbose': False
}
def phenix_ligand_fit(session, model, ligand, center=None, in_map=None, resolution=None, *, block=None,
        chain_id=None, hbonds=False, phenix_location=None, residue_number=None,
        verbose=command_defaults['verbose'], option_arg=[], position_arg=[]):

    # Find the phenix.ligandfit executable
    from .locate import find_phenix_command
    exe_path = find_phenix_command(session, 'phenix.ligandfit', phenix_location)

    # if blocking not explicitly specified, block if in a script or in nogui mode
    if block is None:
        block = session.in_script or not session.ui.is_gui

    # some keywords are just to avoid adjacent atom specs, so reassign to more natural names
    search_center = center

    # Setup temporary directory to run phenix.ligandfit
    from tempfile import TemporaryDirectory
    d = TemporaryDirectory(prefix = 'phenix_ligandfit_')  # Will be cleaned up when object deleted.
    temp_dir = d.name

    # Check map_data arg and save map data
    from os import path
    from chimerax.map_data import save_grid_data
    save_grid_data([in_map.data], path.join(temp_dir, 'map.mrc'), session)

    # Save model to file.
    from chimerax.pdb import save_pdb
    save_pdb(session, path.join(temp_dir,'model.pdb'), models=[model], rel_model=in_map)

    if ligand.startswith(('smiles:', 'ccd:', 'pubchem:')):
        ligand_data = ligand
    elif ligand.startswith('file:'):
        ligand_format, ligand_data = ligand.split(':', 1)
    else:
        import os
        if os.path.exists(ligand):
            ligand_data = ligand
            ligand_format = 'file'
        else:
            if ligand.isdigit() and len(ligand) != 3:
                ligand_format = 'pubchem'
            elif len(ligand) in (3,5) and ligand.isalnum():
                ligand_format = 'ccd'
            else:
                ligand_format = 'smiles'
            ligand_data = ligand_format + ':' + ligand
        session.logger.info(f"Guessing ligand format to be '{ligand_format}'")

    try:
        ligand_models, status = session.open_command.open_data(ligand_data)
    except Exception as e:
        raise UserError(f"Cannot open ligand '{ligand}': {str(e)}")

    check_needed = chain_id is not None and residue_number is not None
    if chain_id is None:
        chain_id = sorted(model.residues.unique_chain_ids)[0]
    if residue_number is None:
        residues = model.residues
        residue_number = max(residues.filter(residues.chain_ids == chain_id).numbers) + 1
    if check_needed:
        residues = model.residues
        chain_residues = residues.filter(residues.chain_ids == chain_id)
        match_residues = chain_residues.filter(chain_residues.numbers == residue_number)
        for match_res in match_residues:
            if not match_res.insertion_code:
                raise UserError("A residue with chain_id '%s' and number '%d' already exists in %s" %
                    (chain_id, residue_number, model))

    # Save ligand to file.
    from chimerax.pdb import save_pdb
    save_pdb(session, path.join(temp_dir,'ligand.pdb'), models=ligand_models)

    # Run phenix.ligandfit
    # keep a reference to 'd' in the callback so that the temporary directory isn't removed before
    # the program runs
    callback = lambda placed_ligand, *args, session=session, model=model, chain_id=chain_id, \
        hbonds=hbonds, residue_number=residue_number, d_ref=d: _process_results(
        session, placed_ligand, model, chain_id, residue_number, hbonds)
    FitJob(session, exe_path, option_arg, search_center, resolution, position_arg, temp_dir, verbose,
        callback, block)

class ViewBoxError(ValueError):
    pass

def view_box(session, model):
    """Return the mid-point of the view line of sight intersected with the model bounding box"""
    bbox = model.bounds()
    if bbox is None:
        if not model.display:
            model.display = True
            model.update_drawings()
            bbox = model.bounds()
            model.display = False
        if bbox is None:
            raise ViewBoxError("%s is not displayed" % model)
    min_xyz, max_xyz = bbox.xyz_min, bbox.xyz_max
    #from chimerax.geometry import Plane, ray_segment
    from chimerax.geometry import Plane, PlaneNoIntersectionError
    # X normal, then Y normal, then Z normal planes
    plane_pairs = []
    for fixed_axis, var_axis1, var_axis2 in [(0,1,2), (1,0,2), (2,0,1)]:
        pts1 = [[0,0,0], [0,0,0], [0,0,0], [0,0,0]] # can't do "*4" because you'll get copies
        pts2 = [[0,0,0], [0,0,0], [0,0,0], [0,0,0]]
        for pt1 in pts1:
            pt1[fixed_axis] = min_xyz[fixed_axis]
        for pt2 in pts2:
            pt2[fixed_axis] = max_xyz[fixed_axis]
        for pts in (pts1, pts2):
            pts[0][var_axis1] = min_xyz[var_axis1]
            pts[1][var_axis1] = min_xyz[var_axis1]
            pts[2][var_axis1] = max_xyz[var_axis1]
            pts[3][var_axis1] = max_xyz[var_axis1]

            pts[0][var_axis2] = min_xyz[var_axis2]
            pts[1][var_axis2] = max_xyz[var_axis2]
            pts[2][var_axis2] = min_xyz[var_axis2]
            pts[3][var_axis2] = max_xyz[var_axis2]
        plane_pairs.append((Plane(pts1), Plane(pts2)))
    cam = session.main_view.camera
    origin = cam.position.origin()
    direction = cam.view_direction()
    # find the two points that have the property of being a plane intercept and lying between
    # the other two plane pairs (these two points may not be on opposite sides of the box)
    face_intercepts = []
    for plane_pair in plane_pairs:
        for plane in plane_pair:
            try:
                intersection = plane.line_intersection(origin, direction)
            except PlaneNoIntersectionError:
                continue
            for pp2 in plane_pairs:
                if pp2 is plane_pair:
                    continue
                plane1, plane2 = pp2
                if plane1.distance(intersection) * plane2.distance(intersection) > 0:
                    # outside plane pair
                    break
            else:
                face_intercepts.append(intersection)
    if len(face_intercepts) == 2:
        return (face_intercepts[0] + face_intercepts[1]) / 2
    raise ViewBoxError("Center of view does not intersect %s bounding box" % model)

<<<<<<< HEAD
def _process_results(session, placed_ligand, model, chain_id, residue_number):
=======
def _process_results(session, placed_ligand, model, chain_id, residue_number, hbonds):
>>>>>>> cdba181c
    session.logger.status("Fitting job finished")
    if model.deleted:
        placed_ligand.delete()
        raise UserError("Receptor structure was deleted during ligand fitting")
    from chimerax.atomic import Atom, colors, Residue
    res = placed_ligand.residues[0]
    res.chain_id = chain_id
    res.number = residue_number
    ligand_atoms = placed_ligand.atoms
    ligand_atoms.draw_modes = Atom.STICK_STYLE
    ligand_atoms.colors = colors.element_colors(ligand_atoms.element_numbers)
    # Assign ligand's secondary structure info, so that when combined
    # it doesn't invalidate the receptor's info
    placed_ligand.residues.ss_types = Residue.SS_COIL
    placed_ligand.ss_assigned = True
    model.combine(placed_ligand, {}, model.scene_position)
    session.logger.info("Ligand added to %s as residue %d in chain %s" % (model,  residue_number, chain_id))
    from chimerax.core.commands import run
    run(session, "hbonds %s reveal true" % (model.atomspec + '/' + chain_id + ':' + str(residue_number)))

#NOTE: We don't use a REST server; reference code retained in douse.py

def _run_fit_subprocess(session, exe_path, optional_args, search_center, resolution, positional_args,
        temp_dir, verbose):
    '''
    Run ligandfit in a subprocess and return the ligand.
    '''
    import os
    if hasattr(os, 'sched_getaffinity'):
        processors = max(1, len(os.sched_getaffinity(0)))
    else:
        processors = os.cpu_count()
        if processors is None:
            processors = 1
    if processors == 1:
        procs_arg = []
    else:
        procs_arg = ["nproc=%d" % min(5, processors)]
    from chimerax.core.commands import StringArg
    args = [exe_path] + optional_args + [
            "--json",
            "ligand=ligand.pdb",
            "map_in=map.mrc",
            "model=model.pdb",
            "resolution=%g" % resolution,
            "search_center=%g %g %g" % tuple(search_center.scene_coordinates()),
        ] + procs_arg + positional_args
    tsafe=session.ui.thread_safe
    logger = session.logger
    tsafe(logger.status, f'Running {exe_path} in directory {temp_dir}')
    import subprocess
    p = subprocess.run(args, capture_output = True, cwd = temp_dir)
    if p.returncode != 0:
        cmd = " ".join(args)
        out, err = p.stdout.decode("utf-8"), p.stderr.decode("utf-8")
        msg = (f'phenix.ligandfit exited with error code {p.returncode}\n\n' +
               f'Command: {cmd}\n\n' +
               f'stdout:\n{out}\n\n' +
               f'stderr:\n{err}')
        raise UserError(msg)

    # Log command output
    if verbose:
        cmd = " ".join(args)
        out, err = p.stdout.decode("utf-8"), p.stderr.decode("utf-8")
        msg = f'<pre><b>Command</b>:\n\n{cmd}\n\n<b>stdout</b>:\n\n{out}'
        if err:
            msg += f'\n\n<b>stderr</b>:\n\n{err}'
        msg += '</pre>'
        tsafe(logger.info, msg, is_html=True)

    '''
    from os import path
    json_path = path.join(temp_dir,'LigandFit_run_1_', 'ligandfit.json')
    import json
    with open(json_path, 'r') as f:
        print("JSON file contents:\n", f.readlines())
    with open(json_path, 'r') as f:
        info = json.load(f)
    print("ligandfit JSON info:", info)
    '''
    output_marker = "FULL LIGAND MODEL:"
    for line in p.stdout.decode("utf-8").splitlines():
        if line.startswith(output_marker):
            ligand_path = line[len(output_marker):].strip()
            break
    else:
        raise RuntimeError("Could not find ligand file path in ligandFit output")
    return (session.open_command.open_data(ligand_path)[0][0],)

def register_command(logger):
    from chimerax.core.commands import CmdDesc, register
    from chimerax.core.commands import (CenterArg, OpenFolderNameArg, BoolArg, RepeatOf, StringArg, IntArg,
        OpenFileNameArg, EnumOf, Or, PositiveFloatArg)
    from chimerax.map import MapArg
    from chimerax.atomic import AtomicStructureArg
    desc = CmdDesc(
        required = [('model', AtomicStructureArg),
                    ('ligand', Or(OpenFileNameArg,StringArg)),
        ],
        required_arguments = ['center', 'in_map', 'resolution'],
        keyword = [('center', CenterArg),
                   ('in_map', MapArg),
                   ('resolution', PositiveFloatArg),
                   # put the above three first so that they show up in usage before the optional keywords
                   ('block', BoolArg),
                   ('chain_id', StringArg),
                   ('hbonds', BoolArg),
                   ('phenix_location', OpenFolderNameArg),
                   ('residue_number', IntArg),
                   ('verbose', BoolArg),
                   ('option_arg', RepeatOf(StringArg)),
                   ('position_arg', RepeatOf(StringArg)),
        ],
        synopsis = 'Place ligand in map'
    )
    register('phenix ligandFit', desc, phenix_ligand_fit, logger=logger)<|MERGE_RESOLUTION|>--- conflicted
+++ resolved
@@ -232,11 +232,7 @@
         return (face_intercepts[0] + face_intercepts[1]) / 2
     raise ViewBoxError("Center of view does not intersect %s bounding box" % model)
 
-<<<<<<< HEAD
-def _process_results(session, placed_ligand, model, chain_id, residue_number):
-=======
 def _process_results(session, placed_ligand, model, chain_id, residue_number, hbonds):
->>>>>>> cdba181c
     session.logger.status("Fitting job finished")
     if model.deleted:
         placed_ligand.delete()
