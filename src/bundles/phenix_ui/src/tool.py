# vim: set expandtab shiftwidth=4 softtabstop=4:

# === UCSF ChimeraX Copyright ===
# Copyright 2016 Regents of the University of California.
# All rights reserved.  This software provided pursuant to a
# license agreement containing restrictions on its disclosure,
# duplication and use.  For details see:
# http://www.rbvi.ucsf.edu/chimerax/docs/licensing.html
# This notice must be embedded in or attached to all copies,
# including partial copies, of the software or any revisions
# or derivations thereof.
# === UCSF ChimeraX Copyright ===

from chimerax.core.tools import ToolInstance
from chimerax.core.errors import UserError
from chimerax.core.settings import Settings
from Qt.QtCore import Qt
from Qt.QtWidgets import QDialog

class DouseSettings(Settings):
    AUTO_SAVE = {
        "show_hbonds": True,
    }

from chimerax.check_waters.tool import CheckWaterViewer, check_overlap
class DouseResultsViewer(CheckWaterViewer):

    help = "help:user/tools/waterplacement.html#waterlist"

    def __init__(self, session, tool_name, orig_model=None, douse_model=None, compared_waters=None,
            map=None):
        # if 'model' is None, we are being restored from a session and _finalize_init() will be called later
        super().__init__(session, tool_name, douse_model, compare_info=(orig_model, compared_waters),
            model_labels=("input", "douse"), compare_map=map, category_tips=(
            "Waters placed by douse that are not in input model",
            "Waters in input model and also found by douse",
            "Waters in input model only"
            ))

from chimerax.core.settings import Settings
from .douse import command_defaults as douse_defaults
class LaunchDouseSettings(Settings):
    AUTO_SAVE = {
        'first_shell': not douse_defaults['far_water'],
        'keep_waters': douse_defaults['keep_input_water'],
        'hide_map': douse_defaults['map_range'] > 0,
        'hide_map_dist': douse_defaults['map_range'],
        'res_range': douse_defaults['residue_range'],
        'verbose': douse_defaults['verbose'],
    }

class LaunchDouseTool(ToolInstance):
    help = "help:user/tools/waterplacement.html"

    def __init__(self, session, tool_name):
        super().__init__(session, tool_name)
        from chimerax.ui import MainToolWindow
        self.tool_window = tw = MainToolWindow(self)
        parent = tw.ui_area

        from Qt.QtWidgets import QVBoxLayout, QGridLayout, QLabel
        from Qt.QtCore import Qt
        layout = QVBoxLayout()
        parent.setLayout(layout)
        #layout.setContentsMargins(0,0,0,0)
        layout.setSpacing(1)

        input_layout = QGridLayout()
        #input_layout.setContentsMargins(0,0,0,0)
        input_layout.setSpacing(1)
        layout.addLayout(input_layout)
        input_layout.addWidget(QLabel("Place waters for structure..."), 0, 0,
            alignment=Qt.AlignHCenter|Qt.AlignBottom)
        input_layout.addWidget(QLabel("Guided by map..."), 0, 1, alignment=Qt.AlignHCenter|Qt.AlignBottom)
        from chimerax.atomic.widgets import AtomicStructureMenuButton
        self.structure_menu = AtomicStructureMenuButton(session)
        input_layout.addWidget(self.structure_menu, 1, 0, alignment=Qt.AlignHCenter|Qt.AlignTop)
        from chimerax.ui.widgets import ModelMenuButton
        from chimerax.map import Volume
        self.map_menu = ModelMenuButton(session, class_filter=Volume)
        input_layout.addWidget(self.map_menu, 1, 1, alignment=Qt.AlignHCenter|Qt.AlignTop)

        if not hasattr(self.__class__, 'settings'):
            self.__class__.settings = LaunchDouseSettings(session, "launch douse")
        from chimerax.ui.options import OptionsPanel, BooleanOption, FloatOption
        options = OptionsPanel(sorting=False, scrolled=False)
        layout.addWidget(options)
        self.keep_waters_option = BooleanOption("Keep waters from input structure",
            None, None, attr_name="keep_waters", settings=self.settings)
        options.add_option(self.keep_waters_option)
        self.first_shell_option = BooleanOption("First shell only", None, None,
            attr_name="first_shell", settings=self.settings,
            balloon="Only place waters that interact directly with structure, rather than other waters")
        options.add_option(self.first_shell_option)
        from .douse import douse_needs_resolution
        if douse_needs_resolution(session):
            self.resolution_option = FloatOption("Map resolution", 3.0, None, decimal_places=1,
                min=0.0, max=99.9, right_text="\N{ANGSTROM SIGN}")
            options.add_option(self.resolution_option)
        self.hide_map_option = BooleanOption("Hide map far from waters", None, None,
            attr_name="hide_map", settings=self.settings)
        options.add_option(self.hide_map_option)
        self.hide_map_dist_option = FloatOption("Map-hiding distance", None, None,
            attr_name="hide_map_dist", settings=self.settings, decimal_places=1, step=1, min=0, max=99,
            right_text="\N{ANGSTROM SIGN}")
        options.add_option(self.hide_map_dist_option)
        self.res_range_option = FloatOption("Show residues with atoms within this distance of waters", None,
            None, attr_name="res_range", settings=self.settings, decimal_places=1, step=1, min=0, max=99,
            right_text="\N{ANGSTROM SIGN}")
        options.add_option(self.res_range_option)
        self.verbose_option = BooleanOption("Show full douse output in log", None, None,
            attr_name="verbose", settings=self.settings)
        options.add_option(self.verbose_option)

        from Qt.QtWidgets import QDialogButtonBox as qbbox
        self.bbox = bbox = qbbox(qbbox.Ok | qbbox.Close | qbbox.Help)
        bbox.accepted.connect(self.launch_douse)
        bbox.rejected.connect(self.delete)
        from chimerax.core.commands import run
        bbox.helpRequested.connect(lambda *, run=run, ses=session: run(ses, "help " + self.help))
        layout.addWidget(bbox)

        tw.manage(placement=None)

    def launch_douse(self):
        structure = self.structure_menu.value
        if not structure:
            raise UserError("Must specify a structure for water placement")
        map = self.map_menu.value
        if not map:
            raise UserError("Must specify a map for water placement")
        check_overlap(structure, map)
        cmd = "phenix douse %s near %s" % (map.atomspec, structure.atomspec)
        from chimerax.core.commands import BoolArg
        first_shell = self.first_shell_option.value
        if first_shell != (not douse_defaults['far_water']):
            cmd +=  " farWater %s" % BoolArg.unparse(not first_shell)
        keep_waters = self.keep_waters_option.value
        if keep_waters != douse_defaults['keep_input_water']:
            cmd += " keepInputWater %s" % BoolArg.unparse(keep_waters)
        hide_map = self.hide_map_option.value
        if hide_map:
            hide_map_dist = self.hide_map_dist_option.value
            if hide_map_dist != douse_defaults['map_range']:
                cmd += " mapRange %g" % hide_map_dist
        elif douse_defaults['map_range'] > 0:
            cmd += " mapRange 0"
        res_range = self.res_range_option.value
        if res_range != douse_defaults['residue_range']:
            cmd += " residueRange %g" % res_range
        verbose = self.verbose_option.value
        if verbose != douse_defaults['verbose']:
            cmd += " verbose %s" % BoolArg.unparse(verbose)
        if hasattr(self, 'resolution_option'):
            cmd += " resolution %g" % self.resolution_option.value
        from chimerax.core.commands import run
        run(self.session, cmd)
        self.delete()

class LaunchEmplaceLocalTool(ToolInstance):
    help = "help:user/tools/localemfitting.html"

    CENTER_MODEL = "center of model..."
    CENTER_SELECTION = "center of selection"
    CENTER_VIEW = "center of view"
    CENTER_XYZ = "specified xyz position..."
    CENTERING_METHODS = [CENTER_MODEL, CENTER_SELECTION, CENTER_VIEW, CENTER_XYZ]

    def __init__(self, session, tool_name):
        super().__init__(session, tool_name)
        from chimerax.ui import MainToolWindow
        self.tool_window = tw = MainToolWindow(self, close_destroys=False)
        parent = tw.ui_area

        if not hasattr(self.__class__, 'settings'):
            self.__class__.settings = LaunchEmplaceLocalSettings(session, "launch emplace local")

        from Qt.QtWidgets import QVBoxLayout, QHBoxLayout, QLabel, QWidget, QPushButton, QMenu, QLineEdit
        from Qt.QtWidgets import QCheckBox, QGridLayout, QGroupBox
        from Qt.QtGui import QDoubleValidator
        from Qt.QtCore import Qt
        layout = QVBoxLayout()
        parent.setLayout(layout)
        #layout.setContentsMargins(0,0,0,0)
        layout.setSpacing(1)

        centering_widget = QWidget()
        layout.addWidget(centering_widget, alignment=Qt.AlignCenter, stretch=1)
        structure_layout = QGridLayout()
        structure_layout.setSpacing(1)
        centering_widget.setLayout(structure_layout)
        structure_layout.addWidget(QLabel("Fit "), 0, 0, alignment=Qt.AlignRight)
        from chimerax.atomic.widgets import AtomicStructureMenuButton
        self.structure_menu = AtomicStructureMenuButton(session)
        structure_layout.addWidget(self.structure_menu, 0, 1)
        structure_layout.addWidget(QLabel(" using "), 0, 2)
        self.HALF_MAPS, self.FULL_MAP = self.menu_items = ["half maps", "full map"]
        self.mt_explanations = {
            self.HALF_MAPS: "Using half maps is recommended if available.  If local resolution is not specified (i.e. is zero) then it will be estimated from the half maps.",
            self.FULL_MAP: "Using only the full map is less reliable than using half maps, so use half maps if available.  If using a full map, then specifying a (non-zero) resolution is mandatory."
        }
        assert len(self.menu_items) == len(self.mt_explanations)
        self.map_type_mb = QPushButton(self.HALF_MAPS)
        structure_layout.addWidget(self.map_type_mb, 0, 3)
        mt_menu = QMenu(self.map_type_mb)
        mt_menu.triggered.connect(self._map_type_changed)
        for item in self.menu_items:
            mt_menu.addAction(item)
        self.map_type_mb.setMenu(mt_menu)
        from chimerax.ui.widgets import ModelListWidget, ModelMenuButton
        ex_lab = self.mt_explanation_label = QLabel(self.mt_explanations[self.HALF_MAPS])
        ex_lab.setWordWrap(True)
        ex_lab.setAlignment(Qt.AlignCenter)
        from chimerax.ui import shrink_font
        shrink_font(ex_lab, fraction=0.85)
        structure_layout.addWidget(ex_lab, 1, 0, 1, 4)
        class ShortMLWidget(ModelListWidget):
            def sizeHint(self):
                hint = super().sizeHint()
                hint.setHeight(hint.height()//2)
                return hint
        from chimerax.map import Volume
        self.half_map_list = ShortMLWidget(session, class_filter=Volume)
        structure_layout.addWidget(self.half_map_list, 0, 4, 2, 1, alignment=Qt.AlignLeft)
        structure_layout.setRowStretch(1, 1)
        structure_layout.setColumnStretch(4, 1)

        from chimerax.ui.options import OptionsPanel, FloatOption
        res_options = OptionsPanel(scrolled=False, contents_margins=(0,0,0,0))
        layout.addWidget(res_options, alignment=Qt.AlignCenter)
        self.res_option = FloatOption("Local map resolution:", None, None, min=0.0, decimal_places=2,
            step=0.1, max=99.99, balloon="Map resolution in the search region.\n"
            "If unknown, and using half maps, providing a value of zero will cause an estimated\n"
            "resolution to be used.  For full maps, providing the resolution is mandatory.")
        res_options.add_option(self.res_option)

        centering_widget = QWidget()
        layout.addWidget(centering_widget, alignment=Qt.AlignCenter, stretch=1)
        centering_layout = QHBoxLayout()
        centering_layout.setSpacing(1)
        centering_widget.setLayout(centering_layout)
        centering_tip = '''How to specify the center of the fitting search.  Choices are:

%s — If the center of rotation is being displayed ("cofr showPivot true") use that.  Otherwise,
    if the center of rotation is a fixed point ("cofr fixed") use that.  If neither of those is
    true, use the midpoint of where the center of the window intersects the front and back of
    the bounding box of the map.

%s — The center of a particular model, frequently the map, or the structure to be fitted once
    it has been approximately positioned.

%s - The center of the bounding box enclosing currently selected objects.

%s — A specific X/Y/Z position, given in angstroms relative to the origin of the map.
        ''' % (self.CENTER_VIEW.rstrip('.'), self.CENTER_MODEL.rstrip('.'),
            self.CENTER_SELECTION.rstrip('.'), self.CENTER_XYZ.rstrip('.'))
        centering_label = QLabel("Center search at")
        centering_label.setToolTip(centering_tip)
        centering_layout.addWidget(centering_label, alignment=Qt.AlignRight)
        self.centering_button = QPushButton()
        self.centering_button.setToolTip(centering_tip)
        centering_layout.addWidget(self.centering_button)
        centering_menu = QMenu(self.centering_button)
        for method in self.CENTERING_METHODS:
            centering_menu.addAction(method)
        centering_menu.triggered.connect(lambda act: self._set_centering_method(act.text()))
        self.centering_button.setMenu(centering_menu)
        self.xyz_area = QWidget()
        xyz_layout = QHBoxLayout()
        xyz_layout.setSpacing(1)
        self.xyz_area.setLayout(xyz_layout)
        self.xyz_widgets = []
        for lab in ["X", " Y", " Z"]:
            xyz_layout.addWidget(QLabel(lab), alignment=Qt.AlignRight)
            entry = QLineEdit()
            entry.setValidator(QDoubleValidator())
            entry.setAlignment(Qt.AlignCenter)
            entry.setMaximumWidth(50)
            entry.setText("0")
            xyz_layout.addWidget(entry, alignment=Qt.AlignLeft)
            self.xyz_widgets.append(entry)
        self.model_menu = ModelMenuButton(session)
        centering_layout.addWidget(self.model_menu)
        centering_layout.addWidget(self.xyz_area)
        self._set_centering_method()

        self.verify_center_checkbox = QCheckBox("Interactively verify/adjust center before searching")
        self.verify_center_checkbox.setChecked(True)
        layout.addWidget(self.verify_center_checkbox, alignment=Qt.AlignCenter)
        self.opaque_maps_checkbox = QCheckBox("Make maps opaque while verifying center")
        self.opaque_maps_checkbox.setToolTip(
            "ChimeraX cannot show multiple transparent objects correctly, so make maps opaque\n"
            "while transparent interactive search-center sphere is being displayed"
        )
        self.opaque_maps_checkbox.setChecked(self.settings.opaque_maps)
        self.verify_center_checkbox.clicked.connect(lambda checked, b=self.opaque_maps_checkbox:
            b.setHidden(not checked))
        layout.addWidget(self.opaque_maps_checkbox, alignment=Qt.AlignCenter)
        self.show_sharpened_map_checkbox = QCheckBox("Show locally sharpened map computed by Phenix")
        self.show_sharpened_map_checkbox.setChecked(self.settings.show_sharpened_map)
        self.show_sharpened_map_checkbox.setToolTip(
            "Phenix.emplace_local computes a sharpened map for the region being searched.\n"
            "This sharpened map is what is actually used for the fitting.  This checkbox\n"
            "controls whether the sharpened map is initially shown in ChimeraX once the\n"
            "calculation completes.  Even if not checked, the map will be opened (but hidden)."
        )
        layout.addWidget(self.show_sharpened_map_checkbox, alignment=Qt.AlignCenter)
        layout.addSpacing(10)
        self.symmetry_checkbox = QCheckBox("After fitting, add symmetry copies"
            " automatically if map symmetry is detected")
        layout.addWidget(self.symmetry_checkbox, alignment=Qt.AlignCenter)
        layout.addStretch(1)

        from Qt.QtWidgets import QDialogButtonBox as qbbox
        self.bbox = bbox = qbbox(qbbox.Ok | qbbox.Apply | qbbox.Close | qbbox.Help)
        bbox.accepted.connect(self.launch_emplace_local)
        bbox.button(qbbox.Apply).clicked.connect(lambda *args: self.launch_emplace_local(apply=True))
        bbox.rejected.connect(self.delete)
        if self.help:
            from chimerax.core.commands import run
            bbox.helpRequested.connect(lambda *, run=run, ses=session: run(ses, "help " + self.help))
        else:
            bbox.button(qbbox.Help).setEnabled(False)
        layout.addWidget(bbox)

        tw.manage(placement=None)

    def launch_emplace_local(self, apply=False):
        structure = self.structure_menu.value
        if not structure:
            raise UserError("Must specify a structure to fit")
        map_type = self.map_type_mb.text()
        maps = self.half_map_list.value
        res = self.res_option.value
        if map_type == self.HALF_MAPS:
            if len(maps) != 2:
                raise UserError("Must specify exactly two half maps for fitting")
        else:
            if len(maps) != 1:
                raise UserError("Must specify exactly one full map for fitting")
            if res == 0.0:
                raise UserError("Must specify a resolution value for the full map")
        method = self.centering_button.text()
        if method == self.CENTER_XYZ:
            center = [float(widget.text()) for widget in self.xyz_widgets]
        elif method == self.CENTER_MODEL:
            centering_model = self.model_menu.value
            if centering_model is None:
                raise UserError("No model chosen for specifying search center")
            bnds = centering_model.bounds()
            if bnds is None:
                raise UserError("No part of model for specifying search center is displayed")
            center = bnds.center()
        elif method == self.CENTER_VIEW:
            # If pivot point shown or using fixed center of rotation, use that.
            # Otherwise, midpoint where center of window intersects front and back of halfmap bounding box.
            view_center = None
            mv = self.session.main_view
            for d in mv.drawing.child_drawings():
                if d.__class__.__name__ == "PivotIndicator":
                    view_center = d.position.origin()
                    break
            else:
                if mv.center_of_rotation_method == "fixed":
                    view_center = mv.center_of_rotation
            if view_center is None:
                from chimerax.map import Volume
                shown_vols = [v for v in self.session.models if isinstance(v, Volume) and v.display]
                if len(shown_vols) == 1:
                    view_map = shown_vols[0]
                else:
                    view_map = maps[0]
                from .emplace_local import view_box, ViewBoxError
                try:
                    view_center = view_box(self.session, view_map)
                except ViewBoxError as e:
                    raise UserError(str(e))
            center = view_center
        elif method == self.CENTER_SELECTION:
            if self.session.selection.empty():
                raise UserError("Nothing selected")
            from chimerax.atomic import selected_atoms
            sel_atoms = selected_atoms(self.session)
            from chimerax.geometry import point_bounds, union_bounds
            atom_bbox = point_bounds(sel_atoms.scene_coords)
            atom_models = set(sel_atoms.unique_structures)
            bbox = union_bounds([atom_bbox]
                + [m.bounds() for m in self.session.selection.models() if m not in atom_models])
            if bbox is None:
                raise UserError("No bounding box for selected items")
            center = bbox.center()
        else:
            raise AssertionError("Unknown centering method")
        self.settings.search_center = method
        self.settings.show_sharpened_map = ssm = self.show_sharpened_map_checkbox.isChecked()
        if self.verify_center_checkbox.isChecked():
            self.settings.opaque_maps = self.opaque_maps_checkbox.isChecked()
            VerifyCenterDialog(self.session, structure, maps, res, center, self.settings.opaque_maps, ssm)
        else:
            _run_emplace_local_command(self.session, structure, maps, res, center, ssm)
        if not apply:
            self.display(False)

    def _map_type_changed(self, action):
        self.map_type_mb.setText(action.text())
        self.mt_explanation_label.setText(self.mt_explanations[action.text()])

    def _set_centering_method(self, method=None):
        if method is None:
            method = self.settings.search_center
            if method not in self.CENTERING_METHODS:
                method = self.CENTER_MODEL
        self.centering_button.setText(method)
        self.xyz_area.setHidden(True)
        self.model_menu.setHidden(True)
        if method == self.CENTER_XYZ:
            self.xyz_area.setHidden(False)
        elif method == self.CENTER_MODEL:
            self.model_menu.setHidden(False)

class LaunchFitLoopsTool(ToolInstance):
    #help = "help:user/tools/localemfitting.html"
    #NOTES: 1oed (all failures), 3j5p

    GAPS_TAB, REMODEL_TAB = TAB_NAMES = ("Fill Gaps", "Remodel")

    def __init__(self, session, tool_name):
        super().__init__(session, tool_name)
        from chimerax.ui import MainToolWindow
        self.tool_window = tw = MainToolWindow(self, close_destroys=False)
        parent = tw.ui_area

        #if not hasattr(self.__class__, 'settings'):
        #    self.__class__.settings = LaunchEmplaceLocalSettings(session, "launch emplace local")

        from Qt.QtWidgets import QVBoxLayout, QHBoxLayout, QLabel, QWidget, QSpinBox, QListWidget
        from Qt.QtWidgets import QGridLayout
        from Qt.QtCore import Qt
        layout = QVBoxLayout()
        parent.setLayout(layout)
        #layout.setContentsMargins(0,0,0,0)
        layout.setSpacing(1)

        centering_widget = QWidget()
        layout.addWidget(centering_widget, alignment=Qt.AlignCenter)
        data_layout = QHBoxLayout()
        data_layout.setSpacing(1)
        centering_widget.setLayout(data_layout)
        data_layout.addWidget(QLabel("Structure: "), alignment=Qt.AlignRight)
        from chimerax.atomic.widgets import AtomicStructureMenuButton
        self.structure_menu = AtomicStructureMenuButton(session)
        self.structure_menu.value_changed.connect(self._structure_changed)
        data_layout.addWidget(self.structure_menu, alignment=Qt.AlignLeft)
        data_layout.setStretch(data_layout.count(), 1)
        data_layout.addWidget(QLabel("  Map: "), alignment=Qt.AlignRight)
        from chimerax.ui.widgets import ModelMenuButton
        from chimerax.map import Volume
        self.map_menu = ModelMenuButton(session, class_filter=Volume)
        data_layout.addWidget(self.map_menu, alignment=Qt.AlignLeft)
        data_layout.setStretch(data_layout.count(), 1)

        targeting_layout = QHBoxLayout()
        layout.addLayout(targeting_layout)
        layout.setStretch(layout.count(), 1)
        self.no_structure_message = "Select a structure from the menu above"
        self.target_label = QLabel(self.no_structure_message)
        self.target_label.setAlignment(Qt.AlignCenter)
        self.target_label.setWordWrap(True)
<<<<<<< HEAD
        from chimerax.ui import shrink_font
        shrink_font(self.target_label, 0.9)
=======
>>>>>>> 202ef28b
        targeting_layout.addWidget(self.target_label)
        self.target_area = QWidget()
        target_layout = QVBoxLayout()
        self.target_area.setLayout(target_layout)
        targeting_layout.addWidget(self.target_area)
        self.target_list = QListWidget()
<<<<<<< HEAD
        self.target_list.currentRowChanged.connect(self._new_target)
=======
        self.target_list.setHidden(True)
>>>>>>> 202ef28b
        target_layout.addWidget(self.target_list, alignment=Qt.AlignCenter)
        target_layout.setStretch(target_layout.count(), 1)
        padding_layout = QGridLayout()
        padding_layout.setSpacing(1)
        target_layout.addLayout(padding_layout)
        padding_layout.addWidget(QLabel("Also select "), 0, 0, alignment=Qt.AlignRight)
        self.padding_widget = QSpinBox()
        self.padding_widget.setValue(1)
<<<<<<< HEAD
        self.padding_widget.valueChanged.connect(self._padding_changed)
        padding_layout.addWidget(self.padding_widget, 0, 1)
        self.residue_label = QLabel(" residue")
        padding_layout.addWidget(self.residue_label, 0, 2, alignment=Qt.AlignLeft)
        padding_layout.addWidget(QLabel("on each side of gap"), 1, 0, 1, 3, alignment=Qt.AlignCenter)
=======
        padding_layout.addWidget(self.padding_widget, 0, 1, alignment=Qt.AlignLeft)
        padding_layout.addWidget(QLabel(" residue(s) on each side of gap"), 1, 0, 1, 2,
            alignment=Qt.AlignLeft)
>>>>>>> 202ef28b
        self.target_area.setHidden(True)

        from Qt.QtWidgets import QDialogButtonBox as qbbox
        self.bbox = bbox = qbbox(qbbox.Ok | qbbox.Apply | qbbox.Close | qbbox.Help)
        bbox.accepted.connect(self.launch_fit_loops)
        bbox.button(qbbox.Apply).clicked.connect(lambda *args: self.launch_fit_loops(apply=True))
        bbox.rejected.connect(self.delete)
        if self.help:
            from chimerax.core.commands import run
            bbox.helpRequested.connect(lambda *, run=run, ses=session: run(ses, "help " + self.help))
        else:
            bbox.button(qbbox.Help).setEnabled(False)
        layout.addWidget(bbox)

        tw.manage(placement=None)

    def launch_fit_loops(self, apply=False):
        structure = self.structure_menu.value
        if not structure:
            raise UserError("Must specify a structure to model/remodel")
        map = self.map_menu.value
        if not map:
            raise UserError("Must specify a volume/map to guide remodeling")
        #TODO: how to specify only a gap to command?
        from chimerax.atomic import concise_residue_spec
        from chimerax.core.commands import run
        if gap_filling:
            gap_residues = []
            all_checked = True
            for r1, r2, cb in self.fg_gap_widget_info:
                if cb.isChecked() and not r1.deleted and not r2.deleted:
                    gap_residues.extend([r1, r2])
                else:
                    all_checked = False
            if gap_residues:
                if all_checked:
                    spec = structure.atomspec
                else:
                    spec = concise_residue_spec(self.session, gap_residues)
                run(self.session, "phenix fitLoops %s in %s" % (spec, map.atomspec))
        else:
            from chimerax.atomic import selected_residues
            residues = selected_residues(self.session)
            if not residues:
                run(self.session, "help help:user/selection.html")
                raise UserError("No residues selected.  Showing help page for selecting residues.")
            from chimerax.atomic import Residue
            chain_residues = residues.filter(residues.polymer_types == Residue.PT_AMINO)
            if not chain_residues:
                raise UserError("No amino-acid residues selected")
            chains = chain_residues.unique_chains
            if len(chains) > 1:
                raise UserError("Selected residues must be in the same chain")
            chain = chains[0]
            res_mapping = {}
            for i, r in enumerate(chain.residues):
                res_mapping[r] = i
            indices = set([res_mapping[r] for r in chain_residues])
            if max(indices) - min(indices) != len(chain_residues) - 1:
                raise UserError("Selected residues must be consecutive")
            run(self.session, "phenix fitLoops %s in %s"
                % (concise_residue_spec(self.session, chain_residues), map.atomspec))
        if not apply:
            self.display(False)

    def _find_gaps(self, structure):
        try:
            pbs = structure.pbg_map[structure.PBG_MISSING_STRUCTURE].pseudobonds
        except KeyError:
            return [], []
        gaps = []
        unk_gaps = []
        for pb in pbs:
            a1, a2 = pb.atoms
            r1, r2 = (a1.residue, a2.residue) if a1 < a2 else (a2.residue, a1.residue)
            if r1 == r2:
                continue
            if r1.polymer_type == r1.PT_AMINO:
                if r1.name == "UNK" or r2.name == "UNK":
<<<<<<< HEAD
                    unk_gaps.append((r1, r2, pb))
                else:
                    gaps.append((r1, r2, pb))
=======
                    unk_gaps.append((r1, r2))
                else:
                    gaps.append((r1, r2))
        self.fg_unk_gaps_disclaimer.setHidden(not unk_gaps)
        if unk_gaps:
            self.session.logger.info("Phenix loop fitting cannot handle gaps involving UNK residues"
                " and therefore the following gaps have not been included in the dialog's table of gaps:")
            unk_gaps.sort()
            self.session.logger.info('<ul>%s</ul>\n' % ('\n'.join(
                ['<li><a href="cxcmd:view %s%s">%s&rarr;%s</a></li>' % (r1.atomspec, r2.atomspec, r1, r2)
                for r1, r2 in unk_gaps])), is_html=True)
>>>>>>> 202ef28b
        gaps.sort()
        unk_gaps.sort()
        return gaps, unk_gaps

<<<<<<< HEAD
    def _new_target(self, row):
        if row < 0:
            return
        r1, r2, pb = self.current_gap_info[row]
        pad = self.padding_widget.value()
        from chimerax.core.commands import run
        if pad > 0:
            index1 = r1.chain.residues.index(r1)
            index2 = r2.chain.residues.index(r2)
            bound1 = 0
            bound2 = len(r2.chain) - 1
            target_residues = []
            for offset in range(pad):
                for base_index, res_list, dir, bound in [(index1, r1.chain.residues, -1, bound1),
                        (index2, r2.chain.residues, 1, bound2)]:
                    index = base_index + dir * offset
                    if dir < 0:
                        if index < bound:
                            continue
                    elif index > bound:
                        continue
                    r = res_list[index]
                    if r:
                        target_residues.append(r)
            from chimerax.atomic import concise_residue_spec
            run(self.session, "select " + concise_residue_spec(self.session, target_residues))
            run(self.session, "view sel")
        else:
            # There is no command to select _just_ a pseudbond, so if the padding is zero...
            self.session.selection.clear()
            pb.selected = True
            a1, a2 = pb.atoms
            run(self.session, "view " + a1.atomspec + a2.atomspec)

    def _padding_changed(self, padding):
        self.residue_label.setText(" residue" if padding == 1 else " residues")
        self._new_target(self.target_list.currentRow())

=======
>>>>>>> 202ef28b
    def _structure_changed(self):
        structure = self.structure_menu.value
        if structure:
            gap_info, unk_gaps = self._find_gaps(structure)
            if unk_gaps:
                self.session.logger.info("Phenix loop fitting cannot handle gaps involving UNK residues and"
                    " therefore the following gaps have not been included in the dialog's list of gaps:")
                self.session.logger.info('<ul>%s</ul>\n' % ('\n'.join(
                    ['<li><a href="cxcmd:view %s%s">%s&rarr;%s</a></li>' % (r1.atomspec, r2.atomspec, r1, r2)
                    for r1, r2, pb in unk_gaps])), is_html=True)
            if gap_info:
<<<<<<< HEAD
                msg = f"Select the parts of {structure} you want to model/remodel, including" \
                    " missing-structure pseudobonds if filling the corresponding gap is desired." \
                    "  For convenience, choosing a gap from the list on the right will select the" \
                    " corresponding part of the structure and focus the view on it."
                self.current_gap_info = gap_info
                self.target_list.clear()
                for r1, r2, pb in gap_info:
                    self.target_list.addItem(f"Chain {r1.chain_id}, {r1.number+1}-{r2.number-1}")
                if unk_gaps:
                    msg += f"  {structure} also has missing-structure gaps involving UNK residues, which" \
                        " Phenix loop fitting cannot handle (see Log for more info)."
                self.target_area.setHidden(False)
            else:
                if unk_gaps:
                    msg = f"{structure} only has missing-structure gaps involving UNK residues, which" \
                        " Phenix loop fitting cannot handle (see Log for more info).  You could remodel" \
                        " other residues by selecting them."
                else:
                    msg = f"Select residues you wish to remodel."
                self.target_area.setHidden(True)
            self.target_label.setText(msg)
=======
                """
                from Qt.QtWidgets import QCheckBox
                from Qt.QtCore import Qt
                for r1, r2 in gap_info:
                    cb = QCheckBox(f"Chain {r1.chain_id}, {r1.number+1}-{r2.number-1}")
                    cb.setChecked(True)
                    self.fg_gap_layout.addWidget(cb, alignment=Qt.AlignLeft)
                    self.fg_gap_widget_info.append((r1, r2, cb))
                #self.fg_gap_area.widget().resize()
                self.fg_message.setHidden(True)
                self.fg_gap_area.setHidden(False)
                show_sel_widgets = len(gap_info) > 1
                """
                self.target_area.setHidden(False)
            else:
                self.target_label.setText(f"{structure} has no missing-structure gaps in amino-acid chains")
                self.target_area.setHidden(True)
>>>>>>> 202ef28b
        else:
            self.target_label.setText(self.no_structure_message)
            self.target_area.setHidden(True)

class VerifyCenterDialog(QDialog):
    def __init__(self, session, structure, maps, resolution, initial_center, opaque_maps,
            show_sharpened_map):
        super().__init__()
        self.session = session
        self.structure = structure
        self.maps = maps
        self.resolution = resolution
        self.opaque_maps = opaque_maps
        self.show_sharpened_map = show_sharpened_map

        # adjusted_center used to compensate for map origin, but improvements to emplace_local
        # have made that adjustment unnecessary
        adjusted_center = initial_center
        marker_set_id = session.models.next_id()[0]
        from chimerax.core.commands import run
        self.marker = run(session, "marker #%d position %g,%g,%g radius %g color 100,65,0,50"
            % (marker_set_id, *adjusted_center, self.find_search_radius()))

        from chimerax.core.models import REMOVE_MODELS
        self.handler = session.triggers.add_handler(REMOVE_MODELS, self._check_still_valid)
        from Qt.QtWidgets import QVBoxLayout, QLabel
        layout = QVBoxLayout()
        self.setLayout(layout)
        search_button_label = "Start search"
        instructions = QLabel(
            "A transparent orange marker (model #%d) has been drawn to show the search volume and location. "
            "  Fits that place any part of the atomic structure within the marker sphere will be evaluated."
            "  The size of the search volume is based on the size of the structure and cannot be adjusted, "
            "but the search center can be moved by moving the marker, "
            "using any ChimeraX method for moving markers or models "
            '(e.g. the "move markers" right mouse mode in the Markers section of the toolbar).'
            '  When the position is satisfactory, click "%s."'
             % (marker_set_id, search_button_label)
        )
        instructions.setWordWrap(True)
        instructions.setAlignment(Qt.AlignCenter)
        layout.addWidget(instructions)

        from Qt.QtWidgets import QDialogButtonBox as qbbox
        bbox = qbbox(qbbox.Cancel)
        bbox.addButton(search_button_label, bbox.AcceptRole)
        bbox.accepted.connect(self.launch_emplace_local)
        bbox.accepted.connect(self.close)
        bbox.rejected.connect(self.close)
        layout.addWidget(bbox)

        if opaque_maps:
            from chimerax.map import VolumeSurface
            self.opaque_data = {}
            for m in session.models:
                if isinstance(m, VolumeSurface) and m.rgba[-1] < 1.0:
                    self.opaque_data[m] = m.rgba[-1]
                    rgba = list(m.rgba)
                    rgba[-1] = 1.0
                    m.rgba = tuple(rgba)

        self.show()

    def closeEvent(self, event):
        if not self.marker.structure.deleted:
            self.session.models.close([self.marker.structure])
        self.handler.remove()
        super().closeEvent(event)

    def find_search_radius(self):
        import numpy
        crds = self.structure.atoms.coords
        crd_min = numpy.amin(crds, axis=0)
        crd_max = numpy.amax(crds, axis=0)
        mid = (crd_min + crd_max) / 2
        return max(numpy.linalg.norm(crds-mid, axis=1))

    def launch_emplace_local(self):
        if self.opaque_maps:
            for m, alpha in self.opaque_data.items():
                if not m.deleted:
                    rgba = list(m.rgba)
                    rgba[-1] = alpha
                    m.rgba = tuple(rgba)
        center = self.marker.scene_coord
        _run_emplace_local_command(self.session, self.structure, self.maps, self.resolution, center,
            self.show_sharpened_map)

    def _check_still_valid(self, trig_name, removed_models):
        for rm in removed_models:
            if rm in self.maps + [self.structure, self.marker.structure]:
                self.close()
                break

class LaunchEmplaceLocalSettings(Settings):
    AUTO_SAVE = {
        'search_center': LaunchEmplaceLocalTool.CENTER_MODEL,
        'opaque_maps': True,
        'show_sharpened_map': False
    }

def _run_emplace_local_command(session, structure, maps, resolution, center, show_sharpened_map):
    from chimerax.core.commands import run, concise_model_spec, BoolArg
    from chimerax.map import Volume
    cmd = "phenix emplaceLocal %s mapData %s resolution %g center %g,%g,%g showSharpenedMap %s" % (
        structure.atomspec, concise_model_spec(session, maps, relevant_types=Volume, allow_empty_spec=False),
        resolution, *center, BoolArg.unparse(show_sharpened_map))
    run(session, cmd)

class FitLoopsResultsSettings(Settings):
    AUTO_SAVE = {
        'last_advised': None
    }

class FitLoopsResultsViewer(ToolInstance):

    #help = "help:user/tools/waterplacement.html#waterlist"

    def __init__(self, session, model=None, fit_info=None, map=None):
        # if 'model' is None, we are being restored from a session and _finalize_init() will be called later
        super().__init__(session, "Fit Loops Results")
        if model is None:
            return
        self._finalize_init(model, fit_info, map)

    def _finalize_init(self, model, fit_info, map, *, session_info=None):
        self.model = model
        self.fit_info = fit_info
        self.map = map

        from chimerax.core.models import REMOVE_MODELS
        from chimerax.atomic import get_triggers
        self.handlers = [
            self.session.triggers.add_handler(REMOVE_MODELS, self._models_removed_cb),
        ]

        # change any sphere representations into stick
        if not session_info:
            check_atoms = self.model.atoms
            check_spheres = check_atoms.filter(check_atoms.draw_modes == check_atoms.SPHERE_STYLE)
            check_spheres.draw_modes = check_atoms.STICK_STYLE

        from chimerax.ui import MainToolWindow
        self.tool_window = tw = MainToolWindow(self, close_destroys=False)
        parent = tw.ui_area

        from Qt.QtWidgets import QHBoxLayout, QButtonGroup, QVBoxLayout, QRadioButton, QCheckBox
        from Qt.QtWidgets import QPushButton, QLabel, QToolButton, QGridLayout
        layout = QVBoxLayout()
        layout.setContentsMargins(2,2,2,2)
        layout.setSpacing(0)
        parent.setLayout(layout)

        self.table = self._build_table()
        layout.addWidget(self.table, stretch=1)

        self.tool_window.manage('side')

    def delete(self):
        for handler in self.handlers:
            handler.remove()
        self.model = self.map = None
        super().delete()

    def _build_table(self):
        class FLInfo:
            def __init__(self, info, model):
                for k, v in info.items():
                    setattr(self, k, v)
                if self.successful:
                    self.successful = "\N{CHECK MARK}"
                    res_offset = 0
                else:
                    self.cc = None
                    self.successful = ""
                    res_offset = 1
                residues = []
                for chain in model.chains:
                    if chain.chain_id == self.chain_id:
                        for r in chain.existing_residues:
                            if r.number >= self.start_residue - res_offset \
                            and r.number <= self.end_residue + res_offset:
                                residues.append(r)
                from chimerax.atomic import Residues
                self.residues = Residues(residues)
        from chimerax.ui.widgets import ItemTable
        table = ItemTable()
        chain_col = table.add_column("Chain", "chain_id")
        table.add_column("Start", "start_residue")
        table.add_column("End", "end_residue")
        table.add_column("Success", "successful")
        table.add_column("CC", "cc", format="%.3f", balloon="Correlation coefficient with map")
        table.add_column("Gap Sequence", "gap_sequence")
        table.data = [FLInfo(info, self.model)
            for info in self.fit_info if info['segment_number'] is not None]
        table.launch(select_mode=table.SelectionMode.SingleSelection)
        table.sort_by(chain_col, table.SORT_ASCENDING)
        table.selection_changed.connect(self._new_selection)
        if len(table.data) == 1:
            table.selected = table.data
        else:
            if not hasattr(self.__class__, 'settings'):
                self.__class__.settings = FitLoopsResultsSettings(self.session, "fit loops results")
            last = self.settings.last_advised
            from time import time
            now = self.settings.last_advised = time()
            if last is None or now - last >= 777700: # about 3 months
                from Qt.QtWidgets import QMessageBox
                msg = QMessageBox()
                msg.setWindowTitle("Table Selection")
                msg.setText("Select a row in the results table to focus in on that part of the structure")
                msg.exec()
        return table

    def _models_removed_cb(self, trig_name, trig_data):
        if self.model in trig_data:
            self.delete()

    def _new_selection(self, selected, unselected):
        if selected:
            residues = selected[0].residues
            if residues:
                from chimerax.core.commands import run
                from chimerax.atomic import concise_residue_spec
                # display things if necessary
                if not residues.ribbon_displays.any() and not residues.atoms.displays.any():
                    if self.model.residues.ribbon_displays.any():
                        run(self.session, "cartoon %s" % spec)
                    else:
                        run(self.session, "display %s" % spec)
                spec = concise_residue_spec(self.session, residues)
                run(self.session, "sel %s; view sel" % spec)
            else:
                self.session.logger.status("No residues to view for this row")<|MERGE_RESOLUTION|>--- conflicted
+++ resolved
@@ -466,22 +466,15 @@
         self.target_label = QLabel(self.no_structure_message)
         self.target_label.setAlignment(Qt.AlignCenter)
         self.target_label.setWordWrap(True)
-<<<<<<< HEAD
         from chimerax.ui import shrink_font
         shrink_font(self.target_label, 0.9)
-=======
->>>>>>> 202ef28b
         targeting_layout.addWidget(self.target_label)
         self.target_area = QWidget()
         target_layout = QVBoxLayout()
         self.target_area.setLayout(target_layout)
         targeting_layout.addWidget(self.target_area)
         self.target_list = QListWidget()
-<<<<<<< HEAD
         self.target_list.currentRowChanged.connect(self._new_target)
-=======
-        self.target_list.setHidden(True)
->>>>>>> 202ef28b
         target_layout.addWidget(self.target_list, alignment=Qt.AlignCenter)
         target_layout.setStretch(target_layout.count(), 1)
         padding_layout = QGridLayout()
@@ -490,17 +483,11 @@
         padding_layout.addWidget(QLabel("Also select "), 0, 0, alignment=Qt.AlignRight)
         self.padding_widget = QSpinBox()
         self.padding_widget.setValue(1)
-<<<<<<< HEAD
         self.padding_widget.valueChanged.connect(self._padding_changed)
         padding_layout.addWidget(self.padding_widget, 0, 1)
         self.residue_label = QLabel(" residue")
         padding_layout.addWidget(self.residue_label, 0, 2, alignment=Qt.AlignLeft)
         padding_layout.addWidget(QLabel("on each side of gap"), 1, 0, 1, 3, alignment=Qt.AlignCenter)
-=======
-        padding_layout.addWidget(self.padding_widget, 0, 1, alignment=Qt.AlignLeft)
-        padding_layout.addWidget(QLabel(" residue(s) on each side of gap"), 1, 0, 1, 2,
-            alignment=Qt.AlignLeft)
->>>>>>> 202ef28b
         self.target_area.setHidden(True)
 
         from Qt.QtWidgets import QDialogButtonBox as qbbox
@@ -580,28 +567,13 @@
                 continue
             if r1.polymer_type == r1.PT_AMINO:
                 if r1.name == "UNK" or r2.name == "UNK":
-<<<<<<< HEAD
                     unk_gaps.append((r1, r2, pb))
                 else:
                     gaps.append((r1, r2, pb))
-=======
-                    unk_gaps.append((r1, r2))
-                else:
-                    gaps.append((r1, r2))
-        self.fg_unk_gaps_disclaimer.setHidden(not unk_gaps)
-        if unk_gaps:
-            self.session.logger.info("Phenix loop fitting cannot handle gaps involving UNK residues"
-                " and therefore the following gaps have not been included in the dialog's table of gaps:")
-            unk_gaps.sort()
-            self.session.logger.info('<ul>%s</ul>\n' % ('\n'.join(
-                ['<li><a href="cxcmd:view %s%s">%s&rarr;%s</a></li>' % (r1.atomspec, r2.atomspec, r1, r2)
-                for r1, r2 in unk_gaps])), is_html=True)
->>>>>>> 202ef28b
         gaps.sort()
         unk_gaps.sort()
         return gaps, unk_gaps
 
-<<<<<<< HEAD
     def _new_target(self, row):
         if row < 0:
             return
@@ -640,8 +612,6 @@
         self.residue_label.setText(" residue" if padding == 1 else " residues")
         self._new_target(self.target_list.currentRow())
 
-=======
->>>>>>> 202ef28b
     def _structure_changed(self):
         structure = self.structure_menu.value
         if structure:
@@ -653,7 +623,6 @@
                     ['<li><a href="cxcmd:view %s%s">%s&rarr;%s</a></li>' % (r1.atomspec, r2.atomspec, r1, r2)
                     for r1, r2, pb in unk_gaps])), is_html=True)
             if gap_info:
-<<<<<<< HEAD
                 msg = f"Select the parts of {structure} you want to model/remodel, including" \
                     " missing-structure pseudobonds if filling the corresponding gap is desired." \
                     "  For convenience, choosing a gap from the list on the right will select the" \
@@ -675,25 +644,6 @@
                     msg = f"Select residues you wish to remodel."
                 self.target_area.setHidden(True)
             self.target_label.setText(msg)
-=======
-                """
-                from Qt.QtWidgets import QCheckBox
-                from Qt.QtCore import Qt
-                for r1, r2 in gap_info:
-                    cb = QCheckBox(f"Chain {r1.chain_id}, {r1.number+1}-{r2.number-1}")
-                    cb.setChecked(True)
-                    self.fg_gap_layout.addWidget(cb, alignment=Qt.AlignLeft)
-                    self.fg_gap_widget_info.append((r1, r2, cb))
-                #self.fg_gap_area.widget().resize()
-                self.fg_message.setHidden(True)
-                self.fg_gap_area.setHidden(False)
-                show_sel_widgets = len(gap_info) > 1
-                """
-                self.target_area.setHidden(False)
-            else:
-                self.target_label.setText(f"{structure} has no missing-structure gaps in amino-acid chains")
-                self.target_area.setHidden(True)
->>>>>>> 202ef28b
         else:
             self.target_label.setText(self.no_structure_message)
             self.target_area.setHidden(True)
