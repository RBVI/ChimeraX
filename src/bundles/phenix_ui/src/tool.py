--- conflicted
+++ resolved
@@ -455,15 +455,6 @@
         data_layout.addWidget(self.map_menu, alignment=Qt.AlignLeft)
         data_layout.setStretch(data_layout.count(), 1)
 
-<<<<<<< HEAD
-        self.tabs = QTabWidget()
-        for tab_name in self.TAB_NAMES:
-            tab_widget = getattr(self, '_' + tab_name.lower().replace(' ', '_') + '_widget')()
-            self.tabs.addTab(tab_widget, tab_name)
-        layout.addWidget(self.tabs, alignment=Qt.AlignCenter)
-        self.tabs.setCurrentIndex(self.TAB_NAMES.index(self.GAPS_TAB))
-        layout.setStretch(layout.count(), 1)
-=======
         targeting_layout = QHBoxLayout()
         layout.addLayout(targeting_layout)
         layout.setStretch(layout.count(), 1)
@@ -490,7 +481,6 @@
         padding_layout.addWidget(QLabel(" residue(s) on each side of gap"), 1, 0, 1, 2,
             alignment=Qt.AlignLeft)
         self.target_area.setHidden(True)
->>>>>>> 88317ab7
 
         from Qt.QtWidgets import QDialogButtonBox as qbbox
         self.bbox = bbox = qbbox(qbbox.Ok | qbbox.Apply | qbbox.Close | qbbox.Help)
@@ -557,56 +547,6 @@
         if not apply:
             self.display(False)
 
-<<<<<<< HEAD
-    def _fill_gaps_widget(self):
-        from Qt.QtWidgets import QVBoxLayout, QHBoxLayout, QLabel, QWidget, QPushButton, QScrollArea
-        from Qt.QtCore import Qt
-        fg_area = QWidget()
-        fg_layout = QVBoxLayout()
-        fg_layout.setSpacing(1)
-        fg_layout.setContentsMargins(0,0,0,0)
-        fg_area.setLayout(fg_layout)
-        self.fg_message = QLabel("No structure chosen")
-        fg_layout.addWidget(self.fg_message, alignment=Qt.AlignCenter)
-        self.fg_gap_widget_info = []
-        self.fg_gap_area = QScrollArea()
-        scrolled = QWidget()
-        self.fg_gap_area.setWidget(scrolled)
-        self.fg_gap_area.setWidgetResizable(True)
-        self.fg_gap_area.setAlignment(Qt.AlignCenter)
-        self.fg_gap_layout = QVBoxLayout()
-        scrolled.setLayout(self.fg_gap_layout)
-        fg_layout.addWidget(self.fg_gap_area, alignment=Qt.AlignCenter)
-        fg_layout.setStretch(fg_layout.count(), 1)
-        self.fg_gap_area.setHidden(True)
-        self.fg_unk_gaps_disclaimer = disclaimer = QLabel(
-            "Structure has gaps involving UNK residues."
-            "  They have been omitted from above list."
-            "  See Log for more info.")
-        disclaimer.setAlignment(Qt.AlignCenter)
-        disclaimer.setWordWrap(True)
-        disclaimer.setHidden(True)
-        fg_layout.addWidget(disclaimer)
-        self.fg_select_area = QWidget()
-        select_layout = QHBoxLayout()
-        select_layout.setContentsMargins(0,0,0,0)
-        select_layout.setSpacing(1)
-        self.fg_select_area.setLayout(select_layout)
-        fg_layout.addWidget(self.fg_select_area, alignment=Qt.AlignCenter)
-        sel_but = QPushButton("Select")
-        sel_but.clicked.connect(lambda *args, f=self._sel_cb: f(True))
-        select_layout.addWidget(sel_but)
-        select_layout.addWidget(QLabel("/"))
-        desel_but = QPushButton("Deselect")
-        desel_but.clicked.connect(lambda *args, f=self._sel_cb: f(False))
-        select_layout.addWidget(desel_but)
-        select_layout.addWidget(QLabel(" all above"))
-        self.fg_select_area.setHidden(True)
-
-        return fg_area
-
-=======
->>>>>>> 88317ab7
     def _find_gaps(self, structure):
         try:
             pbs = structure.pbg_map[structure.PBG_MISSING_STRUCTURE].pseudobonds
@@ -658,16 +598,8 @@
                 self.target_label.setText(f"{structure} has no missing-structure gaps in amino-acid chains")
                 self.target_area.setHidden(True)
         else:
-<<<<<<< HEAD
-            self.fg_message.setText("No structure chosen")
-            self.fg_gap_area.setHidden(True)
-            self.fg_message.setHidden(False)
-            self.fg_unk_gaps_disclaimer.setHidden(True)
-        self.fg_select_area.setHidden(not show_sel_widgets)
-=======
             self.target_label.setText(self.no_structure_message)
             self.target_area.setHidden(True)
->>>>>>> 88317ab7
 
 class VerifyCenterDialog(QDialog):
     def __init__(self, session, structure, maps, resolution, initial_center, opaque_maps,
