--- conflicted
+++ resolved
@@ -219,13 +219,8 @@
         layout.setSpacing(0)
         parent.setLayout(layout)
 
-<<<<<<< HEAD
-        # Building the table is going to call _new_selection, so these widgets need to exist before
-        # building the table, but don't add them to the layout until after the table
-=======
         # Building the table is going to call _new_selection, so the "sharpened" check box needs to exist
         # before building the table, but don't add them to the layout until after the table
->>>>>>> f841ba2d
         check_box_area = QWidget()
         cb_layout = QHBoxLayout()
         check_box_area.setLayout(cb_layout)
@@ -233,26 +228,20 @@
         self.sharpened_checkbox.setChecked(show_sharpened_map)
         self.sharpened_checkbox.toggled.connect(self._show_sharpened_cb)
         cb_layout.addWidget(self.sharpened_checkbox, alignment=Qt.AlignCenter)
-<<<<<<< HEAD
-=======
         if sym_map:
             self.symmetry_checkbox = QCheckBox("Show symmetry copies")
             self.symmetry_checkbox.setChecked(True)
             self.symmetry_checkbox.toggled.connect(self._show_symmetry_cb)
             cb_layout.addWidget(self.symmetry_checkbox, alignment=Qt.AlignCenter)
->>>>>>> f841ba2d
 
         self.table = self._build_table(table_state)
         layout.addWidget(self.table, stretch=1)
 
         layout.addWidget(check_box_area, alignment=Qt.AlignCenter)
 
-<<<<<<< HEAD
-=======
         if sym_map:
             self._show_symmetry_cb(True)
 
->>>>>>> f841ba2d
         from Qt.QtWidgets import QDialogButtonBox as qbbox
         self.bbox = bbox = qbbox(qbbox.Ok | qbbox.Close | qbbox.Help)
         if hasattr(self, 'accept_fit'):
@@ -270,15 +259,12 @@
         self.tool_window.manage(None)
 
     def accept_fit(self):
-<<<<<<< HEAD
-=======
         # running commands directly in delete() can be hazardous, so...
         if self.sym_map and self.symmetry_checkbox.isChecked():
             from chimerax.core.commands import run
             modelspec = self.orig_model.atomspec
             run(self.session,
                 f"sym clear {modelspec} ; sym {modelspec} symmetry {self.sym_map.atomspec} copies true")
->>>>>>> f841ba2d
         self.delete()
 
     def delete(self):
@@ -287,9 +273,6 @@
         if self._interpolate_handler:
             self._interpolate_handler.remove()
         if not self.map_group.deleted:
-<<<<<<< HEAD
-            self.session.models.close([self.map_group])
-=======
             close_group = True
             if self.sharpened_checkbox.isChecked():
                 sel = self.table.selected
@@ -302,7 +285,6 @@
                             self.session.models.close([smap])
             if close_group:
                 self.session.models.close([self.map_group])
->>>>>>> f841ba2d
         self.map_group = self.orig_model = self.sym_map = None
         super().delete()
 
@@ -386,8 +368,6 @@
             if smap:
                 smap.display = checked
 
-<<<<<<< HEAD
-=======
     def _show_symmetry_cb(self, checked):
         from chimerax.core.commands import run
         if checked:
@@ -396,7 +376,6 @@
         else:
             run(self.session, "sym clear " + self.orig_model.atomspec)
 
->>>>>>> f841ba2d
 class LaunchEmplaceLocalTool(ToolInstance):
     help = "help:user/tools/localemfitting.html"
 
