<BundleInfo name="ChimeraX-AlignmentHdrs" version="2.0"
	    package="chimerax.alignment_headers"
		installedExecutableDir="bin"
  	    minSessionVersion="1" maxSessionVersion="1">

  <Author>UCSF RBVI</Author>
  <Email>chimerax@cgl.ucsf.edu</Email>
  <URL>https://www.rbvi.ucsf.edu/chimerax/</URL>

  <Synopsis>Alignment header support</Synopsis>
  <Description>Default useful alignment headers, and support for creating custom headers</Description>

  <Categories>
    <Category name="Sequence"/>
  </Categories>

  <CExecutable name="al2co.exe">
    <SourceFile>al2co/al2co.c</SourceFile>
    <CompileArgument platform="mac">-Wno-logical-op-parentheses</CompileArgument>
    <Library platform="linux">m</Library>
  </CExecutable>

  <Dependencies>
    <Dependency name="ChimeraX-Core" version="~=1.0"/>
    <Dependency name="ChimeraX-Alignments" version="~=1.0"/>
    <Dependency name="ChimeraX-AlignmentMatrices" version="~=2.0"/>
    <Dependency name="ChimeraX-Geometry" version="~=1.0"/>
  </Dependencies>

  <Providers manager="alignments">
<<<<<<< HEAD
    <Provider name="Consensus" single_seq_relevant="false" type="header"/>
    <Provider name="Conservation" single_seq_relevant="false" type="header"/>
    <Provider name="RMSD" single_seq_relevant="true" type="header"/>
=======
    <Provider name="Consensus" type="header"/>
    <Provider name="Conservation" type="header"/>
    <!-- <Provider name="RMSD" type="header"/> -->
>>>>>>> 53ac9817
  </Providers>

  <Classifiers>
    <PythonClassifier>Development Status :: 2 - Pre-Alpha</PythonClassifier>
    <PythonClassifier>License :: Free for non-commercial use</PythonClassifier>
  </Classifiers>

</BundleInfo><|MERGE_RESOLUTION|>--- conflicted
+++ resolved
@@ -28,15 +28,9 @@
   </Dependencies>
 
   <Providers manager="alignments">
-<<<<<<< HEAD
-    <Provider name="Consensus" single_seq_relevant="false" type="header"/>
-    <Provider name="Conservation" single_seq_relevant="false" type="header"/>
-    <Provider name="RMSD" single_seq_relevant="true" type="header"/>
-=======
     <Provider name="Consensus" type="header"/>
     <Provider name="Conservation" type="header"/>
     <!-- <Provider name="RMSD" type="header"/> -->
->>>>>>> 53ac9817
   </Providers>
 
   <Classifiers>
