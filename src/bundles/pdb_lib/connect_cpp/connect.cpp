// vi: set expandtab ts=4 sw=4:

/*
 * === UCSF ChimeraX Copyright ===
 * Copyright 2016 Regents of the University of California.
 * All rights reserved.  This software provided pursuant to a
 * license agreement containing restrictions on its disclosure,
 * duplication and use.  For details see:
 * http://www.rbvi.ucsf.edu/chimerax/docs/licensing.html
 * This notice must be embedded in or attached to all copies,
 * including partial copies, of the software or any revisions
 * or derivations thereof.
 * === UCSF ChimeraX Copyright ===
 */

#include <algorithm>
#include <map>
#include <stdlib.h>

#define PDB_CONNECT_EXPORT
#include "connect.h"
#include <atomstruct/backbone.h>
#include <atomstruct/Bond.h>
#include <atomstruct/Coord.h>
#include <atomstruct/destruct.h>
#include <atomstruct/PBGroup.h>
#include <atomstruct/tmpl/Atom.h>
#include <atomstruct/tmpl/residues.h>

namespace pdb_connect {

inline static void
add_bond(Atom* a1, Atom* a2)
{
    if (!a1->connects_to(a2))
        (void) a1->structure()->new_bond(a1, a2);
}

// bonded_dist:
//    Are given atoms close enough to bond?  If so, return bond distance,
// otherwise return zero.
static float
bonded_dist(Atom* a, Atom* b)
{
    float bond_len = Element::bond_length(a->element(), b->element());
    if (bond_len == 0.0)
        return 0.0;
    float max_bond_len_sq = bond_len + 0.4;
    max_bond_len_sq *= max_bond_len_sq;
    float dist_sq = a->coord().sqdistance(b->coord());
    if (dist_sq > max_bond_len_sq)
        return 0.0;
    return dist_sq;
}

// connect_atom_by_distance:
//    Connect an atom to a residue by distance criteria.  Don't connect a
// hydrogen or lone pair more than once, nor connect to one that's already
// bonded.
static void
connect_atom_by_distance(Atom* a, const Residue::Atoms& atoms,
    Residue::Atoms::const_iterator& a_it, std::set<Atom *>* conect_atoms)
{
    float short_dist = 0.0;
    Atom *close_atom = NULL;

    bool H_or_LP = a->element() <= Element::H;
    if (H_or_LP && !a->bonds().empty())
        return;
    Residue::Atoms::const_iterator end = atoms.end();
    for (Residue::Atoms::const_iterator ai = atoms.begin(); ai != end; ++ai)
    {
        Atom *oa = *ai;
        if (a == oa || a->connects_to(oa)
        || (oa->element() <= Element::H && (H_or_LP || !oa->bonds().empty())))
            continue;
        if (ai < a_it && conect_atoms && conect_atoms->find(oa) == conect_atoms->end())
            // already checked
            continue;
        float dist = bonded_dist(a, oa);
        if (dist == 0.0)
            continue;
        if (H_or_LP) {
            if (short_dist != 0.0 && dist > short_dist)
                continue;
            short_dist = dist;
            close_atom = oa;
        } else {
            (void) a->structure()->new_bond(a, oa);
        }
    }
    if (H_or_LP && short_dist != 0) {
        (void) a->structure()->new_bond(a, close_atom);
    }
}

// connect_residue_by_distance:
//    Connect atoms in residue by distance.  This is an n-squared algorithm.
//    Takes into account alternate atom locations.  'conect_atoms' are
//    atoms whose connectivity is already known.
void
connect_residue_by_distance(Residue* r, std::set<Atom *>* conect_atoms)
{
    // connect up atoms in residue by distance
    const Residue::Atoms &atoms = r->atoms();
    for (Residue::Atoms::const_iterator ai = atoms.begin(); ai != atoms.end(); ++ai) {
        Atom *a = *ai;
        if (conect_atoms && conect_atoms->find(a) != conect_atoms->end()) {
            // connectivity specified in a CONECT record, skip
            continue;
        }
        connect_atom_by_distance(a, atoms, ai, conect_atoms);
    }
}

// connect_residue_by_template:
//    Connect bonds in residue according to the given template.  Takes into
//    acount alternate atom locations.
static void
connect_residue_by_template(Residue* r, const tmpl::Residue* tr,
                        std::set<Atom *>* conect_atoms)
{
    // foreach atom in residue
    //    connect up like atom in template
    bool some_connectivity_unknown = false;
    std::set<Atom *> known_connectivity;
    const Residue::Atoms &atoms = r->atoms();
    for (Residue::Atoms::const_iterator ai = atoms.begin(); ai != atoms.end(); ++ai) {
        Atom *a = *ai;
        if (conect_atoms->find(a) != conect_atoms->end()) {
            // connectivity specified in a CONECT record, skip
            known_connectivity.insert(a);
            continue;
        }
        tmpl::Atom *ta = tr->find_atom(a->name());
        if (ta == NULL) {
            some_connectivity_unknown = true;
            continue;
         }
        // non-template atoms will be able to connect to known atoms;
        // avoid rechecking known atoms though...
        known_connectivity.insert(a);

        for(auto tmpl_nb: ta->neighbors()) {
            Atom *b = r->find_atom(tmpl_nb->name());
            if (b == NULL)
                continue;
            if (!a->connects_to(b)) {
                (void) a->structure()->new_bond(a, b);
            }
        }
    }
    // For each atom that wasn't connected (i.e. not in template),
    // connect it by distance
    if (!some_connectivity_unknown)
        return;
    connect_residue_by_distance(r, &known_connectivity);
}

static std::map<Element::AS, unsigned long>  _saturationMap = {
    {Element::H, 1},
    {Element::O, 2}
};
static bool
saturated(Atom* a)
{
    int target = 4;
    auto info = _saturationMap.find((Element::AS)a->element().number());
    if (info != _saturationMap.end())
        target = (*info).second;
    int num_bonds = a->bonds().size();
    // metal-coordination pseudobonds not created yet; drop those bonds...
    for (auto b: a->bonds()) {
        if (b->other_atom(a)->element().is_metal())
            --num_bonds;
    }
    return num_bonds >= target;

}

// find_closest:
//    Find closest heavy atom to given heavy atom with residue that has
//    the same alternate location identifier (or none) and optionally return
Atom *
find_closest(Atom* a, Residue* r, float* ret_dist_sq, bool nonSaturated)
{
    if (a == NULL)
        return NULL;
    if (a->element().number() == 1)
        return NULL;
    const Residue::Atoms &r_atoms = r->atoms();
    Residue::Atoms::const_iterator ai = r_atoms.begin();
    if (ai == r_atoms.end())
        return NULL;
    Atom *closest = NULL;
    float dist_sq = 0.0;
    const Coord &c = a->coord();
    for (; ai != r_atoms.end(); ++ai) {
        Atom *oa = *ai;
        if (oa->element().number() == 1)
            continue;
        if (nonSaturated && saturated(oa))
            continue;
        if ((a->residue() == r && a->name() == oa->name()))
            continue;
        const Coord &c1 = oa->coord();
        float new_dist_sq = c.sqdistance(c1);
        if (closest != NULL && new_dist_sq >= dist_sq)
            continue;
        dist_sq = new_dist_sq;
        closest = oa;
    }
    if (ret_dist_sq)
        *ret_dist_sq = dist_sq;
    return closest;
}

// add_bond_nearest_pair:
//    Add a bond between two residues.
static void
add_bond_nearest_pair(Residue* from, Residue* to, bool any_length=true)
{
    Atom    *fsave, *tsave;

    find_nearest_pair(from, to, &fsave, &tsave);
    if (fsave != NULL) {
        if (!any_length && bonded_dist(fsave, tsave) == 0.0)
            return;
        add_bond(fsave, tsave);
    }
}

// find_nearest_pair:
//    Find closest atoms between two residues.
void
find_nearest_pair(Residue* from, Residue* to, Atom** ret_from_atom,
        Atom** ret_to_atom, float* ret_dist_sq)
{
    Atom    *fsave = NULL, *tsave = NULL;
    float    dist_sq = 0.0;

    const Residue::Atoms &atoms = from->atoms();
    for (Residue::Atoms::const_iterator ai = atoms.begin(); ai != atoms.end();
    ++ai) {
        float    new_dist_sq;

        Atom *a = *ai;
        if (saturated(a))
            continue;
        Atom *b = find_closest(a, to, &new_dist_sq, true);
        if (b == NULL)
            continue;
        if (fsave == NULL || new_dist_sq < dist_sq) {
            fsave = a;
            tsave = b;
            dist_sq = new_dist_sq;
        }
    }
    if (ret_from_atom)
        *ret_from_atom = fsave;
    if (ret_to_atom)
        *ret_to_atom = tsave;
    if (ret_dist_sq)
        *ret_dist_sq = dist_sq;
}

static bool
hookup(Atom* a, Residue* res, bool definitely_connect=true)
{
    bool made_connection = false;
    Atom *b = find_closest(a, res, NULL, true);
    if (b != NULL) {
        if (!definitely_connect && b->coord().sqdistance(a->coord()) > 9.0)
            return false;
        add_bond(a, b);
        made_connection = true;
    }
    return made_connection;
}
static std::set<Bond*>
metal_coordination_bonds(Structure* as)
{
    std::set<Bond*> mc_bonds;
    std::set<Atom*> metals;
    for (auto& a: as->atoms())
        if (a->element().is_metal())
            metals.insert(a);

    for (auto metal: metals) {
        // skip large inorganic residues (that typically
        // don't distinguish metals by name)
        if (metal->residue()->atoms_map().count(metal->name()) > 1)
            continue;
        
        // bond -> pseudobond if:
        // 1) cross residue
        // 2) > 4 bonds
        // 3) neighbor is bonded to non-metal in same res
        //    unless metal has only one bond and neighbor has
        //    no lone pairs (e.g. residue EMC in 1cjx)
        std::set<Bond*> del_bonds;
        auto metal_bonds = metal->bonds();
        auto bi = metal_bonds.begin();
        for (auto nb: metal->neighbors()) {
            if (nb->residue() != metal->residue())
                del_bonds.insert(*bi);
            ++bi;
        }
        // eliminate cross-residue bond first to preserve FEO in 1av8
        if (metal->bonds().size() - del_bonds.size() > 4) {
            del_bonds.insert(metal_bonds.begin(), metal_bonds.end());
        } else {
            // metals with just one bond may be a legitimate compound
            if (metal_bonds.size() - del_bonds.size() == 1) {
                // avoid expensive atom-type computation by skipping
                // common elements we know cannot have lone pairs...

                // find the remaining bond
                Atom* nb = nullptr;
                auto nbi = metal->neighbors().begin();
                auto bi = metal->bonds().begin();
                for (; nbi != metal->neighbors().end(); ++nbi, ++bi ) {
                    if (del_bonds.find(*bi) == del_bonds.end()) {
                        nb = *nbi;
                        break;
                    }
                }
                if (nb == nullptr)
                    throw std::logic_error("All metal bonds in del_bonds");
                if (nb->element().number() == Element::C
                || nb->element().number() == Element::H) {
                    if (del_bonds.size() > 0)
                        mc_bonds.insert(del_bonds.begin(), del_bonds.end());
                    continue;
                }
                auto idatm_type = nb->idatm_type();
                auto idatm_info_map = Atom::get_idatm_info_map();
                auto info = idatm_info_map.find(idatm_type);
                if (info != idatm_info_map.end()
                && (info->second).substituents == (info->second).geometry
                && idatm_type != "Npl" && idatm_type != "N2+") {
                    // nitrogen exclusions for HEME C in 1og5
                    if (del_bonds.size() > 0)
                        mc_bonds.insert(del_bonds.begin(), del_bonds.end());
                    continue;
                }
            }
            bi = metal_bonds.begin();
            for (auto nb: metal->neighbors()) {
                if (metals.find(nb) != metals.end()) {
                    del_bonds.insert(*bi);
                } else {
                    for (auto gnb: nb->neighbors()) {
                        if (metals.find(gnb) == metals.end()
                        && gnb->residue() == nb->residue())
                            del_bonds.insert(*bi);
                    }
                }
                ++bi;
            }
        }
        if (del_bonds.size() > 0)
            mc_bonds.insert(del_bonds.begin(), del_bonds.end());
    }
    return mc_bonds;
}

void
find_and_add_metal_coordination_bonds(Structure* as)
{
    // make metal-coordination complexes
    auto notifications_off = DestructionNotificationsOff();
    auto mc_bonds = metal_coordination_bonds(as);
    if (mc_bonds.size() > 0) {
        auto pbg = as->pb_mgr().get_group(as->PBG_METAL_COORDINATION, 
            AS_PBManager::GRP_PER_CS);
        for (auto mc: mc_bonds) {
            for (auto& cs: as->coord_sets()) {
                pbg->new_pseudobond(mc->atoms(), cs);
            }
            as->delete_bond(mc);
        }
    }
}

void
find_missing_structure_bonds(Structure *as)
{
    std::vector<Bond*> long_bonds;
    for (auto& b: as->bonds()) {
        Atom* a1 = b->atoms()[0];
        Atom* a2 = b->atoms()[1];
        Residue* r1 = a1->residue();
        Residue* r2 = a2->residue();
        if (r1 == r2)
            continue;
        if (r1->chain_id() == r2->chain_id()
        && abs(r1->number() - r2->number()) < 2
        && b->polymeric_start_atom() != nullptr) // CA/P-only should use missing structure
            continue;
        auto idealBL = Element::bond_length(a1->element(), a2->element());
        if (b->sqlength() >= 3.0625 * idealBL * idealBL)
            // 3.0625 == 1.75 squared
            // (allows ASP 223.A OD2 <-> PLP 409.A N1 bond in 1aam
            // and SER 233.A OG <-> NDP 300.A O1X bond in 1a80
            // to not be classified as missing seqments)
            long_bonds.push_back(b);
        else {
            // if either end is CA/P in standard residue, then it has to be missing structure
            // except P to O3'
            if (r1->principal_atom() == a1 && (a1->name() != "P" || a2->name() != "O3'"))
                long_bonds.push_back(b);
            else if (r2->principal_atom() == a2 && (a2->name() != "P" || a1->name() != "O3'"))
                long_bonds.push_back(b);
        }
    }
    if (long_bonds.size() > 0) {
        auto pbg = as->pb_mgr().get_group(as->PBG_MISSING_STRUCTURE, AS_PBManager::GRP_NORMAL);
        for (auto lb: long_bonds) {
            // the new "smart" missing-structure code will automatically make the pseudobond across
<<<<<<< HEAD
            // the gap when the bond is deleted, so no need to explictly make a (duplicate) one
=======
            // the gap when the bond is deleted _if_ it identifies it as a backbone bond, so no need
            // to explictly make a (duplicate) one in that case
            if (!lb->is_backbone())
                pbg->new_pseudobond(lb->atoms());
>>>>>>> 5cb49774
            as->delete_bond(lb);
        }
    }
}

// connect_structure:
//    Connect atoms in structure by template if one is found, or by distance.
//    Adjacent residues are connected if appropriate.
void
connect_structure(Structure* as, std::vector<Residue *>* start_residues,
    std::vector<Residue *>* end_residues, std::set<Atom *>* conect_atoms,
    std::set<MolResId>* mod_res, std::set<ResName>& polymeric_res_names,
    std::set<Residue*>& het_res)
{
    // walk the residues, connecting residues as appropriate and
    // connect the atoms within the residue
    Residue *link_res = NULL, *prev_res = NULL, *first_res = NULL;
    Atom *link_atom;
    AtomName link_atom_name;
    // start/end residues much more efficient to search as a map...
    std::set<Residue*> sres_map(start_residues->begin(), start_residues->end());
    std::set<Residue*> eres_map(end_residues->begin(), end_residues->end());
    for (Structure::Residues::const_iterator ri = as->residues().begin();
    ri != as->residues().end(); ++ri) {
        Residue *r = *ri;

        if (!first_res)
            first_res = r;
        // Before we add a bunch of bonds, make sure we're not already linked
        // to other residues via CONECT records [*not* just preceding
        // residue; see entry 209D, residues 5.C and 6.C].
        // For non-polymeric residues check non-metal non-disulphide linkages to
        // other residues; for polymeric just look for linkage to previous
        // residue.
        // Can't just check conect_atoms because if the previous
        // residue is non-polymeric and this one is, only the cross-residue
        // bond may be in the CONECT records and therefore this
        // residue's connected atom won't be in conect_atoms (which
        // is only for atoms whose complete connectivity is
        // specified by CONECT records)
        bool is_mod_res = mod_res->find(MolResId(r)) != mod_res->end();
        bool prelinked = false;
        if (link_res != NULL) {
            for (auto a: r->atoms()) {
                for (auto b: a->bonds()) {
                    auto other = b->other_atom(a);
                    if (other->residue() != r) {
                        if (polymeric_res_names.find(a->residue()->name())
                        == polymeric_res_names.end() && !is_mod_res) {
                            // not coordination...
                            if (!(other->element().is_metal() || a->element().is_metal())
                            // and not disulphide...
                            && !(other->element() == Element::S && a->element() == Element::S)) {
                                prelinked = true;
                                break;
                            }
                        } else {
                            // non-Het should always link to preceding...
                            // (ignore disulphide linkage)
                            if (other->residue() == link_res
                            && !(other->element() == Element::S && a->element() == Element::S)) {
                                prelinked = true;
                                break;
                            }
                        }
                    }
                }
                if (prelinked)
                    break;
            }
        }
        const tmpl::Residue *tr;
        if (is_mod_res)
            // residue in MODRES record;
            // don't try to use template connectivity
            tr = NULL;
        else
            tr = tmpl::find_template_residue(r->name(),
                sres_map.find(r) != sres_map.end(),
                eres_map.find(r) != eres_map.end());
        if (tr != NULL) {
            connect_residue_by_template(r, tr, conect_atoms);
            // if PDB uses non-standard (or old standard) hydrogen names
            // then there may be "floating" hydrogens.  Check for that.
            for (auto a: r->atoms()) {
                if (a->bonds().size() == 0 && a->element().number() == 1) {
                    connect_residue_by_distance(r, conect_atoms);
                    break;
                }
            }
        } else
            connect_residue_by_distance(r, conect_atoms);

        // connect up previous residue
        if (link_res != NULL) {
            auto pt = Sequence::rname_polymer_type(link_res->name());
            if (prelinked) {
                ; // do nothing
            } else if (pt != PT_NONE && pt == Sequence::rname_polymer_type(r->name())) {
                Atom* prev_connect = nullptr;
                auto& backbone_names = (pt == PT_AMINO) ?
                    Residue::aa_min_ordered_backbone_names :
                    Residue::na_min_ordered_backbone_names;
                bool made_connection = false;
                for (auto i = backbone_names.rbegin(); i != backbone_names.rend(); ++i) {
                    auto prev_bba = link_res->find_atom(*i);
                    if (prev_bba != nullptr) {
                        prev_connect = prev_bba;
                        break;
                    }
                }
                if (prev_connect != nullptr) {
                    for (auto bb_name: backbone_names) {
                        auto bba = r->find_atom(bb_name);
                        if (bba != nullptr) {
                            add_bond(prev_connect, bba);
                            made_connection = true;
                            break;
                        }
                    }
                }
                if (!made_connection)
                    add_bond_nearest_pair(link_res, r);
            } else if (tr == NULL || tr->chief() == NULL) {
                add_bond_nearest_pair(link_res, r);
            } else {
                bool made_connection = false;
                // don't definitely connect a leading HET residue
                bool definitely_connect = (link_res != first_res
                    || polymeric_res_names.find(first_res->name()) != polymeric_res_names.end());
                Atom *chief = r->find_atom(tr->chief()->name());
                if (chief != NULL) {
                    // 1vqn, chain 5, is a nucleic/amino acid
                    // hybrid with the na/aa connectivity in
                    // CONECT records; prevent also adding a
                    // chief-link bond
                    if (saturated(chief)) {
                        made_connection = true;
                    } else if (link_atom != NULL) {
                        if (!saturated(link_atom)) {
                            add_bond(link_atom, chief);
                        }
                        made_connection = true;
                    } else {
                        made_connection = hookup(chief, link_res, definitely_connect);
                    }
                }
                if (!made_connection && definitely_connect) {
                    add_bond_nearest_pair(link_res, r);
                }
            }
        } else if (r->atoms().size() > 1 && prev_res != NULL
                && prev_res->chain_id() == r->chain_id()
                && polymeric_res_names.find(r->name()) == polymeric_res_names.end()
                && conect_atoms->find((*r->atoms().begin())) == conect_atoms->end()) {
            // multi-atom HET residues with no CONECTs (i.e. _not_
            // a standard PDB entry) _may_ connect to previous residue...
            add_bond_nearest_pair(prev_res, r, false);
        }

        prev_res = r;
        if (std::find(end_residues->begin(), end_residues->end(), r)
        != end_residues->end()) {
            link_res = NULL;
        } else {
            link_res = r;
            if (tr == NULL || tr->link() == NULL) {
                link_atom_name = "";
                link_atom = NULL;
            } else {
                link_atom_name = tr->link()->name();
                link_atom = r->find_atom(link_atom_name);
            }
        }
    }

    // if no CONECT/MODRES records and there are non-standard residues not
    // in HETATM records (i.e. this is clearly a non-standard PDB
    // like those output by CCP4's refmac), then examine the inter-
    // residue bonds and break the non-physical ones (> 1.5 normal length)
    // involving at least one non-standard residue
    bool break_long = false;
    if (conect_atoms->empty() && mod_res->empty()) {
        for (Structure::Residues::const_iterator ri=as->residues().begin()
        ; ri != as->residues().end(); ++ri) {
            Residue *r = *ri;
            if (polymeric_res_names.find(r->name()) != polymeric_res_names.end())
                continue;
            if (het_res.find(r) == het_res.end()) {
                break_long = true;
                break;
            }
        }
    }
    auto notifications_off = DestructionNotificationsOff();
    if (break_long) {
        bool missing_structure = false;
        std::vector<Bond *> break_these;
        for (Structure::Bonds::const_iterator bi = as->bonds().begin();
        bi != as->bonds().end(); ++bi) {
            Bond *b = *bi;
            const Bond::Atoms & atoms = b->atoms();
            Residue *r1 = atoms[0]->residue();
            Residue *r2 = atoms[1]->residue();
            if (r1 == r2)
                continue;
            if (polymeric_res_names.find(r1->name()) != polymeric_res_names.end()
            && polymeric_res_names.find(r2->name()) != polymeric_res_names.end()) {
                missing_structure = true;
                continue;
            }
            // break if non-physical
            float criteria = 1.5 * Element::bond_length(atoms[0]->element(),
                atoms[1]->element());
            if (criteria * criteria < b->sqlength())
                break_these.push_back(b);
        }
        for (std::vector<Bond *>::iterator bi = break_these.begin();
        bi != break_these.end(); ++bi) {
            Bond *b = *bi;
            as->delete_bond(b);
        }
        find_and_add_metal_coordination_bonds(as);
        if (missing_structure)
            find_missing_structure_bonds(as);
    } else {
        // turn long inter-residue bonds into "missing structure" pseudobonds
        find_and_add_metal_coordination_bonds(as);
        find_missing_structure_bonds(as);
    }
}

} // namespace pdb_connect<|MERGE_RESOLUTION|>--- conflicted
+++ resolved
@@ -418,14 +418,10 @@
         auto pbg = as->pb_mgr().get_group(as->PBG_MISSING_STRUCTURE, AS_PBManager::GRP_NORMAL);
         for (auto lb: long_bonds) {
             // the new "smart" missing-structure code will automatically make the pseudobond across
-<<<<<<< HEAD
-            // the gap when the bond is deleted, so no need to explictly make a (duplicate) one
-=======
             // the gap when the bond is deleted _if_ it identifies it as a backbone bond, so no need
             // to explictly make a (duplicate) one in that case
             if (!lb->is_backbone())
                 pbg->new_pseudobond(lb->atoms());
->>>>>>> 5cb49774
             as->delete_bond(lb);
         }
     }
