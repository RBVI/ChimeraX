<BundleInfo name="ChimeraX-PDBLibrary" version="1.0.4"
	    package="chimerax.pdb_lib" purePython="false"
		installedIncludeDir="include" installedLibraryDir="lib"
  	    minSessionVersion="1" maxSessionVersion="1">

  <Author>UCSF RBVI</Author>
  <Email>chimerax@cgl.ucsf.edu</Email>
  <URL>https://www.rbvi.ucsf.edu/chimerax/</URL>

  <Synopsis>C++ PDB support</Synopsis>
  <Description>This provides a PDB-related C++ library.</Description>

  <Categories>
    <Category name="Molecular structure"/>
  </Categories>

  <CLibrary name="pdbconnect">
    <SourceFile>connect_cpp/connect.cpp</SourceFile>
	<Library>atomstruct</Library>
    <Library>element</Library>
    <Library>pyinstance</Library>
  </CLibrary>

  <ExtraFiles>
    <ExtraFile source="connect_cpp/connect.h">include/pdb/connect.h</ExtraFile>
    <ExtraFile source="connect_cpp/imex.h">include/pdb/imex.h</ExtraFile>
  </ExtraFiles>

  <CModule name="_load_libs">
    <SourceFile>connect_cpp/load_libs.cpp</SourceFile>
	<IncludeDir>src/include</IncludeDir>
	<LibraryDir>src/lib</LibraryDir>
    <Library>atomstruct</Library>
    <Library>pdbconnect</Library>
  </CModule>

  <Dependencies>
    <Dependency name="ChimeraX-Core" version="~=1.0"/>
    <Dependency name="ChimeraX-Atomic" version="~=1.0"/>
<<<<<<< HEAD
    <Dependency name="ChimeraX-AtomicLibrary" build="true" version="~=12.1.2"/>
=======
    <Dependency name="ChimeraX-AtomicLibrary" build="true" version="~=14.0"/>
>>>>>>> 9aa7c0f4
  </Dependencies>

  <Classifiers>
    <PythonClassifier>Development Status :: 2 - Pre-Alpha</PythonClassifier>
    <PythonClassifier>License :: Free for non-commercial use</PythonClassifier>
  </Classifiers>

</BundleInfo><|MERGE_RESOLUTION|>--- conflicted
+++ resolved
@@ -37,11 +37,7 @@
   <Dependencies>
     <Dependency name="ChimeraX-Core" version="~=1.0"/>
     <Dependency name="ChimeraX-Atomic" version="~=1.0"/>
-<<<<<<< HEAD
-    <Dependency name="ChimeraX-AtomicLibrary" build="true" version="~=12.1.2"/>
-=======
     <Dependency name="ChimeraX-AtomicLibrary" build="true" version="~=14.0"/>
->>>>>>> 9aa7c0f4
   </Dependencies>
 
   <Classifiers>
