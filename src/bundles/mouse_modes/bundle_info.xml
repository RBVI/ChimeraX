--- conflicted
+++ resolved
@@ -1,8 +1,4 @@
-<<<<<<< HEAD
-<BundleInfo name="ChimeraX-MouseModes" version="2.0"
-=======
 <BundleInfo name="ChimeraX-MouseModes" version="1.1.1"
->>>>>>> 293ca71e
 	    package="chimerax.mouse_modes" customInit="true"
   	    minSessionVersion="1" maxSessionVersion="1">
 
