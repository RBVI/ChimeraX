// vim: set expandtab ts=4 sw=4:
#include "Bond.h"
#include "Atom.h"
#include "Sequence.h"
#include "connectivity/connect.h"
#include <stdexcept>

namespace atomstruct {

Bond::Bond(AtomicStructure *as, Atom *a1, Atom *a2):
    Connection<Atom, Bond>(a1, a2, "Can't bond an atom to itself",
        "Bond already exists between these atoms")
{
    if (a1->structure() != as || a2->structure() != as)
        throw std::invalid_argument("Cannot bond atoms in different molecules");
}

<<<<<<< HEAD
Atom *
Bond::polymeric_start_atom() const
{
    const Atoms& as = atoms();
    Atom *a1 = as[0];
    Atom *a2 = as[1];
    Residue *r1 = a1->residue();
    Residue *r2 = a2->residue();
    if (r1 == r2)
        return nullptr;

    unsigned char c1 = Sequence::rname3to1(r1->name());
    unsigned char c2 = Sequence::rname3to1(r2->name());
    if (c1 == 'X' || c2 == 'X')
        return nullptr;

    bool n1 = Sequence::nucleic3to1(r1->name()) != 'X';
    bool n2 = Sequence::nucleic3to1(r2->name()) != 'X';
    if (n1 != n2)
        return nullptr;

    if (n1) {
        // both nucleic
        if (a1->name() == "P" && a2->name() == "O3'")
            return a1;
        if (a1->name() == "O3'" && a2->name() == "P")
            return a2;
    } else {
        // both protein
        if (a1->name() == "C" && a2->name() == "N")
            return a1;
        if (a1->name() == "N" && a2->name() == "C")
            return a2;
    }
    return nullptr;
}
=======
}  // namespace atomstruct
>>>>>>> 516fea9a
<|MERGE_RESOLUTION|>--- conflicted
+++ resolved
@@ -15,7 +15,6 @@
         throw std::invalid_argument("Cannot bond atoms in different molecules");
 }
 
-<<<<<<< HEAD
 Atom *
 Bond::polymeric_start_atom() const
 {
@@ -52,6 +51,5 @@
     }
     return nullptr;
 }
-=======
-}  // namespace atomstruct
->>>>>>> 516fea9a
+
+}  // namespace atomstruct