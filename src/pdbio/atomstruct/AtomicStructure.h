// vim: set expandtab ts=4 sw=4:
#ifndef atomic_AtomicStructure
#define atomic_AtomicStructure

#include <vector>
#include <string>
#include <map>
#include <memory>

// can't use forward declarations for classes that we will
// use unique pointers for, since template expansion checks
// that they have default delete functions
#include "Atom.h"
#include "Bond.h"
#include "CoordSet.h"
#include "Residue.h"
#include "Chain.h"
#include "imex.h"
#include "base-geom/Graph.h"

class Element;

class ATOMSTRUCT_IMEX AtomicStructure: public Graph<Atom, Bond> {
public:
    typedef Vertices  Atoms;
    typedef Edges  Bonds;
    typedef std::vector<std::unique_ptr<Chain>> Chains;
    typedef std::vector<std::unique_ptr<CoordSet>>  CoordSets;
    typedef std::vector<std::unique_ptr<Residue>>  Residues;
private:
    CoordSet *  _active_coord_set;
<<<<<<< HEAD
    Atoms  _atoms;
    Bonds  _bonds;
    Chains *  _chains;
=======
>>>>>>> 6922c98f
    CoordSets  _coord_sets;
    Residues  _residues;
public:
    AtomicStructure();
    const Atoms &    atoms() const { return vertices(); }
    CoordSet *  active_coord_set() const { return _active_coord_set; };
    bool  asterisks_translated;
    std::map<Residue *, char>  best_alt_locs() const;
    const Bonds &    bonds() const { return edges(); }
    const CoordSets &  coord_sets() const { return _coord_sets; }
    void  delete_bond(Bond *);
    CoordSet *  find_coord_set(int) const;
    Residue *  find_residue(std::string &chain_id, int pos, char insert) const;
    Residue *  find_residue(std::string &chain_id, int pos, char insert,
        std::string &name) const;
    bool  is_traj;
    bool  lower_case_chains;
    typedef std::pair<Chain::Residues&, Sequence::Contents*>
            CI_Chain_Pairing;
    typedef std::map<std::string, CI_Chain_Pairing> ChainInfo;
    void  make_chains(const ChainInfo *ci = nullptr);
    Atom *  new_atom(std::string &name, Element e);
    Bond *  new_bond(Atom *, Atom *);
    CoordSet *  new_coord_set();
    CoordSet *  new_coord_set(int index);
    CoordSet *  new_coord_set(int index, int size);
    Residue *  new_residue(std::string &name, std::string &chain, int pos, char insert,
        Residue *neighbor=NULL, bool after=true);
    std::map<std::string, std::vector<std::string>> pdb_headers;
    int  pdb_version;
    std::vector<Chain::Residues>  polymers() const;
    const Residues &  residues() const { return _residues; }
    void  set_active_coord_set(CoordSet *cs);
    void  use_best_alt_locs();
};

#endif  // atomic_AtomicStructure<|MERGE_RESOLUTION|>--- conflicted
+++ resolved
@@ -29,12 +29,7 @@
     typedef std::vector<std::unique_ptr<Residue>>  Residues;
 private:
     CoordSet *  _active_coord_set;
-<<<<<<< HEAD
-    Atoms  _atoms;
-    Bonds  _bonds;
     Chains *  _chains;
-=======
->>>>>>> 6922c98f
     CoordSets  _coord_sets;
     Residues  _residues;
 public:
