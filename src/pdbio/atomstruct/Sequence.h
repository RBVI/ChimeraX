--- conflicted
+++ resolved
@@ -3,12 +3,7 @@
 #define atomic_Sequence
 
 #include <vector>
-<<<<<<< HEAD
-#include <map>
-#include <set>
-=======
 #include <unordered_map>
->>>>>>> d2c6d1b7
 #include <string>
 #include "imex.h"
 
@@ -18,32 +13,21 @@
 public:
     typedef std::vector<unsigned char> Contents;
 protected:
-    typedef std::map<std::string, unsigned char>  _1Letter_Map;
+    typedef std::unordered_map<std::string, unsigned char>  _1Letter_Map;
     static void  _init_rname_map();
     static _1Letter_Map  _nucleic3to1;
     static _1Letter_Map  _protein3to1;
     static _1Letter_Map  _rname3to1;
     Contents  _sequence;
-<<<<<<< HEAD
-=======
-    typedef std::unordered_map<std::string, unsigned char>  _1Letter_Map;
-    static _1Letter_Map _rname3to1;
->>>>>>> d2c6d1b7
-
 public:
-    static void  assign_rname3to1(const std::string& rname, unsigned char let)
-        { _rname3to1[rname] = let; }
+    static void  assign_rname3to1(const std::string& rname, unsigned char let,
+        bool protein);
     unsigned char&  operator[](unsigned i) { return _sequence[i]; }
     unsigned char  operator[](unsigned i) const { return _sequence[i]; }
-<<<<<<< HEAD
     static unsigned char  nucleic3to1(const std::string &rn);
     static unsigned char  protein3to1(const std::string &rn);
     static unsigned char  rname3to1(const std::string &rn);
     Sequence() {}
-=======
-    static unsigned char  rname3to1(const std::string &rn);
-    Sequence();
->>>>>>> d2c6d1b7
     const Contents&  sequence() const { return _sequence; }
 };
 
