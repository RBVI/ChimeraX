# vim: set expandtab shiftwidth=4 softtabstop=4:
# Copyright © 2015-2016 Regents of the University of California.
# All Rights Reserved.  This software provided pursuant to a
# license agreement containing restrictions on its disclosure,
# duplication and use.  This notice must be embedded in or
# attached to all copies, including partial copies, of the
# software or any revisions or derivations thereof.
import sys
import os

__version__ = "0.1.0a0"     # version of this file -- PEP 440 compatible

app_name = "ChimeraX"
app_author = "UCSF"
# remember locale codes are frequently different than country codes
localized_app_name = {
    'af': u'ChimeraX',          # Afrikaans
    'cs': u'PřízrakX',          # Czech
    'da': u'ChimeraX',          # Danish
    'de': u'ChimäreX',          # German
    'el': u'ΧίμαιραX',          # Greek
    'en': u'ChimeraX',          # English
    'es': u'QuimeraX',          # Spanish
    'fi': u'KauhukuvaX',        # Finish
    'fr': u'ChimèreX',          # French
    'hr': u'HimeraX',           # Croatian
    'in': u'Angan-anganX',      # Indonesian
    'it': u'ChimeraX',          # Italian
    'ja': u'キメラX',           # Japanese
    'ko': u'키메라X',           # Korean
    'nl': u'ChimeraX',          # Dutch
    'no': u'ChimeraX',          # Norwegian
    'pl': u'ChimeraX',          # Polish
    'pt': u'QuimeraX',          # Portuguese
    'ro': u'HimerăX',           # Romainian
    'ru': u'ХимераX',           # Russian
    'sr': u'ХимераX',           # Serbian
    'sk': u'PrízrakX',          # Slovak
    'sv': u'ChimeraX',          # Swedish
    'th': u'ความเพ้อฝันX',        # Thai
    'tr': u'KuruntuX',          # Turkish
    'uk': u'ХимераX',           # Ukrainian
    'zh': u'嵌合體X',           # Chinese
}


if sys.platform.startswith('win'):
    # Python on Windows is missing the <sysexits.h> exit codes
    os.EX_OK = 0                # successful termination
    os.EX_USAGE = 64            # command line usage error
    os.EX_DATAERR = 65          # data format error
    os.EX_NOINPUT = 66          # cannot open input
    os.EX_NOUSER = 67           # addressee unknown
    os.EX_NOHOST = 68           # host name unknown
    os.EX_UNAVAILABLE = 69      # service unavailable
    os.EX_SOFTWARE = 70         # internal software error
    os.EX_OSERR = 71            # system error (e.g., can't fork)
    os.EX_OSFILE = 72           # critical OS file missing
    os.EX_CANTCREAT = 73        # can't create (user) output file
    os.EX_IOERR = 74            # input/output error
    os.EX_TEMPFAIL = 75         # temp failure; user is invited to retry
    os.EX_PROTOCOL = 76         # remote error in protocol
    os.EX_NOPERM = 77           # permission denied
    os.EX_CONFIG = 78           # configuration error

    if 'LANG' in os.environ and sys.stdout is not None:
        # Double check that stdout matches what LANG asks for.
        # This is a problem when running in nogui mode from inside a cygwin
        # shell -- the console is supposed to use UTF-8 encoding in Python
        # 3.6 but sys.stdout.encoding is cpXXX (the default for text file
        # I/O) since cygwin shells are not true terminals.
        import io
        encoding = os.environ['LANG'].split('.')[-1].casefold()
        if encoding != sys.stdout.encoding.casefold():
            try:
                sys.__stdout__ = sys.stdout = io.TextIOWrapper(
                    sys.stdout.detach(), encoding, 'backslashreplace',
                    line_buffering=sys.stdout.line_buffering)
                sys.__stderr__ = sys.stderr = io.TextIOWrapper(
                    sys.stderr.detach(), encoding, 'backslashreplace',
                    line_buffering=sys.stderr.line_buffering)
            except LookupError:
                # If encoding is unknown, just leave things as is
                pass


class Opts:

    def __init__(self):
        self.help = False
        self.commands = []
        self.cmd = None   # Python's -c option
        self.debug = False
        self.devel = False
        self.event_loop = True
        self.gui = True
        self.color = None
        self.module = None  # Python's -m option
        self.run_path = None  # Need to act like "python path args"
        self.line_profile = False
        self.list_io_formats = False
        self.load_tools = True
        self.offscreen = False
        self.scripts = []
        self.silent = False
        self.start_tools = []
        self.status = True
        self.stereo = False
        self.uninstall = False
        self.use_defaults = False
        self.version = -1
        self.get_available_bundles = True
        self.safe_mode = False
        self.toolshed = None


def _parse_python_args(argv, usage):
    # ChimeraX can be invoked by pip thinking that it is Python.
    # Treat all single letter arguments as Python arguments
    # and make sure to cover all of the arguments that the
    # subprocess package generates as well as -c, -m, and -u.
    # Can't use getopt because -m short circuits argument parsing.

    opts = Opts()
    opts.gui = False
    opts.event_loop = False
    opts.get_available_bundles = False
    opts.load_tools = False
    opts.silent = True
    opts.safe_mode = True

    def next_arg(argv):
        no_arg = "bdhiqvuBEIOSV"  # python option w/o argument
        has_arg = "cmWX"          # python option w/argument
        cur_index = 1
        while len(argv) > cur_index and argv[cur_index][0] == '-':
            cur_opts = argv[cur_index]
            cur_index += 1
            if cur_opts == '--':
                yield None, argv[cur_index:]
                return
            for opt in cur_opts[1:]:
                if opt in no_arg:
                    yield f"-{opt}", None
                elif opt in has_arg:
                    if len(argv) <= cur_index:
                        raise RuntimeError(f"Missing argument for '-{opt}'")
                    if opt == 'm':
                        # special case, eats rest of arguments
                        yield '-m', argv[cur_index]
                        yield None, argv[cur_index + 1:]
                        return
                    arg = argv[cur_index]
                    cur_index += 1
                    yield f"-{opt}", arg
                else:
                    raise RuntimeError(f"Unknown argument '-{opt}'")
        yield None, argv[cur_index:]

    args = []
    try:
        for opt, optarg in next_arg(argv):
            if opt is None:
                args = optarg
                break  # last one anyway
            # silently ignore options we don't use
            if opt == "-c":
                if not opts.cmd:
                    opts.cmd = optarg
            elif opt == "-m":
                opts.module = optarg
                opts.safe_mode = True
            elif opt == "-u":
                import io
                sys.stdout = io.TextIOWrapper(os.fdopen(sys.stdout.fileno(), 'wb'),
                                              write_through=True)
                sys.stderr = io.TextIOWrapper(os.fdopen(sys.stderr.fileno(), 'wb'),
                                              write_through=True)
            elif opt == "-h":
                opts.help = True
            elif opt == "-d":
                opts.debug = True
                opts.devel = True
                opts.silent = False
            elif opt == "-v":
                opts.silent = False
            elif opt == "-V":
                opts.version = 0
    except RuntimeError as message:
        print("%s: %s" % (argv[0], message), file=sys.stderr)
        print("usage: %s %s\n" % (argv[0], usage), file=sys.stderr)
        raise SystemExit(os.EX_USAGE)
    return opts, args


def _parse_chimerax_args(argv, arguments, usage):
    import getopt

    try:
        longopts = []
        for a in arguments:
            i = a.find(' ')
            if i == -1:
                longopts.append(a[2:])
            else:
                longopts.append(a[2:i] + '=')
        options, args = getopt.getopt(argv[1:], "", longopts)
    except getopt.error as message:
        print("%s: %s" % (argv[0], message), file=sys.stderr)
        print("usage: %s %s\n" % (argv[0], usage), file=sys.stderr)
        raise SystemExit(os.EX_USAGE)

    opts = Opts()
    for opt, optarg in options:
        if opt in ("--debug", "--nodebug"):
            opts.debug = opt[2] == 'd'
            if opts.debug:
                opts.devel = True
        elif opt in ("--devel", "--nodevel"):
            opts.devel = opt[2] == 'd'
        elif opt in ("--exit", "--noexit"):
            opts.event_loop = opt[2] != 'e'
            opts.get_available_bundles = False
        elif opt == "--help":
            opts.help = True
        elif opt in ("--gui", "--nogui"):
            opts.gui = opt[2] == 'g'
        elif opt in ("--color", "--nocolor"):
            opts.color = opt[2] == 'c'
        elif opt in ("--lineprofile", "--nolineprofile"):
            opts.line_profile = opt[2] == 'l'
        elif opt == "--listioformats":
            opts.list_io_formats = True
        elif opt in ("--offscreen", "--nooffscreen"):
            opts.offscreen = opt[2] == 'o'
        elif opt in ("--silent", "--nosilent"):
            opts.silent = opt[2] == 's'
        elif opt in ("--status", "--nostatus"):
            opts.status = opt[2] == 's'
        elif opt in "--stereo":
            opts.stereo = True
        elif opt == "--start":
            opts.start_tools.append(optarg)
        elif opt == "--cmd":
            opts.commands.append(optarg)
        elif opt == "--script":
            opts.scripts.append(optarg)
        elif opt in ("--tools", "--notools"):
            opts.load_tools = opt[2] == 't'
        elif opt == "--uninstall":
            opts.uninstall = True
        elif opt == "--safemode":
            opts.safe_mode = True
            opts.load_tools = False
        elif opt in ("--usedefaults", "--nousedefaults"):
            opts.load_tools = opt[2] == 'u'
        elif opt == "--version":
            opts.version += 1
        elif opt == "--qtscalefactor":
            os.environ["QT_SCALE_FACTOR"] = optarg
        elif opt == "--toolshed":
            opts.toolshed = optarg
        else:
            print("Unknown option: ", opt)
            opts.help = True
            break
    if opts.version >= 0 or opts.list_io_formats:
        opts.gui = False
        opts.silent = True
        opts.get_available_bundles = False
    return opts, args


def parse_arguments(argv):
    """Initialize ChimeraX application."""
    if sys.platform.startswith('darwin'):
        # skip extra -psn_ argument on Mac OS X 10.8 and earlier and Mac OS X 10.12 on first launch
        for i, arg in enumerate(argv):
            if i > 0 and arg.startswith('-psn_'):
                del argv[i]
                break

    if len(argv) <= 1:
        return Opts(), []

    # Will build usage string from list of arguments
    arguments = [
        "--debug",
        "--devel",
        "--exit",   # No event loop
        "--nogui",
        "--nocolor",
        "--help",
        "--lineprofile",
        "--listioformats",
        "--offscreen",
        "--silent",
        "--nostatus",
        "--start <tool name>",
        "--cmd <command>",
        "--script <python script and arguments>",
        "--notools",
        "--safemode",
        "--stereo",
        "--uninstall",
        "--usedefaults",
        "--version",
        "--qtscalefactor <factor>",
        "--toolshed preview|<url>",
    ]
    if sys.platform.startswith("win"):
        arguments += ["--console", "--noconsole"]
    usage = '[' + "] [".join(arguments) + ']'
    usage += " or Python command line arguments"
    usage += " (e.g., -m module_name [args]"
    usage += " or -c command [args])"
    # add in default argument values
    arguments += [
        "--nodebug",
        "--nodevel",
        "--noexit",
        "--gui",
        "--color",
        "--nolineprofile",
        "--nosilent",
        "--nousedefaults",
        "--nooffscreen",
        "--status",
        "--tools",
        "--nousedefaults",
    ]

    import pip
    if argv[1].startswith(pip.__path__[0]):
        # treat like recursive invokation of pip
        opts = Opts()
        opts.gui = False
        opts.silent = True
        opts.event_loop = False
        opts.get_available_bundles = False
        opts.run_path = argv[1]
        opts.load_tools = False
        opts.safe_mode = True
        args = argv[1:]
    elif argv[1][0:2] == '--':
        # ChimeraX style options
        opts, args = _parse_chimerax_args(argv, arguments, usage)
    elif argv[1][0] == '-':
        # Python style options
        opts, args = _parse_python_args(argv, usage)
    else:
        # no options
        opts = Opts()
        args = argv[1:]

    if opts.help:
        print("usage: %s %s\n" % (argv[0], usage))
        raise SystemExit(os.EX_USAGE)
    return opts, args


def init(argv, event_loop=True):
    import sys
    # MacOS 10.12+ generates drop event for command-line argument before main()
    # is even called; compensate
    bad_drop_events = False
    if sys.platform.startswith('darwin'):
        paths = os.environ['PATH'].split(':')
        if '/usr/sbin' not in paths:
            # numpy, numexpr, and pytables need sysctl in path
            paths.append('/usr/sbin')
            os.environ['PATH'] = ':'.join(paths)
        del paths
        # ChimeraX is only distributed for 10.13+, so don't need to check version
        bad_drop_events = True

    if sys.platform.startswith('linux'):
        # Workaround for #638:
        # "any number of threads more than one leads to 200% CPU usage"
        os.environ["OPENBLAS_NUM_THREADS"] = "1"

    # Setup SSL CA certificates file
    # This used to be only necessary for darwin, but Windows
    # appears to need it as well.  So use it for all platforms.
    import certifi
    os.environ["SSL_CERT_FILE"] = certifi.where()

    # distlib, since 0.2.8, does not recognize "Obsoletes" as a legal
    # metadata classifier, but jurko 0.6 (SOAP package) claims to be
    # Metadata-Version 2.1 but specifies Obsolete.  Hack below makes
    # Obsolete not cause a traceback.
    from distlib import metadata
    try:
        if "Obsoletes" not in metadata._566_FIELDS:
            metadata._566_FIELDS = metadata._566_FIELDS + ("Obsoletes",)
    except AttributeError:
        pass

    if len(argv) > 1 and argv[1].startswith('--'):
        # MacOS doesn't generate these drop events for args after '--' flags
        bad_drop_events = False
    opts, args = parse_arguments(argv)
    if not opts.devel:
        import warnings
        warnings.filterwarnings("ignore", category=DeprecationWarning)

    # install line_profile decorator, and install it before
    # initialize_ssl_cert_dir() in case the line profiling is in the
    # core (which would cause initialize_ssl_cert_dir() to fail)
    import builtins
    if not opts.line_profile:
        builtins.__dict__['line_profile'] = lambda x: x
    else:
        # write profile results on exit
        import atexit
        import line_profiler
        prof = line_profiler.LineProfiler()
        builtins.__dict__['line_profile'] = prof
        atexit.register(prof.dump_stats, "%s.lprof" % app_name)

    from chimerax.core.utils import initialize_ssl_cert_dir
    initialize_ssl_cert_dir()

    # find chimerax.core's version
    # we cannot use pip for this because we want to update
    # site.USER_SITE before importing pip, and site.USER_SITE
    # depends on the version
    try:
        from chimerax.core import version
    except ImportError:
        print("error: unable to figure out %s's version" % app_name)
        return os.EX_SOFTWARE

    if opts.use_defaults:
        from chimerax.core import configinfo
        configinfo.only_use_defaults = True

    if opts.offscreen:
        opts.gui = False

    if not opts.gui and opts.load_tools:
        # only load tools if we have a GUI
        opts.load_tools = False

    is_root = False  # On Linux, don't create user directories if root (the installer uid)
    # figure out the user/system directories for application
    # invoked with -m ChimeraX_main, so argv[0] is full path to ChimeraX_main
    # Windows:
    # 'C:\\...\\ChimeraX.app\\bin\\lib\\site-packages\\ChimeraX_main.py'
    # Linux:
    # '/.../ChimeraX.app/lib/python3.5/site-packages/ChimeraX_main.py'
    # Mac OS X:
    # '/.../ChimeraX.app/Contents/lib/python3.5/site-packages/ChimeraX_main.py'
    # '/.../ChimeraX.app/Contents/Library/Frameworks/Python.framework/Versions/3.5/lib/python3.5/site-packages/ChimeraX_main.py'
    # TODO: more robust way
    dn = os.path.dirname
    rootdir = dn(dn(dn(dn(argv[0]))))
    if sys.platform.startswith('darwin'):
        rootdir = dn(dn(dn(dn(dn(rootdir)))))
    if sys.platform.startswith('linux'):
        os.environ['XDG_CONFIG_DIRS'] = rootdir
        is_root = os.getuid() == 0
        if is_root:
            # ensure toolshed cache is not written
            os.environ['HOME'] = "/non/existent/directory"

    if sys.platform.startswith('win'):
        if 'HOME' in os.environ:
            # Windows uses HOMEPATH and HOMEDRIVE, so HOME's presence indicates
            # a non-standard startup environment.  So remove HOME to make
            # sure the the correct application paths are figured out.
            del os.environ['HOME']
        import ctypes
        # getpn = ctypes.pythonapi.Py_GetProgramName
        # getpn.restype = ctypes.c_wchar_p
        # pn = getpn()
        # assert(os.path.dirname(pn) == rootdir)
        # Python uses LoadLibraryEx with LOAD_WITH_ALTERED_SEARCH_PATH to
        # search in directory of library first instead of the directory of
        # application binary.  So add back the "bin" directory, which is
        # the Windows equivalent of the Linux/Mac OS X rpath directory.
        setdlldir = ctypes.windll.kernel32.SetDllDirectoryW
        setdlldir.argtypes = [ctypes.c_wchar_p]
        setdlldir.restype = ctypes.c_bool
        setdlldir(os.path.join(rootdir, 'bin'))

    from distlib.version import NormalizedVersion as Version
    epoch, ver, *_ = Version(version).parse(version)
    if len(ver) == 1:
        ver += (0,)
    partial_version = '%s.%s' % (ver[0], ver[1])

    import chimerax
    import appdirs
    chimerax.app_dirs = ad = appdirs.AppDirs(app_name, appauthor=app_author,
                                             version=partial_version)
    if not is_root:
        # make sure app_dirs.user_* directories exist
        for var, name in (
                ('user_data_dir', "user's data"),
                ('user_config_dir', "user's configuration"),
                ('user_cache_dir', "user's cache")):
            directory = getattr(ad, var)
            try:
                os.makedirs(directory, exist_ok=True)
            except OSError as e:
                print("Unable to make %s directory: %s: %s" % (
                    name, e.strerror, e.filename), file=sys.stderr)
                return os.EX_CANTCREAT

    # app_dirs_unversioned is primarily for caching data files that will
    # open in any version
    # app_dirs_unversioned.user_* directories are parents of those in app_dirs
    chimerax.app_dirs_unversioned = adu = appdirs.AppDirs(app_name, appauthor=app_author)

    # update "site" user variables to use ChimeraX instead of Python paths
    # NB: USER_SITE is used by both pip and the toolshed, so
    # this must happen before pip is imported so that "--user" installs
    # will go in the right place.
    import site
    if not is_root:
        site.USER_BASE = adu.user_data_dir
        site.USER_SITE = os.path.join(ad.user_data_dir, "site-packages")
    else:
        from distutils import sysconfig
        site.USER_SITE = sysconfig.get_python_lib()

    # Find the location of "share" directory so that we can inform
    # the C++ layer.  Assume it's a sibling of the directory that
    # the executable is in.
    chimerax.app_bin_dir = os.path.join(rootdir, "bin")
    if sys.platform.startswith('win'):
        chimerax.app_data_dir = os.path.join(chimerax.app_bin_dir, "share")
    else:
        chimerax.app_data_dir = os.path.join(rootdir, "share")
    chimerax.app_lib_dir = os.path.join(rootdir, "lib")

    from chimerax.core import session
    try:
        sess = session.Session(app_name,
                               debug=opts.debug,
                               silent=opts.silent,
                               minimal=opts.safe_mode,
                               offscreen_rendering=opts.offscreen)
    except ImportError as err:
        if opts.offscreen and 'OpenGL' in err.args[0]:
            if sys.platform.startswith("linux"):
                why = "failed"
            else:
                why = "not supported on this platform"
            print("Offscreen rendering is", why, file=sys.stderr)
            return os.EX_UNAVAILABLE
        raise

    from chimerax.core import core_settings
    core_settings.init(sess)

    from chimerax.core.session import register_misc_commands
    register_misc_commands(sess)

    from chimerax.core import attributes
    attributes.RegAttrManager(sess)

    if opts.uninstall:
        return uninstall(sess)

    # initialize qt
    if opts.gui:
        from chimerax.ui import initialize_qt
        initialize_qt()

    # initialize the user interface
    # sets up logging
    if opts.gui:
        sess.logger.clear()  # Remove nogui logging to stdout
        from chimerax.ui import gui
        sess.ui = gui.UI(sess)

    # Set ui options
    sess.ui.stereo = opts.stereo
    sess.ui.autostart_tools = opts.load_tools
    if not opts.gui:
        sess.ui.initialize_color_output(opts.color)    # Colored text

    # Set current working directory to Desktop when launched from icon.
    if ((sys.platform.startswith('darwin') and os.getcwd() == '/') or
            (sys.platform.startswith('win') and os.getcwd().endswith('\\Users\\Public\\Desktop'))):
        try:
            os.chdir(os.path.expanduser('~/Desktop'))
        except Exception:
            pass

    # common core initialization
    if not opts.silent:
        if sess.ui.is_gui and opts.debug:
            print("Initializing core", flush=True)

    # Install any bundles before toolshed is initialized so
    # the new ones get picked up in this session
    rebuild_cache = False
    from chimerax.core import toolshed
    inst_dir, restart_file = toolshed.restart_action_info()
    restart_action_msgs = []
    if os.path.exists(restart_file):
        # Move file out of the way so next restart of ChimeraX
        # (when we try to install the bundle) will not go into
        # an infinite loop reopening the restart file
        tmp_file = restart_file + ".tmp"
        try:
            # Remove in case old file lying around.
            # Windows does not allow renaming to an existing file.
            os.remove(tmp_file)
        except Exception:
            pass
        os.rename(restart_file, tmp_file)
        with open(tmp_file) as f:
            for line in f:
                restart_action(line, inst_dir, restart_action_msgs)
        os.remove(tmp_file)
        rebuild_cache = True

    if opts.toolshed is None:
        # Default to whatever the restart actions needed
        toolshed_url = _restart_toolshed_url
    elif opts.toolshed == "preview":
        toolshed_url = toolshed.preview_toolshed_url()
    else:
        toolshed_url = opts.toolshed
    toolshed.init(sess.logger, debug=sess.debug, rebuild_cache=rebuild_cache,
                  check_available=opts.get_available_bundles,
                  remote_url=toolshed_url, ui=sess.ui)
    sess.toolshed = toolshed.get_toolshed()
    if opts.module != 'pip' and opts.run_path is None:
        # keep bugs in ChimeraX from preventing pip from working
        if not opts.silent:
            if sess.ui.is_gui and opts.debug:
                print("Initializing bundles", flush=True)
        sess.toolshed.bootstrap_bundles(sess, opts.safe_mode)
        from chimerax.core import tools
        sess.tools = tools.Tools(sess, first=True)
        from chimerax.core import tasks
        sess.tasks = tasks.Tasks(sess, first=True)
        from chimerax.core import undo
        sess.undo = undo.Undo(sess, first=True)

    if opts.version >= 0:
        sess.silent = False
        if opts.version > 3:
            opts.version = 3
        format = [None, 'verbose', 'bundles', 'packages'][opts.version]
        from chimerax.core.commands import command_function
        version_cmd = command_function("version")
        version_cmd(sess, format)
        return os.EX_OK

    if opts.list_io_formats:
        sess.silent = False
        collate = {}
        for fmt in sess.data_formats.formats:
            collate.setdefault(fmt.category, []).append(fmt)
        categories = list(collate.keys())
        categories.sort(key=str.casefold)
        print("Supported file suffixes:")
        print("  o = open, s = save")
        openers = set(sess.open_command.open_data_formats)
        savers = set(sess.save_command.save_data_formats)
        for cat in categories:
            print("\n%s:" % cat)
            fmts = collate[cat]
            fmts.sort(key=lambda fmt: fmt.name.casefold())
            for fmt in fmts:
                o = 'o' if fmt in openers else ' '
                s = 's' if fmt in savers else ' '
                if fmt.suffixes:
                    exts = ': ' + ', '.join(fmt.suffixes)
                else:
                    exts = ''
                print("%c%c  %s%s" % (o, s, fmt.name, exts))
        # TODO: show database formats
        # TODO: show mime types?
        # TODO: show compression suffixes?
        return os.EX_OK

    if opts.gui:
        # build out the UI, populate menus, create graphics, etc.
        if not opts.silent:
            if sess.ui.is_gui and opts.debug:
                print("Starting main interface", flush=True)
        sess.ui.build()

    if opts.start_tools:
        if not opts.silent:
            msg = 'Starting tools %s' % ', '.join(opts.start_tools)
            if sess.ui.is_gui and opts.debug:
                print(msg, flush=True)
        # canonicalize tool names
        start_tools = []
        for t in opts.start_tools:
            tools = sess.toolshed.find_bundle_for_tool(t)
            if not tools:
                sess.logger.warning("Unable to find tool %s" % repr(t))
                continue
            start_tools.append(tools[0][1])
        sess.tools.start_tools(start_tools)

    if opts.commands:
        if not opts.silent:
            msg = 'Running startup commands'
            if sess.ui.is_gui and opts.debug:
                print(msg, flush=True)
        from chimerax.core.commands import run
        for cmd in opts.commands:
            try:
                run(sess, cmd)
            except Exception:
                if not sess.ui.is_gui:
                    import traceback
                    traceback.print_exc()
                    return os.EX_SOFTWARE
                # Allow GUI to start up despite errors;
                if sess.debug:
                    import traceback
                    traceback.print_exc(file=sys.__stderr__)
                else:
                    sess.ui.thread_safe(sess.logger.report_exception, exc_info=sys.exc_info())

    if opts.scripts:
        if not opts.silent:
            msg = 'Running startup scripts'
            if sess.ui.is_gui and opts.debug:
                print(msg, flush=True)
        from chimerax.core.commands import run
        for script in opts.scripts:
            try:
                run(sess, 'runscript %s' % script)
            except Exception:
                if not sess.ui.is_gui:
                    import traceback
                    traceback.print_exc()
                    return os.EX_SOFTWARE
                # Allow GUI to start up despite errors;
                if sess.debug:
                    import traceback
                    traceback.print_exc(file=sys.__stderr__)
                else:
                    sess.ui.thread_safe(sess.logger.report_exception, exc_info=sys.exc_info())
            except SystemExit as e:
                return e.code

    if not opts.silent:
        if sess.ui.is_gui and opts.debug:
            print("Finished initialization", flush=True)

    if not opts.silent:
        from chimerax.core.logger import log_version
        log_version(sess.logger)  # report version in log

    if opts.gui or opts.offscreen:
        sess.update_loop.start_redraw_timer()
        sess.logger.info('<a href="cxcmd:help help:credits.html">How to cite UCSF ChimeraX</a>',
                         is_html=True)

    # Show any messages from installing bundles on restart
    if restart_action_msgs:
        for where, msg in restart_action_msgs:
            if where == "stdout":
                sess.logger.info(msg)
            else:
                sess.logger.warning(msg)

    if opts.module or opts.run_path:
        import runpy
        import warnings
        sys.argv = ['argv0'] + args
        exit = SystemExit(os.EX_OK)
        with warnings.catch_warnings():
            warnings.filterwarnings("ignore", category=BytesWarning)
            global_dict = {
                'session': sess
            }
            try:
                if opts.module:
                    sys.argv[0] = opts.module
                    runpy.run_module(opts.module, init_globals=global_dict,
                                     run_name='__main__', alter_sys=True)
                else:
                    sys.argv[0] = opts.run_path
                    runpy.run_path(opts.run_path)
            except SystemExit as e:
                exit = e
        if opts.module == 'pip' and exit.code == os.EX_OK:
            has_install = 'install' in sys.argv
            has_uninstall = 'uninstall' in sys.argv
            if has_install or has_uninstall:
                # TODO: --user is not given for uninstalls, so see
                # where the packages were installed to determine if
                # per_user should be true
                per_user = has_uninstall or '--user' in sys.argv
                sess.toolshed.reload(sess.logger, rebuild_cache=True)
                sess.toolshed.set_install_timestamp(per_user)
            # Do not remove scripts anymore since we may be installing
            # using ChimeraX which would put the right paths in
            # generated files.
            # if has_install:
            #     remove_python_scripts(chimerax.app_bin_dir)
        return exit.code

    from chimerax.core import startup
    startup.run_user_startup_scripts(sess)

    if opts.cmd:
        # Emulated Python's -c option.
        # This is needed for -m pip to work in some cases.
        sys.argv = ['-c', opts.cmd]
        global_dict = {
            'session': sess,
            '__name__': '__main__',
        }
        exec(opts.cmd, global_dict)
        return os.EX_OK

    # the rest of the arguments are data files
    from chimerax.core import commands
    for arg in args:
        if opts.safe_mode:
            # 'open' command unavailable; only open Python files
            if not arg.endswith('.py'):
                sess.logger.error("Can only open Python scripts in safe mode, not '%s'" % arg)
                return os.EX_SOFTWARE
            from chimerax.core.scripting import open_python_script
            try:
                open_python_script(sess, open(arg, 'rb'), arg)
<<<<<<< HEAD
            except (IOError, errors.NotABug) as e:
                sess.logger.error(str(e))
                return os.EX_SOFTWARE
            except Exception:
                import traceback
                traceback.print_exc()
                return os.EX_SOFTWARE
=======
            except Exception:
                if not sess.ui.is_gui:
                    import traceback
                    traceback.print_exc()
                    return os.EX_SOFTWARE
                # Allow GUI to start up despite errors;
                if sess.debug:
                    import traceback
                    traceback.print_exc(file=sys.__stderr__)
                else:
                    sess.ui.thread_safe(sess.logger.report_exception, exc_info=sys.exc_info())
>>>>>>> f7030733
        else:
            from chimerax.core.commands import StringArg
            try:
                commands.run(sess, 'open %s' % StringArg.unparse(arg))
<<<<<<< HEAD
            except (IOError, errors.NotABug) as e:
                sess.logger.error(str(e))
                return os.EX_SOFTWARE
            except Exception:
                import traceback
                traceback.print_exc()
                return os.EX_SOFTWARE
=======
            except Exception:
                if not sess.ui.is_gui:
                    import traceback
                    traceback.print_exc()
                    return os.EX_SOFTWARE
                # Allow GUI to start up despite errors;
                if sess.debug:
                    import traceback
                    traceback.print_exc(file=sys.__stderr__)
                else:
                    sess.ui.thread_safe(sess.logger.report_exception, exc_info=sys.exc_info())
>>>>>>> f7030733

    # Open files dropped on application
    if opts.gui:
        sess.ui.open_pending_files(ignore_files=(args if bad_drop_events else []))

    # Allow the event_loop to be disabled, so we can be embedded in
    # another application
    if event_loop and opts.event_loop:
        try:
            sess.ui.event_loop()
        except SystemExit as e:
            return e.code
        except Exception:
            import traceback
            traceback.print_exc()
            return os.EX_SOFTWARE
    return os.EX_OK


def rm_rf_path(path, sess):
    # analogous to "rm -rf path"
    import shutil
    had_error = [False]

    def found_error(function, path, excinfo):
        had_error[0] = True

    shutil.rmtree(path, onerror=found_error)
    if had_error[0]:
        sess.logger.warning("unable to completely remove '%s'" % path)


def uninstall(sess):
    # for uninstall option
    import tempfile
    # change directory so we're guaranteed not to be in the ChimeraX app
    os.chdir(tempfile.gettempdir())

    # find location of ChimeraX
    if sys.executable is None:
        sess.logger.error('unable to locate ChimeraX executable')
        return os.EX_SOFTWARE
    exe = os.path.realpath(sys.executable)
    exe_dir = os.path.dirname(exe)

    if sys.platform.startswith('linux'):
        if os.path.basename(exe_dir) != 'bin':
            sys.logger.error('non-standard ChimeraX installation')
            return os.EX_SOFTWARE
        from chimerax.linux import _xdg
        _xdg.uninstall(sess)
        # parent = os.path.dirname(exe_dir)
        # rm_rf_path(parent, sess)
        return os.EX_OK

    if sys.platform.startswith('darwin'):
        if os.path.basename(exe_dir) != 'MacOS':
            sess.logger.error('non-standard ChimeraX installation')
            return os.EX_SOFTWARE
        parent = os.path.dirname(exe_dir)
        if os.path.basename(parent) != 'Contents':
            sess.logger.error('non-standard ChimeraX installation')
            return os.EX_SOFTWARE
        parent = os.path.dirname(parent)
        if not os.path.basename(parent).endswith('.app'):
            sess.logger.error('non-standard ChimeraX installation')
            return os.EX_SOFTWARE
        rm_rf_path(parent, sess)
        return os.EX_OK

    sess.logger.error('can not yet uninstall on %s' % sys.platform)
    return os.EX_UNAVAILABLE


def remove_python_scripts(bin_dir):
    # remove pip installed scripts since they have hardcoded paths to
    # python and thus don't work when ChimeraX is installed elsewhere
    import os
    if sys.platform.startswith('win'):
        # Windows
        script_dir = os.path.join(bin_dir, 'Scripts')
        for dirpath, dirnames, filenames in os.walk(script_dir, topdown=False):
            for f in filenames:
                path = os.path.join(dirpath, f)
                os.remove(path)
            os.rmdir(dirpath)
    else:
        # Linux, Mac OS X
        for filename in os.listdir(bin_dir):
            path = os.path.join(bin_dir, filename)
            if not os.path.isfile(path):
                continue
            with open(path, 'br') as f:
                line = f.readline()
                if line[0:2] != b'#!' or b'/bin/python' not in line:
                    continue
            print('removing (pip installed)', path)
            os.remove(path)


_restart_toolshed_url = None


def restart_action(line, inst_dir, msgs):
    # Each line is expected to start with the bundle name/filename
    # followed by additional pip flags (e.g., --user)
    from chimerax.core import toolshed
    import sys
<<<<<<< HEAD
    import os
    import subprocess
=======
    import subprocess
    import os
>>>>>>> f7030733
    global _restart_toolshed_url
    parts = line.rstrip().split('\t')
    action = parts[0]
    # Options should match those in toolshed
    # Do not want to import toolshed yet, so we duplicate the code
    if action == "install":
        if _restart_toolshed_url is None:
            _restart_toolshed_url = toolshed.default_toolshed_url()
        bundles = parts[1]
        pip_args = parts[2:]
        command = [
            "install", "--extra-index-url", _restart_toolshed_url + "/pypi/",
            "--upgrade-strategy", "only-if-needed", "--no-warn-script-location",
            "--upgrade",
        ]
    elif action == "uninstall":
        bundles = parts[1]
        pip_args = parts[2:]
        command = ["uninstall", "--yes"]
    elif action == "toolshed_url":
        # Warn if already set?
        _restart_toolshed_url = parts[1]
        return
    else:
        msgs.append(("stderr", "unexpected restart action: %s" % line))
        return
    command.extend(pip_args)
    for bundle in bundles.split():
        if bundle.endswith(".whl"):
            command.append(os.path.join(inst_dir, bundle))
        else:
            command.append(bundle)
    cp = subprocess.run([sys.executable, "-m", "pip"] + command,
                        stdout=subprocess.PIPE,
                        stderr=subprocess.PIPE)
    if cp.returncode == 0:
        msgs.append(("stdout", "Successfully installed %r" % bundle))
    else:
        msgs.append(("stderr", "Error installing %r" % bundle))
    if cp.stdout:
        msgs.append(("stdout", cp.stdout.decode("utf-8", "backslashreplace")))
    if cp.stderr:
        msgs.append(("stderr", cp.stderr.decode("utf-8", "backslashreplace")))
    if bundle.endswith(".whl"):
        os.remove(os.path.join(inst_dir, bundle))


if __name__ == '__main__':
    exit_code = init(sys.argv)
    raise SystemExit(exit_code)<|MERGE_RESOLUTION|>--- conflicted
+++ resolved
@@ -597,7 +597,6 @@
 
     # Install any bundles before toolshed is initialized so
     # the new ones get picked up in this session
-    rebuild_cache = False
     from chimerax.core import toolshed
     inst_dir, restart_file = toolshed.restart_action_info()
     restart_action_msgs = []
@@ -617,7 +616,6 @@
             for line in f:
                 restart_action(line, inst_dir, restart_action_msgs)
         os.remove(tmp_file)
-        rebuild_cache = True
 
     if opts.toolshed is None:
         # Default to whatever the restart actions needed
@@ -626,7 +624,7 @@
         toolshed_url = toolshed.preview_toolshed_url()
     else:
         toolshed_url = opts.toolshed
-    toolshed.init(sess.logger, debug=sess.debug, rebuild_cache=rebuild_cache,
+    toolshed.init(sess.logger, debug=sess.debug,
                   check_available=opts.get_available_bundles,
                   remote_url=toolshed_url, ui=sess.ui)
     sess.toolshed = toolshed.get_toolshed()
@@ -830,15 +828,6 @@
             from chimerax.core.scripting import open_python_script
             try:
                 open_python_script(sess, open(arg, 'rb'), arg)
-<<<<<<< HEAD
-            except (IOError, errors.NotABug) as e:
-                sess.logger.error(str(e))
-                return os.EX_SOFTWARE
-            except Exception:
-                import traceback
-                traceback.print_exc()
-                return os.EX_SOFTWARE
-=======
             except Exception:
                 if not sess.ui.is_gui:
                     import traceback
@@ -850,20 +839,10 @@
                     traceback.print_exc(file=sys.__stderr__)
                 else:
                     sess.ui.thread_safe(sess.logger.report_exception, exc_info=sys.exc_info())
->>>>>>> f7030733
         else:
             from chimerax.core.commands import StringArg
             try:
                 commands.run(sess, 'open %s' % StringArg.unparse(arg))
-<<<<<<< HEAD
-            except (IOError, errors.NotABug) as e:
-                sess.logger.error(str(e))
-                return os.EX_SOFTWARE
-            except Exception:
-                import traceback
-                traceback.print_exc()
-                return os.EX_SOFTWARE
-=======
             except Exception:
                 if not sess.ui.is_gui:
                     import traceback
@@ -875,7 +854,6 @@
                     traceback.print_exc(file=sys.__stderr__)
                 else:
                     sess.ui.thread_safe(sess.logger.report_exception, exc_info=sys.exc_info())
->>>>>>> f7030733
 
     # Open files dropped on application
     if opts.gui:
@@ -984,13 +962,8 @@
     # followed by additional pip flags (e.g., --user)
     from chimerax.core import toolshed
     import sys
-<<<<<<< HEAD
-    import os
-    import subprocess
-=======
     import subprocess
     import os
->>>>>>> f7030733
     global _restart_toolshed_url
     parts = line.rstrip().split('\t')
     action = parts[0]
