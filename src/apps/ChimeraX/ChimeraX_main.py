# vim: set expandtab shiftwidth=4 softtabstop=4:
# Copyright © 2015-2016 Regents of the University of California.
# All Rights Reserved.  This software provided pursuant to a
# license agreement containing restrictions on its disclosure,
# duplication and use.  This notice must be embedded in or
# attached to all copies, including partial copies, of the
# software or any revisions or derivations thereof.
import sys
import os

__version__ = "0.1.0a0"     # version of this file -- PEP 440 compatible

app_name = "ChimeraX"
app_author = "UCSF"
# remember locale codes are frequently different than country codes
localized_app_name = {
    'af': u'ChimeraX',          # Afrikaans
    'cs': u'PřízrakX',          # Czech
    'da': u'ChimeraX',          # Danish
    'de': u'ChimäreX',          # German
    'el': u'ΧίμαιραX',          # Greek
    'en': u'ChimeraX',          # English
    'es': u'QuimeraX',          # Spanish
    'fi': u'KauhukuvaX',        # Finish
    'fr': u'ChimèreX',          # French
    'hr': u'HimeraX',           # Croatian
    'in': u'Angan-anganX',      # Indonesian
    'it': u'ChimeraX',          # Italian
    'ja': u'キメラX',           # Japanese
    'ko': u'키메라X',           # Korean
    'nl': u'ChimeraX',          # Dutch
    'no': u'ChimeraX',          # Norwegian
    'pl': u'ChimeraX',          # Polish
    'pt': u'QuimeraX',          # Portuguese
    'ro': u'HimerăX',           # Romainian
    'ru': u'ХимераX',           # Russian
    'sr': u'ХимераX',           # Serbian
    'sk': u'PrízrakX',          # Slovak
    'sv': u'ChimeraX',          # Swedish
    'th': u'ความเพ้อฝันX',        # Thai
    'tr': u'KuruntuX',          # Turkish
    'uk': u'ХимераX',           # Ukrainian
    'zh': u'嵌合體X',           # Chinese
}


if sys.platform.startswith('win'):
    # Python on Windows is missing the <sysexits.h> exit codes
    os.EX_OK = 0                # successful termination
    os.EX_USAGE = 64            # command line usage error
    os.EX_DATAERR = 65          # data format error
    os.EX_NOINPUT = 66          # cannot open input
    os.EX_NOUSER = 67           # addressee unknown
    os.EX_NOHOST = 68           # host name unknown
    os.EX_UNAVAILABLE = 69      # service unavailable
    os.EX_SOFTWARE = 70         # internal software error
    os.EX_OSERR = 71            # system error (e.g., can't fork)
    os.EX_OSFILE = 72           # critical OS file missing
    os.EX_CANTCREAT = 73        # can't create (user) output file
    os.EX_IOERR = 74            # input/output error
    os.EX_TEMPFAIL = 75         # temp failure; user is invited to retry
    os.EX_PROTOCOL = 76         # remote error in protocol
    os.EX_NOPERM = 77           # permission denied
    os.EX_CONFIG = 78           # configuration error

    if 'LANG' in os.environ and sys.stdout is not None:
        # Double check that stdout matches what LANG asks for.
        # This is a problem when running in nogui mode from inside a cygwin
        # shell -- the console is supposed to use UTF-8 encoding in Python
        # 3.6 but sys.stdout.encoding is cpXXX (the default for text file
        # I/O) since cygwin shells are not true terminals.
        import io
        encoding = os.environ['LANG'].split('.')[-1].casefold()
        if encoding != sys.stdout.encoding.casefold():
            try:
                sys.__stdout__ = sys.stdout = io.TextIOWrapper(
                    sys.stdout.detach(), encoding, 'backslashreplace',
                    line_buffering=sys.stdout.line_buffering)
                sys.__stderr__ = sys.stderr = io.TextIOWrapper(
                    sys.stderr.detach(), encoding, 'backslashreplace',
                    line_buffering=sys.stderr.line_buffering)
            except LookupError:
                # If encoding is unknown, just leave things as is
                pass


class Opts:

    def __init__(self):
        self.help = False
        self.commands = []
        self.cmd = None   # Python's -c option
        self.debug = False
        self.devel = False
        self.event_loop = True
        self.gui = True
        self.color = None
        self.module = None  # Python's -m option
        self.run_path = None  # Need to act like "python path args"
        self.line_profile = False
        self.list_io_formats = False
        self.load_tools = True
        self.offscreen = False
        self.scripts = []
        self.silent = False
        self.start_tools = []
        self.status = True
        self.stereo = False
        self.uninstall = False
        self.use_defaults = False
        self.version = -1
        self.get_available_bundles = True
        self.safe_mode = False
        self.toolshed = None


def _parse_python_args(argv, usage):
    # ChimeraX can be invoked by pip thinking that it is Python.
    # Treat all single letter arguments as Python arguments
    # and make sure to cover all of the arguments that the
    # subprocess package generates as well as -c, -m, and -u.
    # Can't use getopt because -m short circuits argument parsing.

    opts = Opts()
    opts.gui = False
    opts.event_loop = False
    opts.get_available_bundles = False
    opts.load_tools = False
    opts.silent = True
    opts.safe_mode = True

    def next_arg(argv):
        no_arg = "bdhiqvuBEIOSV"  # python option w/o argument
        has_arg = "cmWX"          # python option w/argument
        cur_index = 1
        while len(argv) > cur_index and argv[cur_index][0] == '-':
            cur_opts = argv[cur_index]
            cur_index += 1
            if cur_opts == '--':
                yield None, argv[cur_index:]
                return
            for opt in cur_opts[1:]:
                if opt in no_arg:
                    yield f"-{opt}", None
                elif opt in has_arg:
                    if len(argv) <= cur_index:
                        raise RuntimeError(f"Missing argument for '-{opt}'")
                    if opt == 'm':
                        # special case, eats rest of arguments
                        yield '-m', argv[cur_index]
                        yield None, argv[cur_index + 1:]
                        return
                    arg = argv[cur_index]
                    cur_index += 1
                    yield f"-{opt}", arg
                else:
                    raise RuntimeError(f"Unknown argument '-{opt}'")
        yield None, argv[cur_index:]

    args = []
    try:
        for opt, optarg in next_arg(argv):
            if opt is None:
                args = optarg
                break  # last one anyway
            # silently ignore options we don't use
            if opt == "-c":
                if not opts.cmd:
                    opts.cmd = optarg
            elif opt == "-m":
                opts.module = optarg
                opts.safe_mode = True
            elif opt == "-u":
                import io
                sys.stdout = io.TextIOWrapper(os.fdopen(sys.stdout.fileno(), 'wb'),
                                              write_through=True)
                sys.stderr = io.TextIOWrapper(os.fdopen(sys.stderr.fileno(), 'wb'),
                                              write_through=True)
            elif opt == "-h":
                opts.help = True
            elif opt == "-d":
                opts.debug = True
                opts.devel = True
                opts.silent = False
            elif opt == "-v":
                opts.silent = False
            elif opt == "-V":
                opts.version = 0
    except RuntimeError as message:
        print("%s: %s" % (argv[0], message), file=sys.stderr)
        print("usage: %s %s\n" % (argv[0], usage), file=sys.stderr)
        raise SystemExit(os.EX_USAGE)
    return opts, args


def _parse_chimerax_args(argv, arguments, usage):
    import getopt

    try:
        longopts = []
        for a in arguments:
            i = a.find(' ')
            if i == -1:
                longopts.append(a[2:])
            else:
                longopts.append(a[2:i] + '=')
        options, args = getopt.getopt(argv[1:], "", longopts)
    except getopt.error as message:
        print("%s: %s" % (argv[0], message), file=sys.stderr)
        print("usage: %s %s\n" % (argv[0], usage), file=sys.stderr)
        raise SystemExit(os.EX_USAGE)

    opts = Opts()
    for opt, optarg in options:
        if opt in ("--debug", "--nodebug"):
            opts.debug = opt[2] == 'd'
            if opts.debug:
                opts.devel = True
        elif opt in ("--devel", "--nodevel"):
            opts.devel = opt[2] == 'd'
        elif opt in ("--exit", "--noexit"):
            opts.event_loop = opt[2] != 'e'
            opts.get_available_bundles = False
        elif opt == "--help":
            opts.help = True
        elif opt in ("--gui", "--nogui"):
            opts.gui = opt[2] == 'g'
        elif opt in ("--color", "--nocolor"):
            opts.color = opt[2] == 'c'
        elif opt in ("--lineprofile", "--nolineprofile"):
            opts.line_profile = opt[2] == 'l'
        elif opt == "--listioformats":
            opts.list_io_formats = True
        elif opt in ("--offscreen", "--nooffscreen"):
            opts.offscreen = opt[2] == 'o'
        elif opt in ("--silent", "--nosilent"):
            opts.silent = opt[2] == 's'
        elif opt in ("--status", "--nostatus"):
            opts.status = opt[2] == 's'
        elif opt in "--stereo":
            opts.stereo = True
        elif opt == "--start":
            opts.start_tools.append(optarg)
        elif opt == "--cmd":
            opts.commands.append(optarg)
        elif opt == "--script":
            opts.scripts.append(optarg)
        elif opt in ("--tools", "--notools"):
            opts.load_tools = opt[2] == 't'
        elif opt == "--uninstall":
            opts.uninstall = True
        elif opt == "--safemode":
            opts.safe_mode = True
            opts.load_tools = False
        elif opt in ("--usedefaults", "--nousedefaults"):
            opts.load_tools = opt[2] == 'u'
        elif opt == "--version":
            opts.version += 1
        elif opt == "--qtscalefactor":
            os.environ["QT_SCALE_FACTOR"] = optarg
        elif opt == "--toolshed":
            opts.toolshed = optarg
        else:
            print("Unknown option: ", opt)
            opts.help = True
            break
    if opts.version >= 0 or opts.list_io_formats:
        opts.gui = False
        opts.silent = True
        opts.get_available_bundles = False
    return opts, args


def parse_arguments(argv):
    """Initialize ChimeraX application."""
    if sys.platform.startswith('darwin'):
        # skip extra -psn_ argument on Mac OS X 10.8 and earlier and Mac OS X 10.12 on first launch
        for i, arg in enumerate(argv):
            if i > 0 and arg.startswith('-psn_'):
                del argv[i]
                break

    if len(argv) <= 1:
        return Opts(), []

    # Will build usage string from list of arguments
    arguments = [
        "--debug",
        "--devel",
        "--exit",   # No event loop
        "--nogui",
        "--nocolor",
        "--help",
        "--lineprofile",
        "--listioformats",
        "--offscreen",
        "--silent",
        "--nostatus",
        "--start <tool name>",
        "--cmd <command>",
        "--script <python script and arguments>",
        "--notools",
        "--safemode",
        "--stereo",
        "--uninstall",
        "--usedefaults",
        "--version",
        "--qtscalefactor <factor>",
        "--toolshed preview|<url>",
    ]
    if sys.platform.startswith("win"):
        arguments += ["--console", "--noconsole"]
    usage = '[' + "] [".join(arguments) + ']'
    usage += " or Python command line arguments"
    usage += " (e.g., -m module_name [args]"
    usage += " or -c command [args])"
    # add in default argument values
    arguments += [
        "--nodebug",
        "--nodevel",
        "--noexit",
        "--gui",
        "--color",
        "--nolineprofile",
        "--nosilent",
        "--nousedefaults",
        "--nooffscreen",
        "--status",
        "--tools",
        "--nousedefaults",
    ]

    import pip
    if argv[1].startswith(pip.__path__[0]):
        # treat like recursive invokation of pip
        opts = Opts()
        opts.gui = False
        opts.silent = True
        opts.event_loop = False
        opts.get_available_bundles = False
        opts.run_path = argv[1]
        opts.load_tools = False
        opts.safe_mode = True
        args = argv[1:]
    elif argv[1][0:2] == '--':
        # ChimeraX style options
        opts, args = _parse_chimerax_args(argv, arguments, usage)
    elif argv[1][0] == '-':
        # Python style options
        opts, args = _parse_python_args(argv, usage)
    else:
        # no options
        opts = Opts()
        args = argv[1:]

    if opts.help:
        print("usage: %s %s\n" % (argv[0], usage))
        raise SystemExit(os.EX_USAGE)
    return opts, args


def init(argv, event_loop=True):
    import sys
    if sys.platform.startswith('darwin'):
        paths = os.environ['PATH'].split(':')
        if '/usr/sbin' not in paths:
            # numpy, numexpr, and pytables need sysctl in path
            paths.append('/usr/sbin')
            os.environ['PATH'] = ':'.join(paths)
        del paths

    if sys.platform.startswith('linux'):
        # Workaround for #638:
        # "any number of threads more than one leads to 200% CPU usage"
        os.environ["OPENBLAS_NUM_THREADS"] = "1"

    # Setup SSL CA certificates file
    # This used to be only necessary for darwin, but Windows
    # appears to need it as well.  So use it for all platforms.
    import certifi
    os.environ["SSL_CERT_FILE"] = certifi.where()

    # distlib, since 0.2.8, does not recognize "Obsoletes" as a legal
    # metadata classifier, but jurko 0.6 (SOAP package) claims to be
    # Metadata-Version 2.1 but specifies Obsolete.  Hack below makes
    # Obsolete not cause a traceback.
    from distlib import metadata
    try:
        if "Obsoletes" not in metadata._566_FIELDS:
            metadata._566_FIELDS = metadata._566_FIELDS + ("Obsoletes",)
    except AttributeError:
        pass

    opts, args = parse_arguments(argv)
    if not opts.devel:
        import warnings
        warnings.filterwarnings("ignore", category=DeprecationWarning)

    # install line_profile decorator, and install it before
    # initialize_ssl_cert_dir() in case the line profiling is in the
    # core (which would cause initialize_ssl_cert_dir() to fail)
    import builtins
    if not opts.line_profile:
        builtins.__dict__['line_profile'] = lambda x: x
    else:
        # write profile results on exit
        import atexit
        import line_profiler
        prof = line_profiler.LineProfiler()
        builtins.__dict__['line_profile'] = prof
        atexit.register(prof.dump_stats, "%s.lprof" % app_name)

    from chimerax.core.utils import initialize_ssl_cert_dir
    initialize_ssl_cert_dir()

    # find chimerax.core's version
    # we cannot use pip for this because we want to update
    # site.USER_SITE before importing pip, and site.USER_SITE
    # depends on the version
    try:
        from chimerax.core import version
    except ImportError:
        print("error: unable to figure out %s's version" % app_name)
        return os.EX_SOFTWARE

    if opts.use_defaults:
        from chimerax.core import configinfo
        configinfo.only_use_defaults = True

    if opts.offscreen:
        opts.gui = False

    if not opts.gui and opts.load_tools:
        # only load tools if we have a GUI
        opts.load_tools = False

    is_root = False  # On Linux, don't create user directories if root (the installer uid)
    # figure out the user/system directories for application
    # invoked with -m ChimeraX_main, so argv[0] is full path to ChimeraX_main
    # Windows:
    # 'C:\\...\\ChimeraX.app\\bin\\lib\\site-packages\\ChimeraX_main.py'
    # Linux:
    # '/.../ChimeraX.app/lib/python3.5/site-packages/ChimeraX_main.py'
    # Mac OS X:
    # '/.../ChimeraX.app/Contents/lib/python3.5/site-packages/ChimeraX_main.py'
    # '/.../ChimeraX.app/Contents/Library/Frameworks/Python.framework/Versions/3.5/lib/python3.5/site-packages/ChimeraX_main.py'
    # TODO: more robust way
    dn = os.path.dirname
    rootdir = dn(dn(dn(dn(argv[0]))))
    if sys.platform.startswith('darwin'):
        rootdir = dn(dn(dn(dn(dn(rootdir)))))
    if sys.platform.startswith('linux'):
        os.environ['XDG_CONFIG_DIRS'] = rootdir
        is_root = os.getuid() == 0
        if is_root:
            # ensure toolshed cache is not written
            os.environ['HOME'] = "/non/existent/directory"

    if sys.platform.startswith('win'):
        if 'HOME' in os.environ:
            # Windows uses HOMEPATH and HOMEDRIVE, so HOME's presence indicates
            # a non-standard startup environment.  So remove HOME to make
            # sure the the correct application paths are figured out.
            del os.environ['HOME']
        import ctypes
        # getpn = ctypes.pythonapi.Py_GetProgramName
        # getpn.restype = ctypes.c_wchar_p
        # pn = getpn()
        # assert(os.path.dirname(pn) == rootdir)
        # Python uses LoadLibraryEx with LOAD_WITH_ALTERED_SEARCH_PATH to
        # search in directory of library first instead of the directory of
        # application binary.  So add back the "bin" directory, which is
        # the Windows equivalent of the Linux/Mac OS X rpath directory.
        setdlldir = ctypes.windll.kernel32.SetDllDirectoryW
        setdlldir.argtypes = [ctypes.c_wchar_p]
        setdlldir.restype = ctypes.c_bool
        setdlldir(os.path.join(rootdir, 'bin'))

    from distlib.version import NormalizedVersion as Version
    epoch, ver, *_ = Version(version).parse(version)
    if len(ver) == 1:
        ver += (0,)
    partial_version = '%s.%s' % (ver[0], ver[1])

    import chimerax
    import appdirs
    chimerax.app_dirs = ad = appdirs.AppDirs(app_name, appauthor=app_author,
                                             version=partial_version)
    if not is_root:
        # make sure app_dirs.user_* directories exist
        for var, name in (
                ('user_data_dir', "user's data"),
                ('user_config_dir', "user's configuration"),
                ('user_cache_dir', "user's cache")):
            directory = getattr(ad, var)
            try:
                os.makedirs(directory, exist_ok=True)
            except OSError as e:
                print("Unable to make %s directory: %s: %s" % (
                    name, e.strerror, e.filename), file=sys.stderr)
                return os.EX_CANTCREAT

    # app_dirs_unversioned is primarily for caching data files that will
    # open in any version
    # app_dirs_unversioned.user_* directories are parents of those in app_dirs
    chimerax.app_dirs_unversioned = adu = appdirs.AppDirs(app_name, appauthor=app_author)

    # update "site" user variables to use ChimeraX instead of Python paths
    # NB: USER_SITE is used by both pip and the toolshed, so
    # this must happen before pip is imported so that "--user" installs
    # will go in the right place.
    import site
    if not is_root:
        site.USER_BASE = adu.user_data_dir
        site.USER_SITE = os.path.join(ad.user_data_dir, "site-packages")
    else:
        from distutils import sysconfig
        site.USER_SITE = sysconfig.get_python_lib()

    # Find the location of "share" directory so that we can inform
    # the C++ layer.  Assume it's a sibling of the directory that
    # the executable is in.
    chimerax.app_bin_dir = os.path.join(rootdir, "bin")
    if sys.platform.startswith('win'):
        chimerax.app_data_dir = os.path.join(chimerax.app_bin_dir, "share")
    else:
        chimerax.app_data_dir = os.path.join(rootdir, "share")
    chimerax.app_lib_dir = os.path.join(rootdir, "lib")

    from chimerax.core import session
    try:
        sess = session.Session(app_name,
                               debug=opts.debug,
                               silent=opts.silent,
                               minimal=opts.safe_mode,
                               offscreen_rendering=opts.offscreen)
    except ImportError as err:
        if opts.offscreen and 'OpenGL' in err.args[0]:
            if sys.platform.startswith("linux"):
                why = "failed"
            else:
                why = "not supported on this platform"
            print("Offscreen rendering is", why, file=sys.stderr)
            return os.EX_UNAVAILABLE
        raise

    from chimerax.core import core_settings
    core_settings.init(sess)

    from chimerax.core.session import register_misc_commands
    register_misc_commands(sess)

    from chimerax.core import attributes
    attributes.RegAttrManager(sess)

    if opts.uninstall:
        return uninstall(sess)

    # initialize qt
    if opts.gui:
        from chimerax.ui import initialize_qt
        initialize_qt()

    # initialize the user interface
    # sets up logging
    if opts.gui:
        sess.logger.clear()  # Remove nogui logging to stdout
        from chimerax.ui import gui
        sess.ui = gui.UI(sess)

    # Set ui options
    sess.ui.stereo = opts.stereo
    sess.ui.autostart_tools = opts.load_tools
    if not opts.gui:
        sess.ui.initialize_color_output(opts.color)    # Colored text

    # Set current working directory to Desktop when launched from icon.
    if ((sys.platform.startswith('darwin') and os.getcwd() == '/') or
            (sys.platform.startswith('win') and os.getcwd().endswith('\\Users\\Public\\Desktop'))):
        try:
            os.chdir(os.path.expanduser('~/Desktop'))
        except Exception:
            pass

    # common core initialization
    if not opts.silent:
        if sess.ui.is_gui and opts.debug:
            print("Initializing core", flush=True)

    # Install any bundles before toolshed is initialized so
    # the new ones get picked up in this session
    from chimerax.core import toolshed
    inst_dir, restart_file = toolshed.restart_action_info()
    restart_action_msgs = []
    if os.path.exists(restart_file):
        # Move file out of the way so next restart of ChimeraX
        # (when we try to install the bundle) will not go into
        # an infinite loop reopening the restart file
        tmp_file = restart_file + ".tmp"
        try:
            # Remove in case old file lying around.
            # Windows does not allow renaming to an existing file.
            os.remove(tmp_file)
        except Exception:
            pass
        os.rename(restart_file, tmp_file)
        with open(tmp_file) as f:
            for line in f:
                restart_action(line, inst_dir, restart_action_msgs)
        os.remove(tmp_file)

    if opts.toolshed is None:
        # Default to whatever the restart actions needed
        toolshed_url = _restart_toolshed_url
    elif opts.toolshed == "preview":
        toolshed_url = toolshed.preview_toolshed_url()
    else:
        toolshed_url = opts.toolshed
    toolshed.init(sess.logger, debug=sess.debug,
                  check_available=opts.get_available_bundles,
                  remote_url=toolshed_url, ui=sess.ui)
    sess.toolshed = toolshed.get_toolshed()
    if opts.module != 'pip' and opts.run_path is None:
        # keep bugs in ChimeraX from preventing pip from working
        if not opts.silent:
            if sess.ui.is_gui and opts.debug:
                print("Initializing bundles", flush=True)
        sess.toolshed.bootstrap_bundles(sess, opts.safe_mode)
        from chimerax.core import tools
        sess.tools = tools.Tools(sess, first=True)
        from chimerax.core import tasks
        sess.tasks = tasks.Tasks(sess, first=True)
        from chimerax.core import undo
        sess.undo = undo.Undo(sess, first=True)

    if opts.version >= 0:
        sess.silent = False
        if opts.version > 3:
            opts.version = 3
        format = [None, 'verbose', 'bundles', 'packages'][opts.version]
        from chimerax.core.commands import command_function
        version_cmd = command_function("version")
        version_cmd(sess, format)
        return os.EX_OK

    if opts.list_io_formats:
        sess.silent = False
        collate = {}
        for fmt in sess.data_formats.formats:
            collate.setdefault(fmt.category, []).append(fmt)
        categories = list(collate.keys())
        categories.sort(key=str.casefold)
        print("Supported file suffixes:")
        print("  o = open, s = save")
        openers = set(sess.open_command.open_data_formats)
        savers = set(sess.save_command.save_data_formats)
        for cat in categories:
            print("\n%s:" % cat)
            fmts = collate[cat]
            fmts.sort(key=lambda fmt: fmt.name.casefold())
            for fmt in fmts:
                o = 'o' if fmt in openers else ' '
                s = 's' if fmt in savers else ' '
                if fmt.suffixes:
                    exts = ': ' + ', '.join(fmt.suffixes)
                else:
                    exts = ''
                print("%c%c  %s%s" % (o, s, fmt.name, exts))
        # TODO: show database formats
        # TODO: show mime types?
        # TODO: show compression suffixes?
        return os.EX_OK

    if opts.gui:
        # build out the UI, populate menus, create graphics, etc.
        if not opts.silent:
            if sess.ui.is_gui and opts.debug:
                print("Starting main interface", flush=True)
        sess.ui.build()

    if opts.start_tools:
        if not opts.silent:
            msg = 'Starting tools %s' % ', '.join(opts.start_tools)
            if sess.ui.is_gui and opts.debug:
                print(msg, flush=True)
        # canonicalize tool names
        start_tools = []
        for t in opts.start_tools:
            tools = sess.toolshed.find_bundle_for_tool(t)
            if not tools:
                sess.logger.warning("Unable to find tool %s" % repr(t))
                continue
            start_tools.append(tools[0][1])
        sess.tools.start_tools(start_tools)

    if opts.commands:
        if not opts.silent:
            msg = 'Running startup commands'
            if sess.ui.is_gui and opts.debug:
                print(msg, flush=True)
        from chimerax.core.commands import run
        for cmd in opts.commands:
            run(sess, cmd)

    if opts.scripts:
        if not opts.silent:
            msg = 'Running startup scripts'
            if sess.ui.is_gui and opts.debug:
                print(msg, flush=True)
        from chimerax.core.commands import run
        from chimerax.core import errors
        for script in opts.scripts:
            try:
                run(sess, 'runscript %s' % script)
            except Exception:
                # For GUI, exception hook will report error to log
                if not sess.ui.is_gui:
                    import traceback
                    traceback.print_exc()
            except SystemExit as e:
                return e.code

    if not opts.silent:
        if sess.ui.is_gui and opts.debug:
            print("Finished initialization", flush=True)

    if not opts.silent:
        from chimerax.core.logger import log_version
        log_version(sess.logger)  # report version in log

    if opts.gui or opts.offscreen:
        sess.update_loop.start_redraw_timer()
        sess.logger.info('<a href="cxcmd:help help:credits.html">How to cite UCSF ChimeraX</a>',
                         is_html=True)

    # Show any messages from installing bundles on restart
    if restart_action_msgs:
        for where, msg in restart_action_msgs:
            if where == "stdout":
                sess.logger.info(msg)
            else:
                sess.logger.warning(msg)

    if opts.module or opts.run_path:
        import runpy
        import warnings
        sys.argv = ['argv0'] + args
        exit = SystemExit(os.EX_OK)
        with warnings.catch_warnings():
            warnings.filterwarnings("ignore", category=BytesWarning)
            global_dict = {
                'session': sess
            }
            try:
                if opts.module:
                    sys.argv[0] = opts.module
                    runpy.run_module(opts.module, init_globals=global_dict,
                                     run_name='__main__', alter_sys=True)
                else:
                    sys.argv[0] = opts.run_path
                    runpy.run_path(opts.run_path)
            except SystemExit as e:
                exit = e
        if opts.module == 'pip' and exit.code == os.EX_OK:
            has_install = 'install' in sys.argv
            has_uninstall = 'uninstall' in sys.argv
            if has_install or has_uninstall:
                per_user = '--user' in sys.argv
                sess.toolshed.reload(sess.logger, rebuild_cache=True)
                sess.toolshed.set_install_timestamp(per_user)
            # Do not remove scripts anymore since we may be installing
            # using ChimeraX which would put the right paths in
            # generated files.
            # if has_install:
            #     remove_python_scripts(chimerax.app_bin_dir)
        return exit.code

    from chimerax.core import startup
    startup.run_user_startup_scripts(sess)

    if opts.cmd:
        # Emulated Python's -c option.
        # This is needed for -m pip to work in some cases.
        sys.argv = ['-c', opts.cmd]
        global_dict = {
            'session': sess,
            '__name__': '__main__',
        }
        exec(opts.cmd, global_dict)
        return os.EX_OK

    # the rest of the arguments are data files
    from chimerax.core import errors, commands
    for arg in args:
        if opts.safe_mode:
            # 'open' command unavailable; only open Python files
            if not arg.endswith('.py'):
                sess.logger.error("Can only open Python scripts in safe mode, not '%s'" % arg)
                return os.EX_SOFTWARE
            from chimerax.core.scripting import open_python_script
            try:
                open_python_script(sess, open(arg, 'rb'), arg)
            except Exception:
                # Allow GUI to start up despite errors;
                # GUI errors handled by exception hook and displayed once event loop runs
                if not sess.ui.is_gui:
                    import traceback
                    traceback.print_exc()
                    return os.EX_SOFTWARE
        else:
            from chimerax.core.commands import StringArg
            try:
                commands.run(sess, 'open %s' % StringArg.unparse(arg))
            except Exception:
<<<<<<< HEAD
                # Don't use session logger since exiting and gui log won't be seen.
                import traceback
                traceback.print_exc()
                return os.EX_SOFTWARE
=======
                # Allow GUI to start up despite errors;
                # GUI errors handled by exception hook and displayed once event loop runs
                if not sess.ui.is_gui:
                    import traceback
                    traceback.print_exc()
                    return os.EX_SOFTWARE
>>>>>>> 425b137e

    # Open files dropped on application
    if opts.gui:
        sess.ui.open_pending_files(ignore_files=args)

    # Allow the event_loop to be disabled, so we can be embedded in
    # another application
    if event_loop and opts.event_loop:
        try:
            sess.ui.event_loop()
        except SystemExit as e:
            return e.code
        except Exception:
            import traceback
            traceback.print_exc()
            return os.EX_SOFTWARE
    return os.EX_OK


def rm_rf_path(path, sess):
    # analogous to "rm -rf path"
    import shutil
    had_error = [False]

    def found_error(function, path, excinfo):
        had_error[0] = True

    shutil.rmtree(path, onerror=found_error)
    if had_error[0]:
        sess.logger.warning("unable to completely remove '%s'" % path)


def uninstall(sess):
    # for uninstall option
    import tempfile
    # change directory so we're guaranteed not to be in the ChimeraX app
    os.chdir(tempfile.gettempdir())

    # find location of ChimeraX
    if sys.executable is None:
        sess.logger.error('unable to locate ChimeraX executable')
        return os.EX_SOFTWARE
    exe = os.path.realpath(sys.executable)
    exe_dir = os.path.dirname(exe)

    if sys.platform.startswith('linux'):
        if os.path.basename(exe_dir) != 'bin':
            sys.logger.error('non-standard ChimeraX installation')
            return os.EX_SOFTWARE
        from chimerax.linux import _xdg
        _xdg.uninstall(sess)
        # parent = os.path.dirname(exe_dir)
        # rm_rf_path(parent, sess)
        return os.EX_OK

    if sys.platform.startswith('darwin'):
        if os.path.basename(exe_dir) != 'MacOS':
            sess.logger.error('non-standard ChimeraX installation')
            return os.EX_SOFTWARE
        parent = os.path.dirname(exe_dir)
        if os.path.basename(parent) != 'Contents':
            sess.logger.error('non-standard ChimeraX installation')
            return os.EX_SOFTWARE
        parent = os.path.dirname(parent)
        if not os.path.basename(parent).endswith('.app'):
            sess.logger.error('non-standard ChimeraX installation')
            return os.EX_SOFTWARE
        rm_rf_path(parent, sess)
        return os.EX_OK

    sess.logger.error('can not yet uninstall on %s' % sys.platform)
    return os.EX_UNAVAILABLE


def remove_python_scripts(bin_dir):
    # remove pip installed scripts since they have hardcoded paths to
    # python and thus don't work when ChimeraX is installed elsewhere
    import os
    if sys.platform.startswith('win'):
        # Windows
        script_dir = os.path.join(bin_dir, 'Scripts')
        for dirpath, dirnames, filenames in os.walk(script_dir, topdown=False):
            for f in filenames:
                path = os.path.join(dirpath, f)
                os.remove(path)
            os.rmdir(dirpath)
    else:
        # Linux, Mac OS X
        for filename in os.listdir(bin_dir):
            path = os.path.join(bin_dir, filename)
            if not os.path.isfile(path):
                continue
            with open(path, 'br') as f:
                line = f.readline()
                if line[0:2] != b'#!' or b'/bin/python' not in line:
                    continue
            print('removing (pip installed)', path)
            os.remove(path)


_restart_toolshed_url = None


def restart_action(line, inst_dir, msgs):
    # Each line is expected to start with the bundle name/filename
    # followed by additional pip flags (e.g., --user)
    from chimerax.core import toolshed
    import sys
    import subprocess
    import os
    global _restart_toolshed_url
    parts = line.rstrip().split('\t')
    action = parts[0]
    # Options should match those in toolshed
    # Do not want to import toolshed yet, so we duplicate the code
    if action == "install":
        if _restart_toolshed_url is None:
            _restart_toolshed_url = toolshed.default_toolshed_url()
        bundles = parts[1]
        pip_args = parts[2:]
        command = [
            "install", "--extra-index-url", _restart_toolshed_url + "/pypi/",
            "--upgrade-strategy", "only-if-needed", "--no-warn-script-location",
            "--upgrade",
        ]
    elif action == "uninstall":
        bundles = parts[1]
        pip_args = parts[2:]
        command = ["uninstall", "--yes"]
    elif action == "toolshed_url":
        # Warn if already set?
        _restart_toolshed_url = parts[1]
        return
    else:
        msgs.append(("stderr", "unexpected restart action: %s" % line))
        return
    command.extend(pip_args)
    for bundle in bundles.split():
        if bundle.endswith(".whl"):
            command.append(os.path.join(inst_dir, bundle))
        else:
            command.append(bundle)
    cp = subprocess.run([sys.executable, "-m", "pip"] + command,
                        stdout=subprocess.PIPE,
                        stderr=subprocess.PIPE)
    if cp.returncode == 0:
        msgs.append(("stdout", "Successfully installed %r" % bundle))
    else:
        msgs.append(("stderr", "Error installing %r" % bundle))
    if cp.stdout:
        msgs.append(("stdout", cp.stdout.decode("utf-8", "backslashreplace")))
    if cp.stderr:
        msgs.append(("stderr", cp.stderr.decode("utf-8", "backslashreplace")))
    if bundle.endswith(".whl"):
        os.remove(os.path.join(inst_dir, bundle))


if __name__ == '__main__':
    exit_code = init(sys.argv)
    raise SystemExit(exit_code)<|MERGE_RESOLUTION|>--- conflicted
+++ resolved
@@ -812,19 +812,12 @@
             try:
                 commands.run(sess, 'open %s' % StringArg.unparse(arg))
             except Exception:
-<<<<<<< HEAD
-                # Don't use session logger since exiting and gui log won't be seen.
-                import traceback
-                traceback.print_exc()
-                return os.EX_SOFTWARE
-=======
                 # Allow GUI to start up despite errors;
                 # GUI errors handled by exception hook and displayed once event loop runs
                 if not sess.ui.is_gui:
                     import traceback
                     traceback.print_exc()
                     return os.EX_SOFTWARE
->>>>>>> 425b137e
 
     # Open files dropped on application
     if opts.gui:
