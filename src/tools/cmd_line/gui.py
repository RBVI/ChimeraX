--- conflicted
+++ resolved
@@ -9,20 +9,13 @@
     SIZE = (500, 25)
     VERSION = 1
 
-<<<<<<< HEAD
     record_label = "Command History..."
     compact_label = "Remove duplicate consecutive commands"
 
-    def __init__(self, session, **kw):
-        super().__init__(session, **kw)
+    def __init__(self, session, tool_info, **kw):
+        super().__init__(session, tool_info, **kw)
         self.tool_window = session.ui.create_main_tool_window(self,
                                       size=self.SIZE, destroy_hides=True)
-=======
-    def __init__(self, session, tool_info, **kw):
-        super().__init__(session, tool_info, **kw)
-        self.tool_window = session.ui.create_main_tool_window(
-            self, size=self.SIZE, destroy_hides=True)
->>>>>>> 07b1b31f
         parent = self.tool_window.ui_area
         import wx
         self.text = wx.ComboBox(parent, size=self.SIZE,
@@ -30,13 +23,9 @@
         sizer = wx.BoxSizer(wx.HORIZONTAL)
         sizer.Add(self.text, 1, wx.EXPAND)
         parent.SetSizerAndFit(sizer)
-<<<<<<< HEAD
         self.history_dialog = _HistoryDialog(self)
-        self.text.Bind(wx.EVT_TEXT_ENTER, self.OnEnter)
-        self.text.Bind(wx.EVT_KEY_DOWN, self.OnKeyDown)
-=======
         self.text.Bind(wx.EVT_TEXT_ENTER, self.on_enter)
->>>>>>> 07b1b31f
+        self.text.Bind(wx.EVT_KEY_DOWN, self.on_key_down)
         self.tool_window.manage(placement="bottom")
         self.history_dialog.populate()
         session.ui.register_for_keystrokes(self)
@@ -61,7 +50,6 @@
         text = self.text.Value
         logger.status("")
         from chimera.core import cli
-<<<<<<< HEAD
         for cmd_text in text.split("\n"):
             if not cmd_text:
                 continue
@@ -86,8 +74,6 @@
             else:
                 thumb = session.main_view.image(width=100, height=100)
                 log_thumb = False
-                from time import time
-                s_t = time()
                 if thumb.getcolors(1) is None:
                     # image not just a solid background color;
                     # ensure it differs from previous thumbnail
@@ -103,7 +89,7 @@
         self.text.SetValue(text)
         self.text.SelectAll()
 
-    def OnKeyDown(self, event):
+    def on_key_down(self, event):
         # intercept up/down arrow
         if event.KeyCode == 315:  # up arrow
             self.session.logger.info("Up arrow")
@@ -112,40 +98,6 @@
         else:
             # pass through other keys
             event.Skip()
-=======
-        try:
-            cmd = cli.Command(session, text, final=True)
-            cmd.execute()
-        except SystemExit:
-            # TODO: somehow quit application
-            raise
-        except cli.UserError as err:
-            rest = cmd.current_text[cmd.amount_parsed:]
-            spaces = len(rest) - len(rest.lstrip())
-            error_at = cmd.amount_parsed + spaces
-            text = "<pre>%s<br>\n%s^<br>\n%s\n</pre>" % (
-                cmd.current_text, '.' * error_at, str(err))
-            logger.info(text, is_html=True)
-            logger.status(str(err))
-        except:
-            import traceback
-            session.logger.error(traceback.format_exc())
-        else:
-            thumb = session.main_view.image(width=100, height=100)
-            log_thumb = False
-            if thumb.getcolors(1) is None:
-                # image not just a solid background color;
-                # ensure it differs from previous thumbnail
-                thumb_data = thumb.tostring()
-                if thumb_data != self._last_thumb:
-                    self._last_thumb = thumb_data
-                    log_thumb = True
-            else:
-                self._last_thumb = None
-            session.logger.info(text)
-            if log_thumb:
-                session.logger.info("graphics image", image=thumb)
->>>>>>> 07b1b31f
 
     #
     # Implement session.State methods if deriving from ToolInstance
