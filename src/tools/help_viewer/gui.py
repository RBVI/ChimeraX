# vim: set expandtab shiftwidth=4 softtabstop=4:

# HelpUI should inherit from ToolInstance if they will be
# registered with the tool state manager.
#
# ToolUI classes may also override
#   "delete" - called to clean up before instance is deleted
#
from chimerax.core.tools import ToolInstance
import weakref

_targets = weakref.WeakValueDictionary()


def _bitmap(filename, size):
    import os
    import wx
    image = wx.Image(os.path.join(os.path.dirname(__file__), filename))
    image = image.Scale(size.width, size.height, wx.IMAGE_QUALITY_HIGH)
    result = wx.Bitmap(image)
    return result


class HelpUI(ToolInstance):

    SESSION_ENDURING = False    # default

    def __init__(self, session, bundle_info, target):
        ToolInstance.__init__(self, session, bundle_info)
        # 'display_name' defaults to class name with spaces inserted
        # between lower-then-upper-case characters (therefore "Help UI"
        # in this case), so only override if different name desired
        self.display_name = "%s Help Viewer" % session.app_dirs.appname
<<<<<<< HEAD
        self.home_page = None
        from chimerax.core import window_sys
        if window_sys == "wx":
            kw = {'size': (500, 500)}
        else:
            kw = {}
=======
        self.target = target
>>>>>>> 827ff35b
        from chimerax.core.ui.gui import MainToolWindow
        self.tool_window = MainToolWindow(self, **kw)
        parent = self.tool_window.ui_area
        # UI content code
<<<<<<< HEAD
        if window_sys == "wx":
            import wx
            from wx import html2
            self.zoom_factor = html2.WEBVIEW_ZOOM_MEDIUM
            # buttons: back, forward, reload, stop, home, search bar
            self.toolbar = wx.ToolBar(parent, wx.ID_ANY,
                                      style=wx.TB_DEFAULT_STYLE | wx.TB_TEXT)
            bitmap_size = wx.ArtProvider.GetNativeSizeHint(wx.ART_TOOLBAR)
            self.back = self.toolbar.AddTool(
                wx.ID_ANY, 'Back',
                wx.ArtProvider.GetBitmap(wx.ART_GO_BACK, wx.ART_TOOLBAR, bitmap_size),
                shortHelp="Go back to previously viewed page")
            self.toolbar.EnableTool(self.back.GetId(), False)
            self.forward = self.toolbar.AddTool(
                wx.ID_ANY, 'Forward',
                wx.ArtProvider.GetBitmap(wx.ART_GO_FORWARD, wx.ART_TOOLBAR, bitmap_size),
                shortHelp="Go forward to previously viewed page")
            self.toolbar.EnableTool(self.forward.GetId(), False)
            self.home = self.toolbar.AddTool(
                wx.ID_ANY, 'Home',
                wx.ArtProvider.GetBitmap(wx.ART_GO_HOME, wx.ART_TOOLBAR, bitmap_size),
                shortHelp="Return to first page")
            self.zoom_in = self.toolbar.AddTool(
                wx.ID_ANY, 'Zoom In',
                wx.ArtProvider.GetBitmap(wx.ART_PLUS, wx.ART_TOOLBAR, bitmap_size),
                shortHelp="magnify document")
            self.zoom_out = self.toolbar.AddTool(
                wx.ID_ANY, 'Zoom Out',
                wx.ArtProvider.GetBitmap(wx.ART_MINUS, wx.ART_TOOLBAR, bitmap_size),
                shortHelp="minify document")
            self.toolbar.EnableTool(self.home.GetId(), False)
            self.toolbar.AddStretchableSpace()
            f = self.toolbar.GetFont()
            dc = wx.ScreenDC()
            dc.SetFont(f)
            em_width, _ = dc.GetTextExtent("m")
            search_bar = wx.ComboBox(self.toolbar, size=wx.Size(12 * em_width, -1))
            self.search = self.toolbar.AddControl(search_bar, "Search:")
            self.toolbar.EnableTool(self.search.GetId(), False)
            self.toolbar.Realize()
            self.toolbar.Bind(wx.EVT_TOOL, self.on_back, self.back)
            self.toolbar.Bind(wx.EVT_TOOL, self.on_forward, self.forward)
            self.toolbar.Bind(wx.EVT_TOOL, self.on_home, self.home)
            self.toolbar.Bind(wx.EVT_TOOL, self.on_zoom_in, self.zoom_in)
            self.toolbar.Bind(wx.EVT_TOOL, self.on_zoom_out, self.zoom_out)
            self.help_window = html2.WebView.New(parent, **kw)
            sizer = wx.BoxSizer(wx.VERTICAL)
            sizer.Add(self.toolbar, 0, wx.EXPAND)
            sizer.Add(self.help_window, 1, wx.EXPAND)
            parent.SetSizerAndFit(sizer)
            self.help_window.Bind(wx.EVT_CLOSE, self.on_close)
            self.help_window.Bind(html2.EVT_WEBVIEW_NAVIGATED, self.on_navigated)
            self.help_window.Bind(html2.EVT_WEBVIEW_NAVIGATING, self.on_navigating,
                                  id=self.help_window.GetId())
            self.help_window.Bind(html2.EVT_WEBVIEW_NEWWINDOW, self.on_new_window,
                                  id=self.help_window.GetId())
            self.help_window.Bind(html2.EVT_WEBVIEW_TITLE_CHANGED,
                                  self.on_title_change)
            self.help_window.EnableContextMenu()
        else: # qt
            from PyQt5.QtWidgets import QToolBar, QVBoxLayout, QAction, QLineEdit
            from PyQt5.QtGui import QIcon
            self.toolbar = tb = QToolBar()
            layout = QVBoxLayout()
            layout.addWidget(tb)
            parent.setLayout(layout)
            style = tb.style()
            self.back = QAction(style.standardIcon(style.SP_ArrowBack), "Back to previous page", tb)
            self.back.triggered.connect(self.page_back)
            self.back.setEnabled(False)
            tb.addAction(self.back)
            self.forward = QAction(style.standardIcon(style.SP_ArrowForward), "Next page", tb)
            self.forward.triggered.connect(self.page_forward)
            self.forward.setEnabled(False)
            tb.addAction(self.forward)
            import os.path
            icon_path = os.path.join(os.path.dirname(__file__), "home.png")
            self.home = QAction(QIcon(icon_path), "Home page", tb)
            self.home.triggered.connect(self.go_home)
            self.home.setEnabled(False)
            tb.addAction(self.home)
            self.zoom_in = QAction("+", tb)
            self.zoom_in.triggered.connect(self.page_zoom_in)
            font = self.zoom_in.font()
            font.setPointSize(48)
            self.zoom_in.setFont(font)
            tb.addAction(self.zoom_in)
            self.zoom_out = QAction("-", tb)
            self.zoom_out.setFont(font)
            self.zoom_out.triggered.connect(self.page_zoom_out)
            tb.addAction(self.zoom_out)
            self.search = QLineEdit("search")
            self.search.selectAll()
            tb.addWidget(self.search)

            from PyQt5.QtWebKitWidgets import QWebView
            class HelpWebView(QWebView):
                def __init__(self, ses=session, bi=bundle_info):
                    self.session = ses
                    self.bundle_info = bi
                    QWebView.__init__(self)

                def createWindow(self, win_type):
                    help_ui = HelpUI(self.session, self.bundle_info)
                    return help_ui.help_window
            self.help_window = HelpWebView()
            layout.addWidget(self.help_window)
            self.help_window.linkClicked.connect(self.link_clicked)
            self.help_window.loadFinished.connect(self.page_loaded)
            self.help_window.titleChanged.connect(self.tool_window.set_title)
            self.search.returnPressed.connect(lambda s=self.search, hw=self.help_window:
                hw.findText(s.text(), hw.page().FindWrapsAroundDocument))

=======
        import wx
        from wx import html2
        self.on_page = None
        self.home_page = None
        self.zoom_factor = html2.WEBVIEW_ZOOM_MEDIUM
        # buttons: back, forward, reload, stop, home, search bar
        self.toolbar = wx.ToolBar(parent, wx.ID_ANY)
        bitmap_size = wx.ArtProvider.GetNativeSizeHint(wx.ART_TOOLBAR)
        self.back = self.toolbar.AddTool(
            wx.ID_ANY, 'Back',
            wx.ArtProvider.GetBitmap(wx.ART_GO_BACK, wx.ART_TOOLBAR, bitmap_size),
            shortHelp="Go back to previously viewed page")
        self.toolbar.EnableTool(self.back.GetId(), False)
        self.forward = self.toolbar.AddTool(
            wx.ID_ANY, 'Forward',
            wx.ArtProvider.GetBitmap(wx.ART_GO_FORWARD, wx.ART_TOOLBAR, bitmap_size),
            shortHelp="Go forward to previously viewed page")
        self.toolbar.EnableTool(self.forward.GetId(), False)
        self.home = self.toolbar.AddTool(
            wx.ID_ANY, 'Home',
            wx.ArtProvider.GetBitmap(wx.ART_GO_HOME, wx.ART_TOOLBAR, bitmap_size),
            shortHelp="Return to first page")
        self.zoom_in = self.toolbar.AddTool(
            wx.ID_ANY, 'Zoom In',
            wx.ArtProvider.GetBitmap(wx.ART_PLUS, wx.ART_TOOLBAR, bitmap_size),
            shortHelp="magnify document")
        self.zoom_out = self.toolbar.AddTool(
            wx.ID_ANY, 'Zoom Out',
            wx.ArtProvider.GetBitmap(wx.ART_MINUS, wx.ART_TOOLBAR, bitmap_size),
            shortHelp="minify document")
        self.toolbar.EnableTool(self.home.GetId(), False)
        self.toolbar.AddStretchableSpace()
        f = self.toolbar.GetFont()
        dc = wx.ScreenDC()
        dc.SetFont(f)
        em_width, _ = dc.GetTextExtent("m")
        search_bar = wx.ComboBox(self.toolbar, size=wx.Size(12 * em_width, -1))
        self.search = self.toolbar.AddControl(search_bar, "Search:")
        self.toolbar.EnableTool(self.search.GetId(), False)
        self.toolbar.Realize()
        self.toolbar.Bind(wx.EVT_TOOL, self.on_back, self.back)
        self.toolbar.Bind(wx.EVT_TOOL, self.on_forward, self.forward)
        self.toolbar.Bind(wx.EVT_TOOL, self.on_home, self.home)
        self.toolbar.Bind(wx.EVT_TOOL, self.on_zoom_in, self.zoom_in)
        self.toolbar.Bind(wx.EVT_TOOL, self.on_zoom_out, self.zoom_out)
        self.help_window = html2.WebView.New(parent, size=self.SIZE)
        sizer = wx.BoxSizer(wx.VERTICAL)
        sizer.Add(self.toolbar, 0, wx.EXPAND)
        sizer.Add(self.help_window, 1, wx.EXPAND)
        parent.SetSizerAndFit(sizer)
>>>>>>> 827ff35b
        self.tool_window.manage(placement=None)

<<<<<<< HEAD
    def show(self, url, set_home=True):
        from chimerax.core import window_sys
        if window_sys == "wx":
            self.help_window.Stop()
            if set_home or not self.home_page:
                self.help_window.ClearHistory()
                self.home_page = url
                self.toolbar.EnableTool(self.home.GetId(), True)
                self.toolbar.EnableTool(self.back.GetId(), False)
                self.toolbar.EnableTool(self.forward.GetId(), False)
            self.help_window.LoadURL(url)
        else: # qt
            if set_home or not self.home_page:
                self.help_window.history().clear()
                self.home_page = url
                self.home.setEnabled(True)
                self.back.setEnabled(False)
                self.forward.setEnabled(False)
            from PyQt5.QtCore import QUrl
            self.help_window.setUrl(QUrl(url))
=======
    def show(self, url, set_home=False):
        self.help_window.Stop()
        from urllib.parse import urlparse, urlunparse
        parts = urlparse(url)
        url = urlunparse(parts)  # canonicalize
        if set_home or not self.home_page:
            self.help_window.ClearHistory()
            self.home_page = url
            self.toolbar.EnableTool(self.home.GetId(), True)
            self.toolbar.EnableTool(self.back.GetId(), False)
            self.toolbar.EnableTool(self.forward.GetId(), False)
        self.on_page = url
        self.help_window.LoadURL(url)
>>>>>>> 827ff35b

    # wx event handling

    def on_back(self, event):
        self.help_window.GoBack()

    def page_back(self, checked):
        self.help_window.history().back()

    def on_forward(self, event):
        self.help_window.GoForward()

    def page_forward(self, checked):
        self.help_window.history().forward()

    def on_home(self, event):
<<<<<<< HEAD
        self.show(self.home_page, set_home=False)
    go_home = on_home
=======
        self.show(self.home_page)
>>>>>>> 827ff35b

    def on_zoom_in(self, event):
        from wx import html2
        if self.zoom_factor < html2.WEBVIEW_ZOOM_LARGEST:
            self.zoom_factor += 1
            self.help_window.SetZoom(self.zoom_factor)
        if self.zoom_factor == html2.WEBVIEW_ZOOM_LARGEST:
            self.toolbar.EnableTool(self.zoom_in.GetId(), False)
        self.toolbar.EnableTool(self.zoom_out.GetId(), True)

    def page_zoom_in(self, checked):
        self.help_window.setZoomFactor(1.25 * self.help_window.zoomFactor())

    def on_zoom_out(self, event):
        from wx import html2
        if self.zoom_factor > html2.WEBVIEW_ZOOM_TINY:
            self.zoom_factor -= 1
            self.help_window.SetZoom(self.zoom_factor)
        if self.zoom_factor == html2.WEBVIEW_ZOOM_TINY:
            self.toolbar.EnableTool(self.zoom_out.GetId(), False)
        self.toolbar.EnableTool(self.zoom_in.GetId(), True)

    def page_zoom_out(self, checked):
        self.help_window.setZoomFactor(0.8 * self.help_window.zoomFactor())

    def on_close(self, event):
        try:
            del _targets[self.target]
        except:
            pass
        self.session.logger.remove_log(self)

    def on_navigated(self, event):
        self.toolbar.EnableTool(self.back.GetId(),
                                self.help_window.CanGoBack())
        self.toolbar.EnableTool(self.forward.GetId(),
                                self.help_window.CanGoForward())

    def page_loaded(self, okay):
        page = self.help_window.page()
        page.setLinkDelegationPolicy(page.DelegateAllLinks)
        history = self.help_window.history()
        self.back.setEnabled(history.canGoBack())
        self.forward.setEnabled(history.canGoForward())

    def on_navigating(self, event):
        session = self.session
        # Handle event
        url = event.GetURL()
        from urllib.parse import urlparse, urlunparse, unquote
        parts = urlparse(url)
        url = urlunparse(parts)  # canonicalize
        if url == self.on_page:
            # Do not Veto, because it stops page from being shown
            return
        url = unquote(url)
        event.Veto()
        if parts.scheme in ('cxcmd', 'help', 'file', 'http'):
            from .cmd import help
            help(session, topic=url, target=self.target)
            return
        # unknown scheme
        session.logger.error("Unknown URL scheme: '%s'" % parts.scheme)

    def link_clicked(self, qurl):
        if qurl.scheme() == "cxcmd":
            session = self.session
            cmd = qurl.path()
            for ti in session.tools.list():
                if ti.bundle_info.name == 'cmd_line':
                    ti.cmd_replace(cmd)
                    ti.on_enter(None)
                    break
            else:
                # no command line?!?
                from chimerax.core.commands import run
                run(session, cmd)
        else:
            self.help_window.setUrl(qurl)

    def on_title_change(self, event):
        new_title = self.help_window.CurrentTitle
        self.tool_window.set_title(new_title)

    def on_new_window(self, event):
        session = self.session
        event.Veto()
        url = event.GetURL()
        target = event.GetTarget()
        # TODO: figure out why target is always None
        if not target:
            target = url
        use_help_viewer = url.startswith('help:') or target.startswith('help:')
        if use_help_viewer:
            from .cmd import help
            help(session, topic=url, target=target)
        else:
            import webbrowser
            webbrowser.open(url)

    @classmethod
    def get_viewer(cls, session, target=None):
        # TODO: reenable multiple target windows
        # if target is None:
        if 1:
            target = 'help'
        if target in _targets:
            return _targets[target]
        bundle_info = session.toolshed.find_bundle('help_viewer')
        viewer = HelpUI(session, bundle_info, target)
        _targets[target] = viewer
        return viewer<|MERGE_RESOLUTION|>--- conflicted
+++ resolved
@@ -7,9 +7,6 @@
 #   "delete" - called to clean up before instance is deleted
 #
 from chimerax.core.tools import ToolInstance
-import weakref
-
-_targets = weakref.WeakValueDictionary()
 
 
 def _bitmap(filename, size):
@@ -25,34 +22,30 @@
 
     SESSION_ENDURING = False    # default
 
-    def __init__(self, session, bundle_info, target):
+    def __init__(self, session, bundle_info):
         ToolInstance.__init__(self, session, bundle_info)
         # 'display_name' defaults to class name with spaces inserted
         # between lower-then-upper-case characters (therefore "Help UI"
         # in this case), so only override if different name desired
         self.display_name = "%s Help Viewer" % session.app_dirs.appname
-<<<<<<< HEAD
         self.home_page = None
         from chimerax.core import window_sys
         if window_sys == "wx":
             kw = {'size': (500, 500)}
         else:
             kw = {}
-=======
-        self.target = target
->>>>>>> 827ff35b
         from chimerax.core.ui.gui import MainToolWindow
         self.tool_window = MainToolWindow(self, **kw)
         parent = self.tool_window.ui_area
         # UI content code
-<<<<<<< HEAD
         if window_sys == "wx":
             import wx
             from wx import html2
+            self.on_page = None
+            self.home_page = None
             self.zoom_factor = html2.WEBVIEW_ZOOM_MEDIUM
             # buttons: back, forward, reload, stop, home, search bar
-            self.toolbar = wx.ToolBar(parent, wx.ID_ANY,
-                                      style=wx.TB_DEFAULT_STYLE | wx.TB_TEXT)
+            self.toolbar = wx.ToolBar(parent, wx.ID_ANY)
             bitmap_size = wx.ArtProvider.GetNativeSizeHint(wx.ART_TOOLBAR)
             self.back = self.toolbar.AddTool(
                 wx.ID_ANY, 'Back',
@@ -105,6 +98,8 @@
             self.help_window.Bind(html2.EVT_WEBVIEW_TITLE_CHANGED,
                                   self.on_title_change)
             self.help_window.EnableContextMenu()
+            if self.help_window.CanSetZoomType(html2.WEBVIEW_ZOOM_TYPE_LAYOUT):
+                self.help_window.SetZoomType(html2.WEBVIEW_ZOOM_TYPE_LAYOUT)
         else: # qt
             from PyQt5.QtWidgets import QToolBar, QVBoxLayout, QAction, QLineEdit
             from PyQt5.QtGui import QIcon
@@ -159,62 +154,12 @@
             self.search.returnPressed.connect(lambda s=self.search, hw=self.help_window:
                 hw.findText(s.text(), hw.page().FindWrapsAroundDocument))
 
-=======
-        import wx
-        from wx import html2
-        self.on_page = None
-        self.home_page = None
-        self.zoom_factor = html2.WEBVIEW_ZOOM_MEDIUM
-        # buttons: back, forward, reload, stop, home, search bar
-        self.toolbar = wx.ToolBar(parent, wx.ID_ANY)
-        bitmap_size = wx.ArtProvider.GetNativeSizeHint(wx.ART_TOOLBAR)
-        self.back = self.toolbar.AddTool(
-            wx.ID_ANY, 'Back',
-            wx.ArtProvider.GetBitmap(wx.ART_GO_BACK, wx.ART_TOOLBAR, bitmap_size),
-            shortHelp="Go back to previously viewed page")
-        self.toolbar.EnableTool(self.back.GetId(), False)
-        self.forward = self.toolbar.AddTool(
-            wx.ID_ANY, 'Forward',
-            wx.ArtProvider.GetBitmap(wx.ART_GO_FORWARD, wx.ART_TOOLBAR, bitmap_size),
-            shortHelp="Go forward to previously viewed page")
-        self.toolbar.EnableTool(self.forward.GetId(), False)
-        self.home = self.toolbar.AddTool(
-            wx.ID_ANY, 'Home',
-            wx.ArtProvider.GetBitmap(wx.ART_GO_HOME, wx.ART_TOOLBAR, bitmap_size),
-            shortHelp="Return to first page")
-        self.zoom_in = self.toolbar.AddTool(
-            wx.ID_ANY, 'Zoom In',
-            wx.ArtProvider.GetBitmap(wx.ART_PLUS, wx.ART_TOOLBAR, bitmap_size),
-            shortHelp="magnify document")
-        self.zoom_out = self.toolbar.AddTool(
-            wx.ID_ANY, 'Zoom Out',
-            wx.ArtProvider.GetBitmap(wx.ART_MINUS, wx.ART_TOOLBAR, bitmap_size),
-            shortHelp="minify document")
-        self.toolbar.EnableTool(self.home.GetId(), False)
-        self.toolbar.AddStretchableSpace()
-        f = self.toolbar.GetFont()
-        dc = wx.ScreenDC()
-        dc.SetFont(f)
-        em_width, _ = dc.GetTextExtent("m")
-        search_bar = wx.ComboBox(self.toolbar, size=wx.Size(12 * em_width, -1))
-        self.search = self.toolbar.AddControl(search_bar, "Search:")
-        self.toolbar.EnableTool(self.search.GetId(), False)
-        self.toolbar.Realize()
-        self.toolbar.Bind(wx.EVT_TOOL, self.on_back, self.back)
-        self.toolbar.Bind(wx.EVT_TOOL, self.on_forward, self.forward)
-        self.toolbar.Bind(wx.EVT_TOOL, self.on_home, self.home)
-        self.toolbar.Bind(wx.EVT_TOOL, self.on_zoom_in, self.zoom_in)
-        self.toolbar.Bind(wx.EVT_TOOL, self.on_zoom_out, self.zoom_out)
-        self.help_window = html2.WebView.New(parent, size=self.SIZE)
-        sizer = wx.BoxSizer(wx.VERTICAL)
-        sizer.Add(self.toolbar, 0, wx.EXPAND)
-        sizer.Add(self.help_window, 1, wx.EXPAND)
-        parent.SetSizerAndFit(sizer)
->>>>>>> 827ff35b
         self.tool_window.manage(placement=None)
 
-<<<<<<< HEAD
     def show(self, url, set_home=True):
+        from urllib.parse import urlparse, urlunparse
+        parts = urlparse(url)
+        url = urlunparse(parts)  # canonicalize
         from chimerax.core import window_sys
         if window_sys == "wx":
             self.help_window.Stop()
@@ -224,6 +169,7 @@
                 self.toolbar.EnableTool(self.home.GetId(), True)
                 self.toolbar.EnableTool(self.back.GetId(), False)
                 self.toolbar.EnableTool(self.forward.GetId(), False)
+            self.on_page = url
             self.help_window.LoadURL(url)
         else: # qt
             if set_home or not self.home_page:
@@ -234,21 +180,6 @@
                 self.forward.setEnabled(False)
             from PyQt5.QtCore import QUrl
             self.help_window.setUrl(QUrl(url))
-=======
-    def show(self, url, set_home=False):
-        self.help_window.Stop()
-        from urllib.parse import urlparse, urlunparse
-        parts = urlparse(url)
-        url = urlunparse(parts)  # canonicalize
-        if set_home or not self.home_page:
-            self.help_window.ClearHistory()
-            self.home_page = url
-            self.toolbar.EnableTool(self.home.GetId(), True)
-            self.toolbar.EnableTool(self.back.GetId(), False)
-            self.toolbar.EnableTool(self.forward.GetId(), False)
-        self.on_page = url
-        self.help_window.LoadURL(url)
->>>>>>> 827ff35b
 
     # wx event handling
 
@@ -265,12 +196,8 @@
         self.help_window.history().forward()
 
     def on_home(self, event):
-<<<<<<< HEAD
-        self.show(self.home_page, set_home=False)
+        self.show(self.home_page)
     go_home = on_home
-=======
-        self.show(self.home_page)
->>>>>>> 827ff35b
 
     def on_zoom_in(self, event):
         from wx import html2
@@ -297,10 +224,6 @@
         self.help_window.setZoomFactor(0.8 * self.help_window.zoomFactor())
 
     def on_close(self, event):
-        try:
-            del _targets[self.target]
-        except:
-            pass
         self.session.logger.remove_log(self)
 
     def on_navigated(self, event):
@@ -320,20 +243,27 @@
         session = self.session
         # Handle event
         url = event.GetURL()
-        from urllib.parse import urlparse, urlunparse, unquote
+        if url.startswith("cxcmd:"):
+            from urllib.parse import unquote
+            from chimerax.core.commands import run
+            event.Veto()
+            cmd = unquote(url.split(':', 1)[1])
+            # Insert command in command-line entry field
+            for ti in session.tools.list():
+                if ti.bundle_info.name == 'cmd_line':
+                    ti.cmd_replace(cmd)
+                    ti.on_enter(None)
+                    break
+            else:
+                # no command line?!?
+                run(session, cmd)
+            return
+        # TODO: check if http url is within ChimeraX docs
+        # TODO: handle missing doc -- redirect to web server
+        from urllib.parse import urlparse
         parts = urlparse(url)
-        url = urlunparse(parts)  # canonicalize
-        if url == self.on_page:
-            # Do not Veto, because it stops page from being shown
-            return
-        url = unquote(url)
-        event.Veto()
-        if parts.scheme in ('cxcmd', 'help', 'file', 'http'):
-            from .cmd import help
-            help(session, topic=url, target=self.target)
-            return
-        # unknown scheme
-        session.logger.error("Unknown URL scheme: '%s'" % parts.scheme)
+        if parts.scheme == 'file':
+            pass
 
     def link_clicked(self, qurl):
         if qurl.scheme() == "cxcmd":
@@ -356,30 +286,13 @@
         self.tool_window.set_title(new_title)
 
     def on_new_window(self, event):
-        session = self.session
+        # TODO: create new help viewer tab or window
         event.Veto()
         url = event.GetURL()
-        target = event.GetTarget()
-        # TODO: figure out why target is always None
-        if not target:
-            target = url
-        use_help_viewer = url.startswith('help:') or target.startswith('help:')
-        if use_help_viewer:
-            from .cmd import help
-            help(session, topic=url, target=target)
-        else:
-            import webbrowser
-            webbrowser.open(url)
+        import webbrowser
+        webbrowser.open(url)
 
     @classmethod
-    def get_viewer(cls, session, target=None):
-        # TODO: reenable multiple target windows
-        # if target is None:
-        if 1:
-            target = 'help'
-        if target in _targets:
-            return _targets[target]
-        bundle_info = session.toolshed.find_bundle('help_viewer')
-        viewer = HelpUI(session, bundle_info, target)
-        _targets[target] = viewer
-        return viewer+    def get_singleton(cls, session):
+        from chimerax.core import tools
+        return tools.get_singleton(session, HelpUI, 'help_viewer')