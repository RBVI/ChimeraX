# vim: set expandtab shiftwidth=4 softtabstop=4:

def finish(bundle_info, session):
   """De-install alignments manager from existing session"""
    del session.alignments

def initialize(bundle_info, session):
   """Install alignments manager into existing session"""
    from .manager import AlignmentsManager
<<<<<<< HEAD
    am = AlignmentsManager(session)
    session.add_state_manager('alignments', am)
    session.alignments = am

    from . import settings
    settings.init(session)

=======
    session.alignments = AlignmentsManager(session)
>>>>>>> b18f6a70

from .parse import open_file<|MERGE_RESOLUTION|>--- conflicted
+++ resolved
@@ -6,17 +6,10 @@
 
 def initialize(bundle_info, session):
    """Install alignments manager into existing session"""
-    from .manager import AlignmentsManager
-<<<<<<< HEAD
-    am = AlignmentsManager(session)
-    session.add_state_manager('alignments', am)
-    session.alignments = am
-
     from . import settings
     settings.init(session)
 
-=======
+    from .manager import AlignmentsManager
     session.alignments = AlignmentsManager(session)
->>>>>>> b18f6a70
 
 from .parse import open_file