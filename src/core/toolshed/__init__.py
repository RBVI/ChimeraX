# vim: set expandtab ts=4 sw=4:

# === UCSF ChimeraX Copyright ===
# Copyright 2016 Regents of the University of California.
# All rights reserved.  This software provided pursuant to a
# license agreement containing restrictions on its disclosure,
# duplication and use.  For details see:
# http://www.rbvi.ucsf.edu/chimerax/docs/licensing.html
# This notice must be embedded in or attached to all copies,
# including partial copies, of the software or any revisions
# or derivations thereof.
# === UCSF ChimeraX Copyright ===

"""
The Toolshed provides an interface for finding installed
bundles as well as bundles available for
installation from a remote server.
The Toolshed can handle updating, installing and uninstalling
bundles while taking care of inter-bundle dependencies.

The Toolshed interface uses :py:mod:`pkg_resources` heavily.

Each Python distribution, a ChimeraX Bundle,
may contain multiple tools, commands, data formats, and specifiers,
with metadata entries for each deliverable.

In addition to the normal Python package metadta,
The 'ChimeraX' classifier entries give additional information.
Depending on the values of 'ChimeraX' metadata fields,
modules need to override methods of the :py:class:`BundleAPI` class.
Each bundle needs a 'ChimeraX :: Bundle' entry
that consists of the following fields separated by double colons (``::``).

1. ``ChimeraX :: Bundle`` : str constant
    Field identifying entry as bundle metadata.
2. ``categories`` : str
    Comma-separated list of categories in which the bundle belongs.
3. ``session_versions`` : two comma-separated integers
    Minimum and maximum session version that the bundle can read.
4. ``supersedes`` : str
   Comma-separated list of superseded bundle names.
5. ``custom_init`` : str
    Whether bundle has initialization code that must be called when
    ChimeraX starts.  Either 'true' or 'false'.  If 'true', the bundle
    must override the BundleAPI's 'initialize' and 'finish' functions.

Bundles that provide tools need:

1. ``ChimeraX :: Tool`` : str constant
    Field identifying entry as tool metadata.
2. ``tool_name`` : str
    The globally unique name of the tool (also shown on title bar).
3. ``categories`` : str
    Comma-separated list of categories in which the tool belongs.
    Should be a subset of the bundle's categories.
4. ``synopsis`` : str
    A short description of the tool.  It is here for uninstalled tools,
    so that users can get more than just a name for deciding whether
    they want the tool or not.

Tools are created via the bundle's 'start_tool' function.
Bundles may provide more than one tool.

Bundles that provide commands need:

1. ``ChimeraX :: Command`` : str constant
    Field identifying entry as command metadata.
2. ``command name`` : str
    The (sub)command name.  Subcommand names have spaces in them.
3. ``categories`` : str
    Comma-separated list of categories in which the command belongs.
    Should be a subset of the bundle's categories.
4. ``synopsis`` : str
    A short description of the command.  It is here for uninstalled commands,
    so that users can get more than just a name for deciding whether
    they want the command or not.

Commands are lazily registered,
so the argument specification isn't needed until the command is first used.
Bundles may provide more than one command.

Bundles that provide selectors need:

1. ``ChimeraX :: Selector`` : str constant
    Field identifying entry as command metadata.
2. ``selector name`` : str
    The selector's name.
3. ``synopsis`` : str
    A short description of the selector.  It is here for uninstalled selectors,
    so that users can get more than just a name for deciding whether
    they want the selector or not.
4. ``atomic`` : str
    An optional boolean specifying whether the selector applies to
    atoms and bonds.  Defaults to 'true' and should be set to
    'false' if selector should not appear in Basic Actions tool,
    e.g., showing/hiding selected items does nothing.

Commands are lazily registered,
so the argument specification isn't needed until the command is first used.
Bundles may provide more than one command.

Bundles that provide data formats need:

1. ``ChimeraX :: DataFormat`` : str constant
    Field identifying entry as data format metadata.
2. ``data_name`` : str
    The name of the data format.
3. ``nicknames`` : str
    An optional comma-separated list of alternative names.
    Often a short name is provided.  If not provided,
    it defaults to the lowercase version of the data format name.
4. ``category`` : str
    The toolshed category.
5. ``suffixes`` : str
    An optional comma-separated list of strings with leading periods,
    e.g., '.pdb'.
6. ``mime_types`` : str
    An optinal comma-separated list of strings, e.g., 'chemical/x-pdb'.
7. ``url`` : str
    A string that has a URL that points to the data format's documentation.
8. ``dangerous`` : str
    An optional boolean and should be 'true' if the data
    format is insecure -- defaults to true if a script.
9. ``icon`` : str
    An optional string containing the filename of the icon --
    it defaults to the default icon for the category.
    The file should be ?TODO? -- metadata dir?  package dir?
10. ``synopsis`` : str
    A short description of the data format.  It is here
    because it needs to be part of the metadata available for
    uninstalled data format, so that users can get more than just a
    name for deciding whether they want the data format or not.

Bundles may provide more than one data format.
The data format metadata includes everything needed for the Mac OS X
application property list.

Data formats that can be fetched:

# ChimeraX :: Fetch :: database_name :: format_name :: prefixes :: example_id :: is_default

Data formats that can be opened:

# ChimeraX :: Open :: format_name :: tag :: is_default

Data formats that can be saved:

# ChimeraX :: Save :: format_name :: tag :: is_default

Bundles that have other data:

# ChimeraX :: DataDir :: dir_path
# ChimeraX :: IncludeDir :: dir_path
# ChimeraX :: LibraryDir :: dir_path

Attributes
----------
TOOLSHED_BUNDLE_INFO_ADDED : str
    Name of trigger fired when new bundle metadata is registered.
    The trigger data is a :py:class:`BundleInfo` instance.
TOOLSHED_BUNDLE_INSTALLED : str
    Name of trigger fired when a new bundle is installed.
    The trigger data is a :py:class:`BundleInfo` instance.
TOOLSHED_BUNDLE_UNINSTALLED : str
    Name of trigger fired when an installed bundle is removed.
    The trigger data is a :py:class:`BundleInfo` instance.
TOOLSHED_BUNDLE_INFO_RELOADED : str
    Name of trigger fired when bundle metadata is reloaded.
    The trigger data is a :py:class:`BundleInfo` instance.
TOOLSHED_OUT_OF_DATE_BUNDLES : str
    Name of trigger fired when out-of-date bundles are detected.
    The trigger data is None.

Notes
-----
The term 'installed' refers to bundles whose corresponding Python
module or package is installed on the local machine.  The term
'available' refers to bundles that are listed on a remote server
but have not yet been installed on the local machine.

"""

# Toolshed trigger names
TOOLSHED_BUNDLE_INFO_ADDED = "bundle info added"
TOOLSHED_BUNDLE_INSTALLED = "bundle installed"
TOOLSHED_BUNDLE_UNINSTALLED = "bundle uninstalled"
TOOLSHED_BUNDLE_INFO_RELOADED = "bundle info reloaded"
TOOLSHED_OUT_OF_DATE_BUNDLES = "out of date bundles found"

# Known bundle catagories
DYNAMICS = "Molecular trajectory"
GENERIC3D = "Generic 3D objects"
SCRIPT = "Command script"
SEQUENCE = "Sequence alignment"
SESSION = "Session data"
STRUCTURE = "Molecular structure"
SURFACE = "Molecular surface"
VOLUME = "Volume data"
Categories = [
    DYNAMICS,
    GENERIC3D,
    SCRIPT,
    SEQUENCE,
    SESSION,
    STRUCTURE,
    SURFACE,
    VOLUME,
]

_TIMESTAMP = 'install-timestamp'
_debug_toolshed = False


def _debug(*args, file=None, flush=True, **kw):
    if _debug_toolshed:
        if file is None:
            import sys
            file = sys.__stderr__
        print("Toolshed:", *args, file=file, flush=flush, **kw)


# Package constants


# URL of remote toolshed
_DefaultRemoteURL = "https://cxtoolshed.rbvi.ucsf.edu"
# URL of experimental remote toolshed
_PreviewRemoteURL = "https://cxtoolshed-preview.rbvi.ucsf.edu"
# Default name for toolshed cache and data directories
_ToolshedFolder = "toolshed"
# Defaults names for installed ChimeraX bundles
_ChimeraXNamespace = "chimerax"


# Exceptions raised by Toolshed class


class ToolshedError(Exception):
    """Generic Toolshed error."""


class ToolshedInstalledError(ToolshedError):
    """Bundle-already-installed error.

    This exception derives from :py:class:`ToolshedError` and is usually
    raised when trying to install a bundle that is already installed
    or to uninstall a bundle that is not installed yet."""


class ToolshedUnavailableError(ToolshedError):
    """Bundle-not-found error.

    This exception derives from ToolshedError and is usually
    raised when no Python distribution can be found for a bundle."""


class ToolshedInitializationError(ToolshedError):
    """Initialization error.

    This exception derives from ToolshedError and is usually
    raised when doing manager, provider or custom initialization."""


# Toolshed and BundleInfo are session-independent


class Toolshed:
    """Toolshed keeps track of the list of bundle metadata, aka :py:class:`BundleInfo`.

    Tool metadata may be for "installed" bundles, where their code
    is already downloaded from the remote server and installed
    locally, or "available" bundles, where their code is not locally
    installed.

    Attributes
    ----------
    triggers : :py:class:`~chimerax.core.triggerset.TriggerSet` instance
        Where to register handlers for toolshed triggers
    """

    def __init__(self, logger, rebuild_cache=False, check_remote=False,
                 remote_url=None, check_available=True, ui=None):
        """Initialize Toolshed instance.

        Parameters
        ----------
        logger : :py:class:`~chimerax.core.logger.Logger` instance
            A logging object where warning and error messages are sent.
        rebuild_cache : boolean
            True to ignore local cache of installed bundle information and
            rebuild it by scanning Python directories; False otherwise.
        check_remote : boolean
            True to check remote server for updated information;
            False to ignore remote server
        remote_url : str
            URL of the remote toolshed server.
            If set to None, a default URL is used.
        """
        # Initialize with defaults
        _debug("__init__", rebuild_cache, check_remote, remote_url)
        if remote_url is None:
            self.remote_url = _DefaultRemoteURL
        else:
            self.remote_url = remote_url
        self._safe_mode = None
        self._repo_locator = None
        self._installed_bundle_info = None
        self._available_bundle_info = None
        self._installed_packages = {}   # cache mapping packages to bundles
        # map from manager name to manager instance
        from weakref import WeakValueDictionary
        self._manager_instances = WeakValueDictionary()

        # Compute base directories
        import os
        from chimerax import app_dirs
        if os.path.exists(app_dirs.user_cache_dir):
            self._cache_dir = os.path.join(app_dirs.user_cache_dir, _ToolshedFolder)
        else:
            self._cache_dir = None
        _debug("cache dir: %s" % self._cache_dir)
        # TODO: unused so far
        # self._data_dir = os.path.join(app_dirs.user_data_dir, _ToolshedFolder)
        # _debug("data dir: %s" % self._data_dir)

        # Insert directories to sys.path to take precedence over
        # installed distribution.  addsitedir checks and does not
        # add the directory a second time.
        import site
        import os
        import sys
        self._site_dir = site.USER_SITE
        _debug("site dir: %s" % self._site_dir)
        os.makedirs(self._site_dir, exist_ok=True)
        sys.path.insert(0, self._site_dir)
        site.addsitedir(self._site_dir)
        # Make "user" chimerax namespace directory so live installs
        # will find packages in it.
        os.makedirs(os.path.join(self._site_dir, 'chimerax'), exist_ok=True)

        # Create triggers
        from .. import triggerset
        self.triggers = triggerset.TriggerSet()
        self.triggers.add_trigger(TOOLSHED_BUNDLE_INFO_ADDED)
        self.triggers.add_trigger(TOOLSHED_BUNDLE_INSTALLED)
        self.triggers.add_trigger(TOOLSHED_BUNDLE_UNINSTALLED)
        self.triggers.add_trigger(TOOLSHED_BUNDLE_INFO_RELOADED)
        self.triggers.add_trigger(TOOLSHED_OUT_OF_DATE_BUNDLES)
        self.triggers.add_trigger("selector registered")
        self.triggers.add_trigger("selector deregistered")

        # Variables for updating list of available bundles
        from threading import RLock
        self._abc_lock = RLock()
        self._abc_updating = False

        # Reload the bundle info list
        _debug("loading bundles")
        try:
            self.init_available_from_cache(logger)
        except Exception:
            logger.report_exception("Error preloading available bundles")
<<<<<<< HEAD
=======
        if check_available and (self._available_bundle_info is None or
                                self._available_bundle_info.toolshed_url != self.remote_url):
            check_remote = True
>>>>>>> f7030733
        self.reload(logger, check_remote=check_remote, rebuild_cache=rebuild_cache, _ui=ui)
        if check_available and not check_remote:
            # Did not check for available bundles synchronously
            # so start a thread and do it asynchronously if necessary
            from . import available
            from ..core_settings import settings
            from datetime import datetime, timedelta
            now = datetime.now()
            if not available.has_cache_file(self._cache_dir):
                need_check = True
            else:
                last_check = settings.toolshed_last_check
                if not last_check:
                    need_check = True
                else:
                    interval = settings.toolshed_update_interval
                    if interval == "never":
                        need_check = False
                    else:
                        last_check = datetime.strptime(last_check, "%Y-%m-%dT%H:%M:%S.%f")
                        delta = now - last_check
                        max_delta = timedelta(days=1)
                        if interval == "week":
                            max_delta = timedelta(days=7)
                        elif interval == "day":
                            max_delta = timedelta(days=1)
                        elif interval == "month":
                            max_delta = timedelta(days=30)
                        need_check = delta > max_delta
            if need_check:
                if ui is None or not ui.is_gui:
                    self.async_reload_available(logger)
                else:
                    def delayed_available(trigger_name, data, toolshed=self, logger=logger):
                        toolshed.async_reload_available(logger)
                    ui.triggers.add_handler('ready', delayed_available)
                settings.toolshed_last_check = now.isoformat()
                _debug("Initiated toolshed check: %s" %
                       settings.toolshed_last_check)
        _debug("finished loading bundles")

    def reload(self, logger, *, session=None, reread_cache=True, rebuild_cache=False,
               check_remote=False, report=False, _ui=None):
        """Supported API. Discard and reread bundle info.

        Parameters
        ----------
        logger : :py:class:`~chimerax.core.logger.Logger` instance
            A logging object where warning and error messages are sent.
        rebuild_cache : boolean
            True to ignore local cache of installed bundle information and
            rebuild it by scanning Python directories; False otherwise.
        check_remote : boolean
            True to check remote server for updated information;
            False to ignore remote server
        """

        _debug("reload", rebuild_cache, check_remote)
        changes = {}
        if reread_cache or rebuild_cache:
            from .installed import InstalledBundleCache
            save = self._installed_bundle_info
            self._installed_bundle_info = InstalledBundleCache()
            cache_file = self._bundle_cache(False, logger)
            self._installed_bundle_info.load(logger, cache_file=cache_file,
                                             rebuild_cache=rebuild_cache,
                                             write_cache=cache_file is not None)
            if report:
                if save is None:
                    logger.info("Initial installed bundles.")
                else:
                    from .installed import _report_difference
                    changes = _report_difference(logger, save,
                                                 self._installed_bundle_info)
            if save is not None:
                save.deregister_all(logger, session, self._installed_packages)
            self._installed_bundle_info.register_all(logger, session,
                                                     self._installed_packages)
        if check_remote:
            self.reload_available(logger, _ui=_ui)
        self.triggers.activate_trigger(TOOLSHED_BUNDLE_INFO_RELOADED, self)
        return changes

    def async_reload_available(self, logger):
        with self._abc_lock:
            self._abc_updating = True
        from threading import Thread
        t = Thread(target=self.reload_available, args=(logger,),
                   name="Update list of available bundles")
        t.start()

    def reload_available(self, logger, _ui=None):
        from urllib.error import URLError
        from .available import AvailableBundleCache
        abc = AvailableBundleCache(self._cache_dir)
        try:
            abc.load(logger, self.remote_url)
        except URLError as e:
            logger.info("Updating list of available bundles failed: %s"
                        % str(e.reason))
            with self._abc_lock:
                self._abc_updating = False
        except Exception as e:
            logger.info("Updating list of available bundles failed: %s"
                        % str(e))
            with self._abc_lock:
                self._abc_updating = False
        else:
            with self._abc_lock:
                self._available_bundle_info = abc
                self._abc_updating = False
                from ..commands import cli
                cli.clear_available()
        # check if there are newer version of installed bundles
        from packaging.version import Version
        has_out_of_date = False
        installed_name = None
        installed_version = None
        for available in abc:
            if available.name != installed_name:
                bi = self.find_bundle(available.name, logger)
                if bi is None:
                    installed_version = None
                    continue
                installed_name = available.name
                installed_version = Version(bi.version)
            elif installed_version is None:
                continue
            new_version = Version(available.version)
            if new_version > installed_version:
                has_out_of_date = True
                break
        if has_out_of_date:
            if _ui is None:
                self.triggers.activate_trigger(TOOLSHED_OUT_OF_DATE_BUNDLES, self)
            else:
                # too early for trigger handler to be registered
                if _ui.is_gui:
                    def when_ready(trigger_name, data, toolshed=self):
                        toolshed.triggers.activate_trigger(TOOLSHED_OUT_OF_DATE_BUNDLES, toolshed)
                    _ui.triggers.add_handler('ready', when_ready)

    def init_available_from_cache(self, logger):
        from .available import AvailableBundleCache
        abc = AvailableBundleCache(self._cache_dir)
        try:
            abc.load_from_cache()
        except FileNotFoundError:
            logger.info("available bundle cache has not been initialized yet")
        else:
            if abc.toolshed_url and abc.toolshed_url == self.remote_url:
                self._available_bundle_info = abc
            else:
                logger.info("available bundle cache was for a different toolshed")

    def register_available_commands(self, logger):
        from sortedcontainers import SortedDict
        available = SortedDict()
        for bi in self._get_available_bundles(logger):
            # bi.register_available_commands(logger)
            for ci in bi.commands:
                a = available.get(ci.name, None)
                if a is None:
                    available[ci.name] = (set([(bi.name, bi.version)]), ci.synopsis)
                else:
                    bundles, synopsis = available[ci.name]
                    b = (bi.name, bi.version)
                    bundles.add(b)
                    # TODO: update synopsis if newer version of bundle
        from chimerax.core.commands import cli, CmdDesc, WholeRestOfLine
        for name in available:
            bundles, synopsis = available[name]
            cd = CmdDesc(
                optional=[('unknown_arguments', WholeRestOfLine)],
                synopsis=synopsis)

            def cb(session, s=self, name=name, bundles=bundles, logger=logger, unknown_arguments=None):
                s._available_cmd(name, bundles, logger)
            try:
                cli.register_available(name, cd, function=cb, logger=logger)
            except Exception as e:
                logger.warning("Unable to register available command %s: %s" % (ci.name, str(e)))

    def _available_cmd(self, name, bundles, logger):
        from chimerax.core.commands import commas, plural_form
        bundle_names, bundle_refs = self._bundle_names_and_refs(bundles)
        log_msg = "<b>%s</b> is provided by the uninstalled %s %s" % (
           name, plural_form(bundle_refs, "bundle"),
           commas(bundle_refs, 'and')
        )
        logger.info(log_msg, is_html=True)
        # TODO: if not self.session.ui.is_gui:
        #     return
        status_msg = '"%s" is provided by the uninstalled %s %s' % (
           name, plural_form(bundle_names, "bundle"),
           commas(['"%s"' % b for b in bundle_names], 'and')
        )
        logger.status(status_msg)

    def _bundle_names_and_refs(self, bundles):
        from packaging.version import Version
        bundle_names = set()
        bundle_refs = []
        version_info = {}
        for name, version in bundles:
            versions = version_info.setdefault(name, [])
            versions.append(Version(version))

        for name in version_info:
            bname = name
            all_versions = version_info[name]
            all_versions.sort()
            if bname.startswith('ChimeraX-'):
                bname = bname[len('ChimeraX-'):]
            if bname in bundle_names:
                continue
            bundle_names.add(bname)
            if len(all_versions) == 1:
                versions = f' version {all_versions[0]}'
            else:
                versions = f' versions {all_versions[0]} &ndash; {all_versions[-1]}'
            # TODO: what are the app store rules for toolshed names?
            toolshed_name = name.casefold().replace('-', '')
            ref = '<a href="https://cxtoolshed.rbvi.ucsf.edu/apps/%s">%s</a> %s' % (
                    toolshed_name, bname, versions
            )
            bundle_refs.append(ref)
        return bundle_names, bundle_refs

    def set_install_timestamp(self, per_user=False):
        _debug("set_install_timestamp")
        self._installed_bundle_info.set_install_timestamp(per_user=per_user)

    def bundle_url(self, bundle_name):
        app_name = bundle_name.casefold().replace('-', '').replace('_', '')
        return f"{self.remote_url}/apps/{app_name}"

    def bundle_link(self, bundle_name):
        from html import escape
        if bundle_name.startswith("ChimeraX-"):
            short_name = bundle_name[len("ChimeraX-"):]
        else:
            short_name = bundle_name
        return f'<a href="{self.bundle_url(bundle_name)}">{escape(short_name)}</a>'

    def bundle_info(self, logger, installed=True, available=False):
        """Supported API. Return list of bundle info.

        Parameters
        ----------
        installed : boolean
            True to include installed bundle metadata in return value;
            False otherwise
        available : boolean
            True to include available bundle metadata in return value;
            False otherwise

        Returns
        -------
        list of :py:class:`BundleInfo` instances
            Combined list of all selected types of bundle metadata.  """

        # _installed_bundle_info should always be defined
        # but _available_bundle_info may need to be initialized
        if available and self._available_bundle_info is None:
            self.reload(logger, reread_cache=False, check_remote=True)
        if installed and available:
            return self._installed_bundle_info + self._get_available_bundles(logger)
        elif installed:
            return self._installed_bundle_info
        elif available:
            return self._get_available_bundles(logger)
        else:
            return []

    def find_bundle(self, name, logger, installed=True, version=None):
        """Supported API. Return a :py:class:`BundleInfo` instance with the given name.

        Parameters
        ----------
        name : str
            Name (internal or display name) of the bundle of interest.
        logger : :py:class:`~chimerax.core.logger.Logger` instance
            Logging object where warning and error messages are sent.
        installed : boolean
            True to check only for installed bundles; False otherwise.
        version : str
            None to find any version; specific string to check for
            one particular version.

        """
        _debug("find_bundle", name, installed, version)
        if installed:
            container = self._installed_bundle_info
        else:
            container = self._get_available_bundles(logger)
        from pkg_resources import parse_version
        # put the below kludge in to allow sessions saved before some
        # bundles got renamed to restore
        name = {
            "ChimeraX-Atom-Search": "ChimeraX-AtomSearch",
            "ChimeraX-Bug-Reporter": "ChimeraX-BugReporter",
            "ChimeraX-Cage-Builder": "ChimeraX-CageBuilder",
            "ChimeraX-Connect-Structure": "ChimeraX-ConnectStructure",
            "ChimeraX-Dist-Monitor": "ChimeraX-DistMonitor",
            "ChimeraX-Dist-UI": "ChimeraX-DistUI",
            "ChimeraX-List-Info": "ChimeraX-ListInfo",
            "ChimeraX-MD-crds": "ChimeraX-MDcrds",
            "ChimeraX-Preset-Mgr": "ChimeraX-PresetMgr",
            "ChimeraX-Read-Pbonds": "ChimeraX-ReadPbonds",
            "ChimeraX-Rotamer-Lib-Mgr": "ChimeraX-RotamerLibMgr",
            "ChimeraX-Rotamer-Libs-Dunbrack": "ChimeraX-RotamerLibsDunbrack",
            "ChimeraX-Rotamer-Libs-Dynameomics": "ChimeraX-RotamerLibsDynameomics",
            "ChimeraX-Rotamer-Libs-Richardson": "ChimeraX-RotamerLibsRichardson",
            "ChimeraX-Scheme-Mgr": "ChimeraX-SchemeMgr",
            "ChimeraX-SEQ-VIEW": "ChimeraX-SeqView",
            "ChimeraX-Std-Commands": "ChimeraX-StdCommands",
        }.get(name, name)
        lc_name = name.casefold().replace('_', '-')
        lc_names = [lc_name]
        if not lc_name.startswith("chimerax-"):
            lc_names.append("chimerax-" + lc_name)
        best_bi = None
        best_version = None
        for bi in container:
            if bi.name.casefold() not in lc_names:
                for name in bi.supersedes:
                    if name.casefold() in lc_names:
                        break
                else:
                    continue
            if version == bi.version:
                return bi
            if version is None:
                if best_bi is None:
                    best_bi = bi
                    best_version = parse_version(bi.version)
                elif best_bi.name != bi.name:
                    logger.warning("%r matches multiple bundles %s, %s" % (name, best_bi.name, bi.name))
                    return None
                else:
                    v = parse_version(bi.version)
                    if v > best_version:
                        best_bi = bi
                        best_version = v
        return best_bi

    def find_bundle_for_tool(self, name, prefix_okay=False):
        """Supported API. Find named tool and its bundle

        Return the bundle it is in and its true name.

        Parameters
        ----------
        name : str
            Name or prefix of the tool of interest.
        prefix_okay : boolean
            Whether name only needs to be a prefix of a tool name
            or must be an exact match.
        """
        lc_name = name.casefold()
        tools = []
        for bi in self._installed_bundle_info:
            for tool in bi.tools:
                tname = tool.name.casefold()
                if tname == lc_name or (prefix_okay and tname.startswith(lc_name)):
                    tools.append((bi, tool.name))
        return tools

    def find_bundle_for_command(self, cmd):
        """Supported API. Find bundle registering given command

        `cmd` must be the full command name, not an abbreviation."""
        for bi in self._installed_bundle_info:
            for ci in bi.commands:
                if ci.name == cmd:
                    return bi
        return None

    def find_bundle_for_class(self, cls):
        """Supported API. Find bundle that has given class"""

        package = tuple(cls.__module__.split('.'))
        while package:
            try:
                return self._installed_packages[package]
            except KeyError:
                pass
            package = package[0:-1]
        return None

    def bootstrap_bundles(self, session, safe_mode):
        """Supported API. Do custom initialization for installed bundles

        After adding the :py:class:`Toolshed` singleton to a session,
        allow bundles need to install themselves into the session,
        (For symmetry, there should be a way to uninstall all bundles
        before a session is discarded, but we don't do that yet.)
        """
        _debug("initialize_bundles", safe_mode)
        self._safe_mode = safe_mode
        if safe_mode:
            return
        for bi in self._installed_bundle_info:
            bi.update_library_path()    # for bundles with dynamic libraries
        failed = self._init_managers(session)
        failed += self._init_custom(session)
        bad_packages = set()
        for bi in failed:
            session.logger.error("Bundle %r custom initialization failed" %
                                 bi.name)
            try:
                self._installed_bundle_info.remove(bi)
            except ValueError:
                pass
            bad_packages.update(bi.packages)
        for pkg in bad_packages:
            del self._installed_packages[pkg]

    def _init_custom(self, session):
        failed = []
        done = set()
        initializing = set()
        for bi in self._installed_bundle_info:
            self._init_bundle_custom(session, bi, done, initializing, failed)
        return failed

    def _init_bundle_custom(self, session, bi, done, initializing, failed):
        if not bi.custom_init or bi in done:
            return
        try:
            init_after = bi.inits["custom"]
        except KeyError:
            pass
        else:
            initializing.add(bi)
            for bundle_name in init_after:
                dbi = self.find_bundle(bundle_name, None)
                if dbi:
                    if dbi in initializing:
                        raise ToolshedInitializationError("circular dependency in bundle custom initialization")
                    self._init_bundle_custom(session, dbi, done, initializing, failed)
            initializing.remove(bi)
        try:
            _debug("custom initialization for bundle %r" % bi.name)
            bi.initialize(session)
        except ToolshedError:
            failed.append(bi)
        done.add(bi)

    def _init_managers(self, session):
        failed = []
        done = set()
        initializing = set()
        for bi in self._installed_bundle_info:
            self._init_bundle_manager(session, bi, done, initializing, failed)
        return failed

    def _init_bundle_manager(self, session, bi, done, initializing, failed):
        if not bi.managers or bi in done:
            return
        try:
            init_after = bi.inits["manager"]
        except KeyError:
            pass
        else:
            initializing.add(bi)
            for bundle_name in init_after:
                dbi = self.find_bundle(bundle_name, None)
                if dbi:
                    if dbi in initializing:
                        raise ToolshedInitializationError("circular dependency in bundle manager initialization")
                    self._init_bundle_manager(session, dbi, done, initializing, failed)
            initializing.remove(bi)
        try:
            for mgr, kw in bi.managers.items():
                if not session.ui.is_gui and kw.pop("guiOnly", "false") == "true":
                    _debug("skip non-GUI manager %s for bundle %r" % (mgr, bi.name))
                    continue
                if kw.pop("autostart", "true") == "false":
                    _debug("skip non-autostart manager %s for bundle %r" % (mgr, bi.name))
                    continue
                _debug("initialize manager %s for bundle %r" % (mgr, bi.name))
                bi.init_manager(session, mgr, **kw)
        except ToolshedError:
            failed.append(bi)
        done.add(bi)

    def _init_single_manager(self, mgr, mgr_name):
        if self._available_bundle_info:
            all_bundles = self._installed_bundle_info + self._available_bundle_info
        else:
            all_bundles = self._installed_bundle_info
        self._manager_instances[mgr_name] = mgr
        for pbi in all_bundles:
            for name, kw in pbi.providers.items():
                p_mgr, pvdr = name.split('/', 1)
                if p_mgr == mgr_name:
                    mgr.add_provider(pbi, pvdr, **kw)
        mgr.end_providers()

    def import_bundle(self, bundle_name, logger,
                      install="ask", session=None):
        """Supported API. Return the module for the bundle with the given name.

        Parameters
        ----------
        bundle_name : str
            Name (internal or display name) of the bundle of interest.
        logger : :py:class:`~chimerax.core.logger.Logger` instance
            Logging object where warning and error messages are sent.
        install: str
            Action to take if bundle is uninstalled but available.
            "ask" (default) means to ask user, if `session` is not `None`;
            "never" means not to install; and
            "always" means always install.
        session : :py:class:`chimerax.core.session.Session` instance.
            Session that is requesting the module.  Defaults to `None`.

        Raises
        ------
        ImportError
            Raised if a module for the bundle cannot be found.
        """
        from chimerax.toolshed_utils import _import_bundle
        _import_bundle(self, bundle_name, logger, install, session)

    def install_bundle(self, bundle, logger, *, per_user=True, reinstall=False, session=None, no_deps=False):
        """Supported API. Install the bundle by retrieving it from the remote shed.

        Parameters
        ----------
        bundle : string or :py:class:`BundleInfo` instance or sequence of them
            If string, path to wheel installer.
            If instance, should be from the available bundle list.
        per_user : boolean
            True to install bundle only for the current user (default);
            False to install for everyone.
        reinstall : boolean
            True to force reinstall package.
        logger : :py:class:`~chimerax.core.logger.Logger` instance
            Logging object where warning and error messages are sent.

        Raises
        ------
        ToolshedInstalledError
            Raised if the bundle is already installed.

        Notes
        -----
        A :py:const:`TOOLSHED_BUNDLE_INSTALLED` trigger is fired after installation.
        """
        from chimerax.toolshed_utils import _install_bundle
        _install_bundle(self, bundle, logger, per_user=per_user, reinstall=reinstall, session=session, no_deps=no_deps)

    def uninstall_bundle(self, bundle, logger, *, session=None, force_remove=False):
        """Supported API. Uninstall bundle by removing the corresponding Python distribution.

        Parameters
        ----------
        bundle : string or :py:class:`BundleInfo` instance or sequence of them
            If string, path to wheel installer.
            If instance, should be from the available bundle list.
        logger : :py:class:`~chimerax.core.logger.Logger` instance
            Logging object where warning and error messages are sent.

        Raises
        ------
        ToolshedInstalledError
            Raised if the bundle is not installed.

        Notes
        -----
        A :py:const:`TOOLSHED_BUNDLE_UNINSTALLED` trigger is fired after package removal.
        """
        from chimerax.toolshed_utils import _uninstall_bundle
        _uninstall_bundle(self, bundle, logger, session=session, force_remove=force_remove)

    #
    # End public API
    # All methods below are private
    #

    def _get_available_bundles(self, logger):
        with self._abc_lock:
            if self._available_bundle_info is None:
                if self._abc_updating:
                    logger.warning("still retrieving bundle list from toolshed")
                else:
                    pass  # Fix #1254 -- already warned during initialization
                    # logger.warning("could not retrieve bundle list from toolshed")
                from .available import AvailableBundleCache
                self._available_bundle_info = AvailableBundleCache(self._cache_dir)
                # TODO: trigger have available bundle information
            elif self._abc_updating:
                logger.warning("still updating bundle list from toolshed")
            return self._available_bundle_info

    def _bundle_cache(self, must_exist, logger):
        """Return path to bundle cache file.  None if not available."""
        _debug("_bundle_cache", must_exist)
        if self._cache_dir is None:
            return None
        if must_exist:
            import os
            os.makedirs(self._cache_dir, exist_ok=True)
        import os.path
        return os.path.join(self._cache_dir, "bundle_info.cache")


import abc


class ProviderManager(metaclass=abc.ABCMeta):
    """API for managers created by bundles"""

    def __init__(self, manager_name):
        ts = get_toolshed()
        ts._init_single_manager(self, manager_name)

    @abc.abstractmethod
    def add_provider(self, bundle_info, provider_name, **kw):
        """Callback invoked to add provider to this manager.

        Parameters
        ----------
        session : :py:class:`chimerax.core.session.Session` instance.
        bundle_info : :py:class:`BundleInfo` instance.
        provider_name : str.
        """
        pass

    def end_providers(self):
        """Callback invoked after all providers have been added."""
        pass


class BundleAPI:
    """API for accessing bundles

    The metadata for the bundle indicates which of the methods need to be
    implemented.
    """

    api_version = 0

    @staticmethod
    def start_tool(*args):
        """Supported API. This method is called when the tool is invoked,
        typically from the application menu.
        Errors should be reported via exceptions.

        Parameters
        ----------
        session : :py:class:`chimerax.core.session.Session` instance.
        bundle_info : :py:class:`BundleInfo` instance.
        tool_info : :py:class:`ToolInfo` instance.

            Version 1 of the API passes in information for both
            the tool to be started and the bundle where it was defined.

        session : :py:class:`chimerax.core.session.Session` instance.
        tool_name : str.

            Version 0 of the API only passes in the name of
            the tool to be started.


        Returns
        -------
        :py:class:`~chimerax.core.tools.ToolInstance` instance
            The created tool.
        """
        raise NotImplementedError("BundleAPI.start_tool")

    @staticmethod
    def register_command(*args):
        """Supported API. When ChimeraX starts, it registers placeholders for
        commands from all bundles.  When a command from this
        bundle is actually used, ChimeraX calls this method to
        register the function that implements the command
        functionality, and then calls the command function.
        On subsequent uses of the command, ChimeraX will
        call the command function directly instead of calling
        this method.

        Parameters
        ----------
        bundle_info : :py:class:`BundleInfo` instance.
        command_info : :py:class:`CommandInfo` instance.
        logger : :py:class:`~chimerax.core.logger.Logger` instance.

            Version 1 of the API pass in information for both
            the command to be registered and the bundle where
            it was defined.

        command : str
        logger : :py:class:`~chimerax.core.logger.Logger` instance.

            Version 0 of the API only passes in the name of the
            command to be registered.
        """
        raise NotImplementedError("BundleAPI.register_command")

    @staticmethod
    def register_selector(*args):
        """Supported API. This method is called the first time when the selector is used.

        Parameters
        ----------
        bundle_info : :py:class:`BundleInfo` instance.
        selector_info : :py:class:`SelectorInfo` instance.
        logger : :py:class:`chimerax.core.logger.Logger` instance.

            Version 1 of the API passes in information about
            both the selector to be registered and the bundle
            where it is defined.

        selector_name : str
        logger : :py:class:`chimerax.core.logger.Logger` instance.

            Version 0 of the API only passes in the name of the
            selector to be registered.
        """
        raise NotImplementedError("BundleAPI.register_selector")

    @staticmethod
    def initialize(session, bundle_info):
        """Supported API. Called to initialize a bundle in a session.

        Must be defined if the ``custom_init`` metadata field is set to 'true'.
        ``initialize`` is called when the bundle is first loaded.
        To make ChimeraX start quickly, custom initialization is discouraged.

        Parameters
        ----------
        session : :py:class:`~chimerax.core.session.Session` instance.
        bundle_info : :py:class:`BundleInfo` instance.
        """
        raise NotImplementedError("BundleAPI.initialize")

    @staticmethod
    def finish(session, bundle_info):
        """Supported API. Called to deinitialize a bundle in a session.

        Must be defined if the ``custom_init`` metadata field is set to 'true'.
        ``finish`` is called when the bundle is unloaded.

        Parameters
        ----------
        session : :py:class:`~chimerax.core.session.Session` instance.
        bundle_info : :py:class:`BundleInfo` instance.
        """
        raise NotImplementedError("BundleAPI.finish")

    @staticmethod
    def init_manager(session, bundle_info, name, **kw):
        """Supported API. Called to create a manager in a bundle at startup.

        Must be defined if there is a ``Manager`` tag in the bundle,
        unless that tag has an autostart="false" attribute, in which
        case the bundle is in charge of creating the manager as needed.
        ``init_manager`` is called when bundles are first loaded.
        It is the responsibility of ``init_manager`` to make the manager
        locatable, e.g., assign as an attribute of `session`.

        Parameters
        ----------
        session : :py:class:`~chimerax.core.session.Session` instance.
        bundle_info : :py:class:`BundleInfo` instance.
        name : str.
            Name of manager to initialize.
        kw : keyword arguments.
            Keyword arguments listed in the bundle_info.xml.

        Returns
        -------
        :py:class:`ProviderManager` instance
            The created manager.
        """
        raise NotImplementedError("BundleAPI.init_manager")

    @staticmethod
    def run_provider(session, name, mgr, **kw):
        """Supported API. Called to invoke a provider in a bundle.

        Must be defined if there is a ``Provider`` tag in the bundle.
        ``run_provider`` is called by the associated manager to perform
        the corresponding task.

        Parameters
        ----------
        session : :py:class:`~chimerax.core.session.Session` instance.
        name : str.
            Name of provider to initialize.
        mgr : str.
            Name of manager for this provider.
        kw : keyword arguments.
            Keyword arguments listed in the bundle_info.xml.
        """
        raise NotImplementedError("BundleAPI.run_provider")

    @staticmethod
    def get_class(name):
        """Supported API. Called to get named class from bundle.

        Used when restoring sessions.  Instances whose class can't be found via
        'get_class' can not be saved in sessions.  And those classes must implement
        the :py:class:`~chimerax.core.state.State` API.

        Parameters
        ----------
        name : str
            Name of class in bundle.
        """
        return None

    @staticmethod
    def include_dir(bundle_info):
        """Returns path to directory of C++ header files.

        Used to get directory path to C++ header files needed for
        compiling against libraries provided by the bundle.

        Parameters
        ----------
        bundle_info : :py:class:`BundleInfo` instance.

        Returns
        -------
        str or None

        """
        return None

    @staticmethod
    def library_dir(bundle_info):
        """Returns path to directory of compiled libraries.

        Used to get directory path to libraries (shared objects, DLLs)
        for linking against libraries provided by the bundle.

        Parameters
        ----------
        bundle_info : :py:class:`BundleInfo` instance.

        Returns
        -------
        str or None
        """
        return None

    @staticmethod
    def executable_dir(bundle_info):
        """Returns path to directory of compiled executables.

        Used to get directory path to executables at run-time.

        Parameters
        ----------
        bundle_info : :py:class:`BundleInfo` instance.

        Returns
        -------
        str or None
        """
        return None

    @staticmethod
    def data_dir(bundle_info):
        """Supported API. Returns path to directory of bundle-specific data.

        Used to get directory path to data included in the bundle.

        Parameters
        ----------
        bundle_info : :py:class:`BundleInfo` instance.

        Returns
        -------
        str or None
        """
        return None

    @property
    def _api_caller(self):
        try:
            return _CallBundleAPI[self.api_version]
        except KeyError:
            raise ToolshedError("bundle uses unsupport bundle API version %s" % self.api_version)


#
# _CallBundleAPI is used to call a bundle method with the
# correct arguments depending on the API version used by the
# bundle.  Note that get_class is not called via this mechanism.
# get_class() is more of a lookup than an invocation and the
# calling convention should not change.
#
class _CallBundleAPIv0:

    api_version = 0

    @classmethod
    def start_tool(cls, api, session, bi, ti):
        return cls._get_func(api, "start_tool")(session, ti.name)

    @classmethod
    def register_command(cls, api, bi, ci, logger):
        return cls._get_func(api, "register_command")(ci.name, logger)

    @classmethod
    def register_selector(cls, api, bi, si, logger):
        return cls._get_func(api, "register_selector")(si.name, logger)

    @classmethod
    def initialize(cls, api, session, bi):
        return cls._get_func(api, "initialize")(session, bi)

    @classmethod
    def init_manager(cls, api, session, bi, name, **kw):
        return cls._get_func(api, "init_manager")(session, bi, name, **kw)

    @classmethod
    def run_provider(cls, api, session, name, mgr, **kw):
        return cls._get_func(api, "run_provider")(session, name, mgr, **kw)

    @classmethod
    def finish(cls, api, session, bi):
        return cls._get_func(api, "finish")(session, bi)

    @classmethod
    def include_dir(cls, api, bi):
        return cls._get_func(api, "include_dir", default_okay=True)(bi)

    @classmethod
    def library_dir(cls, api, bi):
        return cls._get_func(api, "library_dir", default_okay=True)(bi)

    @classmethod
    def executable_dir(cls, api, bi):
        return cls._get_func(api, "executable_dir", default_okay=True)(bi)

    @classmethod
    def data_dir(cls, api, bi):
        return cls._get_func(api, "data_dir", default_okay=True)(bi)

    @classmethod
    def _get_func(cls, api, func_name, default_okay=False):
        try:
            f = getattr(api, func_name)
        except AttributeError:
            raise ToolshedError("bundle has no %s method" % func_name)
        if not default_okay and f is getattr(BundleAPI, func_name):
            raise ToolshedError("bundle forgot to override %s method" % func_name)
        return f


class _CallBundleAPIv1(_CallBundleAPIv0):

    api_version = 1

    @classmethod
    def start_tool(cls, api, session, bi, ti):
        return cls._get_func(api, "start_tool")(session, bi, ti)

    @classmethod
    def register_command(cls, api, bi, ci, logger):
        return cls._get_func(api, "register_command")(bi, ci, logger)

    @classmethod
    def register_selector(cls, api, bi, si, logger):
        return cls._get_func(api, "register_selector")(bi, si, logger)


_CallBundleAPI = {
    0: _CallBundleAPIv0,
    1: _CallBundleAPIv1,
}


# Import classes that developers might want to use
from .info import BundleInfo, CommandInfo, ToolInfo, SelectorInfo, FormatInfo


# Toolshed is a singleton.  Multiple calls to init returns the same instance.
_toolshed = None

_default_help_dirs = None


def init(*args, debug=None, **kw):
    """Supported API. Initialize toolshed.

    The toolshed instance is a singleton across all sessions.
    The first call creates the instance and all subsequent
    calls return the same instance.  The toolshed debugging
    state is updated at each call.

    Parameters
    ----------
    debug : boolean
        If true, debugging messages are sent to standard output.
        Default value is false.
    other arguments : any
        All other arguments are passed to the `Toolshed` initializer.
    """
    if debug is not None:
        global _debug_toolshed
        _debug_toolshed = debug
    global _toolshed
    if _toolshed is None:
        _toolshed = Toolshed(*args, **kw)


def get_toolshed():
    """Supported API. Return current toolshed.

    Returns
    -------
    :py:class:`Toolshed` instance
        The toolshed singleton.

    The toolshed singleton will be None if py:func:`init` hasn't been called yet.
    """
    return _toolshed


def get_help_directories():
    global _default_help_dirs
    if _default_help_dirs is None:
        import chimerax
        if hasattr(chimerax, 'app_dirs'):
            from chimerax import app_data_dir, app_dirs
            import os
            _default_help_dirs = [
                os.path.join(app_dirs.user_cache_dir, 'docs'),  # for generated files
                os.path.join(app_data_dir, 'docs')              # for builtin files
            ]
        else:
            _default_help_dirs = []
    hd = _default_help_dirs[:]
    if _toolshed is not None:
        hd.extend(_toolshed._installed_bundle_info.help_directories)
    return hd


def default_toolshed_url():
    return _DefaultRemoteURL


def preview_toolshed_url():
    return _PreviewRemoteURL


def restart_action_info():
    import chimerax
    import os
    inst_dir = os.path.join(chimerax.app_dirs.user_cache_dir, "installers")
    restart_file = os.path.join(inst_dir, "on_restart")
    return inst_dir, restart_file<|MERGE_RESOLUTION|>--- conflicted
+++ resolved
@@ -334,9 +334,6 @@
         os.makedirs(self._site_dir, exist_ok=True)
         sys.path.insert(0, self._site_dir)
         site.addsitedir(self._site_dir)
-        # Make "user" chimerax namespace directory so live installs
-        # will find packages in it.
-        os.makedirs(os.path.join(self._site_dir, 'chimerax'), exist_ok=True)
 
         # Create triggers
         from .. import triggerset
@@ -360,12 +357,9 @@
             self.init_available_from_cache(logger)
         except Exception:
             logger.report_exception("Error preloading available bundles")
-<<<<<<< HEAD
-=======
         if check_available and (self._available_bundle_info is None or
                                 self._available_bundle_info.toolshed_url != self.remote_url):
             check_remote = True
->>>>>>> f7030733
         self.reload(logger, check_remote=check_remote, rebuild_cache=rebuild_cache, _ui=ui)
         if check_available and not check_remote:
             # Did not check for available bundles synchronously
@@ -516,10 +510,7 @@
         except FileNotFoundError:
             logger.info("available bundle cache has not been initialized yet")
         else:
-            if abc.toolshed_url and abc.toolshed_url == self.remote_url:
-                self._available_bundle_info = abc
-            else:
-                logger.info("available bundle cache was for a different toolshed")
+            self._available_bundle_info = abc
 
     def register_available_commands(self, logger):
         from sortedcontainers import SortedDict
