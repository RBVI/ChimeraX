--- conflicted
+++ resolved
@@ -142,13 +142,6 @@
         import sys
         if sys.platform != "darwin":
             file_menu = wx.Menu()
-<<<<<<< HEAD
-            item = file_menu.Append(wx.ID_EXIT, "Quit Chimera 2",
-                "Quit application")
-            menu_bar.Append(file_menu, "&File")
-            self.Bind(wx.EVT_MENU, self.OnQuit, item)
-=======
             item = file_menu.Append(wx.ID_EXIT, "Quit", "Quit application")
             menu_bar.Append(file_menu, "&File")
-        self.Bind(wx.EVT_MENU, self.OnQuit, item)
->>>>>>> 8b674a04
+            self.Bind(wx.EVT_MENU, self.OnQuit, item)