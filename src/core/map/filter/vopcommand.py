--- conflicted
+++ resolved
@@ -68,14 +68,9 @@
         ('in_place', BoolArg),
         ('scale_factors', FloatsArg),
     ]
-<<<<<<< HEAD
     add_desc = CmdDesc(required = varg, keyword = add_kw,
                        synopsis = 'Add two or more maps')
-    register('volume add', add_desc, volume_add)
-=======
-    add_desc = CmdDesc(required = varg, keyword = add_kw)
     register('volume add', add_desc, volume_add, logger=logger)
->>>>>>> 40fb6d52
 
     bin_desc = CmdDesc(required = varg,
                        keyword = [('bin_size', MapStepArg)] + ssm_kw,
@@ -88,14 +83,9 @@
                                     ('size', FloatArg),
                                     ('isize', IntArg),
                                     ('use_marker_size', BoolArg)] + ssm_kw,
-<<<<<<< HEAD
                          required_arguments = ['centers'],
                          synopsis = 'Extract maps for boxes around selected atoms')
-    register('volume boxes', boxes_desc, volume_boxes)
-=======
-                         required_arguments = ['centers'])
     register('volume boxes', boxes_desc, volume_boxes, logger=logger)
->>>>>>> 40fb6d52
 
     cover_desc = CmdDesc(required = varg,
         keyword = [('atom_box', AtomsArg),
@@ -119,34 +109,20 @@
 
     flatten_desc = CmdDesc(required = varg,
                            keyword = [('method', EnumOf(('multiplyLinear', 'divideLinear'))),
-<<<<<<< HEAD
                                       ('fitregion', MapRegionArg)] + ssm_kw,
                            synopsis = 'Flatten map gradients')
-    register('volume flatten', flatten_desc, volume_flatten)
+    register('volume flatten', flatten_desc, volume_flatten, logger=logger)
 
     flip_desc = CmdDesc(required = varg,
                         keyword = [('axis', EnumOf(('x','y','z','xy', 'yz','xyz'))),
                                    ('in_place', BoolArg)] + ssm_kw,
                         synopsis = 'Reverse axis directions')
-    register('volume flip', flip_desc, volume_flip)
+    register('volume flip', flip_desc, volume_flip, logger=logger)
 
     fourier_desc = CmdDesc(required = varg,
                            keyword = [('phase', BoolArg)] + ssm_kw,
                            synopsis = 'Fourier transform a map')
-    register('volume fourier', fourier_desc, volume_fourier)
-=======
-                                      ('fitregion', MapRegionArg)] + ssm_kw)
-    register('volume flatten', flatten_desc, volume_flatten, logger=logger)
-
-    flip_desc = CmdDesc(required = varg,
-                        keyword = [('axis', EnumOf(('x','y','z','xy', 'yz','xyz'))),
-                                   ('in_place', BoolArg)] + ssm_kw)
-    register('volume flip', flip_desc, volume_flip, logger=logger)
-
-    fourier_desc = CmdDesc(required = varg,
-                           keyword = [('phase', BoolArg)] + ssm_kw)
     register('volume fourier', fourier_desc, volume_fourier, logger=logger)
->>>>>>> 40fb6d52
 
     gaussian_desc = CmdDesc(required = varg,
                             keyword = [('s_dev', Float1or3Arg),
@@ -156,51 +132,30 @@
     )
     register('volume gaussian', gaussian_desc, volume_gaussian, logger=logger)
 
-<<<<<<< HEAD
     laplacian_desc = CmdDesc(required = varg, keyword = ssm_kw,
                              synopsis = 'Laplace filter a map to enhance edges')
-    register('volume laplacian', laplacian_desc, volume_laplacian)
-=======
-    laplacian_desc = CmdDesc(required = varg, keyword = ssm_kw)
     register('volume laplacian', laplacian_desc, volume_laplacian, logger=logger)
->>>>>>> 40fb6d52
 
     localcorr_desc = CmdDesc(required = varg,
                              keyword = [('window_size', IntArg),
                                         ('subtract_mean', BoolArg),
-<<<<<<< HEAD
                                         ('model_id', ModelIdArg)],
                              synopsis = 'Compute correlation between maps over a sliding window')
-    register('volume localCorrelation', localcorr_desc, volume_local_correlation)
+    register('volume localCorrelation', localcorr_desc, volume_local_correlation, logger=logger)
 
     maximum_desc = CmdDesc(required = varg, keyword = add_kw,
                            synopsis = 'Maximum pointwise values of 2 or more maps')
-    register('volume maximum', maximum_desc, volume_maximum)
+    register('volume maximum', maximum_desc, volume_maximum, logger=logger)
 
     minimum_desc = CmdDesc(required = varg, keyword = add_kw,
                            synopsis = 'Minimum pointwise values of 2 or more maps')
-    register('volume minimum', minimum_desc, volume_minimum)
+    register('volume minimum', minimum_desc, volume_minimum, logger=logger)
 
     median_desc = CmdDesc(required = varg,
                           keyword = [('bin_size', MapStepArg),
                                      ('iterations', IntArg)] + ssm_kw,
                           synopsis = 'Median map value over a sliding window')
-    register('volume median', median_desc, volume_median)
-=======
-                                        ('model_id', ModelIdArg)])
-    register('volume localCorrelation', localcorr_desc, volume_local_correlation, logger=logger)
-
-    maximum_desc = CmdDesc(required = varg, keyword = add_kw)
-    register('volume maximum', maximum_desc, volume_maximum, logger=logger)
-
-    minimum_desc = CmdDesc(required = varg, keyword = add_kw)
-    register('volume minimum', minimum_desc, volume_minimum, logger=logger)
-
-    median_desc = CmdDesc(required = varg,
-                          keyword = [('bin_size', MapStepArg),
-                                     ('iterations', IntArg)] + ssm_kw)
     register('volume median', median_desc, volume_median, logger=logger)
->>>>>>> 40fb6d52
 
     morph_desc = CmdDesc(required = varg,
                          keyword = [('frames', IntArg),
@@ -212,21 +167,13 @@
                                     ('constant_volume', BoolArg),
                                     ('scale_factors', FloatsArg),
                                     ('hide_original_maps', BoolArg),
-<<<<<<< HEAD
                                     ('interpolate_colors', BoolArg)] + ssm_kw,
                          synopsis = 'Linearly interpolate maps')
-    register('volume morph', morph_desc, volume_morph)
+    register('volume morph', morph_desc, volume_morph, logger=logger)
 
     multiply_desc = CmdDesc(required = varg, keyword = add_kw,
                             synopsis = 'Multiply maps pointwise')
-    register('volume multiply', multiply_desc, volume_multiply)
-=======
-                                    ('interpolate_colors', BoolArg)] + ssm_kw)
-    register('volume morph', morph_desc, volume_morph, logger=logger)
-
-    multiply_desc = CmdDesc(required = varg, keyword = add_kw)
     register('volume multiply', multiply_desc, volume_multiply, logger=logger)
->>>>>>> 40fb6d52
 
     new_opt = [('name', StringArg),]
     new_kw = [('size', Int1or3Arg),
@@ -235,66 +182,39 @@
               ('cell_angles', Float1or3Arg),
               ('value_type', ValueTypeArg),
               ('model_id', ModelIdArg)]
-<<<<<<< HEAD
     new_desc = CmdDesc(optional = new_opt, keyword = new_kw,
                        synopsis = 'Create a new map with zero values')
-    register('volume new', new_desc, volume_new)
-=======
-    new_desc = CmdDesc(optional = new_opt, keyword = new_kw)
     register('volume new', new_desc, volume_new, logger=logger)
->>>>>>> 40fb6d52
 
     oct_kw = [('center', Float3Arg),
               ('i_center', Int3Arg),
               ('fill_value', FloatArg),
               ('in_place', BoolArg)]
     octant_desc = CmdDesc(required = varg,
-<<<<<<< HEAD
                           keyword = oct_kw + ssm_kw,
                           synopsis = 'Zero all but an octant of a map')
-    register('volume octant', octant_desc, volume_octant)
+    register('volume octant', octant_desc, volume_octant, logger=logger)
 
     unoctant_desc = CmdDesc(required = varg,
                             keyword = oct_kw + ssm_kw,
                             synopsis = 'Zero an octant of a map')
-    register('volume ~octant', unoctant_desc, volume_octant_complement)
+    register('volume ~octant', unoctant_desc, volume_octant_complement, logger=logger)
 
     aoarg = [('axis_order', EnumOf(('xyz', 'xzy', 'yxz', 'yzx', 'zxy', 'zyx')))]
     permuteaxes_desc = CmdDesc(required = varg + aoarg,
                                keyword = ssm_kw,
                                synopsis = 'Permute map axes')
-    register('volume permuteAxes', permuteaxes_desc, volume_permute_axes)
+    register('volume permuteAxes', permuteaxes_desc, volume_permute_axes, logger=logger)
 
     resample_desc = CmdDesc(required = varg, keyword = resample_kw,
                             required_arguments = ['on_grid'],
                             synopsis = 'Resample a map on the grid of another map')
-    register('volume resample', resample_desc, volume_resample)
+    register('volume resample', resample_desc, volume_resample, logger=logger)
 
     ridges_desc = CmdDesc(required = varg,
                           keyword = [('level', FloatArg)] + ssm_kw,
                           synopsis = 'Filter to detect map ridges')
-    register('volume ridges', ridges_desc, volume_ridges)
-=======
-                          keyword = oct_kw + ssm_kw)
-    register('volume octant', octant_desc, volume_octant, logger=logger)
-
-    unoctant_desc = CmdDesc(required = varg,
-                            keyword = oct_kw + ssm_kw)
-    register('volume ~octant', unoctant_desc, volume_octant_complement, logger=logger)
-
-    aoarg = [('axis_order', EnumOf(('xyz', 'xzy', 'yxz', 'yzx', 'zxy', 'zyx')))]
-    permuteaxes_desc = CmdDesc(required = varg + aoarg,
-                               keyword = ssm_kw)
-    register('volume permuteAxes', permuteaxes_desc, volume_permute_axes, logger=logger)
-
-    resample_desc = CmdDesc(required = varg, keyword = resample_kw,
-                            required_arguments = ['on_grid'])
-    register('volume resample', resample_desc, volume_resample, logger=logger)
-
-    ridges_desc = CmdDesc(required = varg,
-                          keyword = [('level', FloatArg)] + ssm_kw)
     register('volume ridges', ridges_desc, volume_ridges, logger=logger)
->>>>>>> 40fb6d52
 
     scale_desc = CmdDesc(required = varg,
                          keyword = [('shift', FloatArg),
@@ -302,23 +222,14 @@
                                     ('sd', FloatArg),
                                     ('rms', FloatArg),
                                     ('value_type', ValueTypeArg),
-<<<<<<< HEAD
                                     ] + ssm_kw,
                          synopsis = 'Scale and shift map values')
-    register('volume scale', scale_desc, volume_scale)
+    register('volume scale', scale_desc, volume_scale, logger=logger)
 
     subtract_desc = CmdDesc(required = varg,
                             keyword = add_kw + [('min_rms', BoolArg)],
                             synopsis = 'Subtract maps pointwise')
-    register('volume subtract', subtract_desc, volume_subtract)
-=======
-                                    ] + ssm_kw)
-    register('volume scale', scale_desc, volume_scale, logger=logger)
-
-    subtract_desc = CmdDesc(required = varg,
-                            keyword = add_kw + [('min_rms', BoolArg)])
     register('volume subtract', subtract_desc, volume_subtract, logger=logger)
->>>>>>> 40fb6d52
 
     threshold_desc = CmdDesc(required = varg,
                              keyword = [('minimum', FloatArg),
@@ -337,14 +248,9 @@
                                    ('trim', IntArg),
                                    ('columns', IntArg),
                                    ('rows', IntArg),
-<<<<<<< HEAD
                                    ('fill_order', EnumOf(orders))] + ssm_kw,
                         synopsis = 'Create a single plane map by tiling planes of a map')
-    register('volume tile', tile_desc, volume_tile)
-=======
-                                   ('fill_order', EnumOf(orders))] + ssm_kw)
     register('volume tile', tile_desc, volume_tile, logger=logger)
->>>>>>> 40fb6d52
 
     unbend_desc = CmdDesc(required = varg,
                           keyword = [('path', AtomsArg),
@@ -364,14 +270,9 @@
                                      ('grid_spacing', FloatArg),
                                      ('axis', AxisArg),
                                      ('center', CenterArg),
-<<<<<<< HEAD
                                      ('coordinate_system', CoordSysArg)] + ssm_kw,
                           synopsis = 'Unroll a cylindrical shell to form a new map')
-    register('volume unroll', unroll_desc, volume_unroll)
-=======
-                                     ('coordinate_system', CoordSysArg)] + ssm_kw)
     register('volume unroll', unroll_desc, volume_unroll, logger=logger)
->>>>>>> 40fb6d52
 
     zone_desc = CmdDesc(required = varg,
                         keyword = [('near_atoms', AtomsArg),
@@ -379,14 +280,9 @@
                                    ('bond_point_spacing', FloatArg),
                                    ('minimal_bounds', BoolArg),
                                    ('invert', BoolArg)] + ssm_kw,
-<<<<<<< HEAD
                         required_arguments=('near_atoms', 'range'),
                         synopsis = 'Zero map values beyond a distance range from atoms')
-    register('volume zone', zone_desc, volume_zone)
-=======
-                        required_arguments=('near_atoms', 'range'))
     register('volume zone', zone_desc, volume_zone, logger=logger)
->>>>>>> 40fb6d52
 
     from ...commands import create_alias
     create_alias('vop', 'volume $*', logger=logger)
