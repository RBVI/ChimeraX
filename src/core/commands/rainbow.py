--- conflicted
+++ resolved
@@ -20,11 +20,6 @@
                             ('transparency', FloatArg),
                             ('cmap', ColormapArg),
                             ('halfbond', BoolArg)],
-<<<<<<< HEAD
-                   synopsis="color residues and chains sequentially",
-                   url='help:user/commands/color.html')
-=======
                    url='help:user/commands/color.html#rainbow',
                    synopsis="color residues and chains sequentially")
->>>>>>> b422d6ca
     register('rainbow', desc, rainbow)