# vim: set expandtab shiftwidth=4 softtabstop=4:

# === UCSF ChimeraX Copyright ===
# Copyright 2016 Regents of the University of California.
# All rights reserved.  This software provided pursuant to a
# license agreement containing restrictions on its disclosure,
# duplication and use.  For details see:
# http://www.rbvi.ucsf.edu/chimerax/docs/licensing.html
# This notice must be embedded in or attached to all copies,
# including partial copies, of the software or any revisions
# or derivations thereof.
# === UCSF ChimeraX Copyright ===

ATOMSPEC_EVALUATED = "atomspec evaluated"
ATOMSPEC_TARGET_REGISTERED = "atomspec target registered"
ATOMSPEC_TARGET_DEREGISTERED = "atomspec target deregistered"

def register_core_commands(session):
    """Register core commands"""
    from importlib import import_module
    # Remember that the order is important, when a command name is
    # abbreviated, the first one registered that matches wins, not
    # the first in alphabetical order.
    modules = [
        'alias', 'align',
        'camera', 'cartoon', 'cd', 'clip', 'close', 'cofr', 'color', 'colorname',
        'coordset', 'crossfade',
        'delete', 'devel', 'distance', 'dssp', 'exit', 'graphics', 'hide',
        'lighting', 'material',
        'measure_convexity', 'measure_buriedarea', 'measure_length', 'measure_sasa',
        'mousemode', 'move',
        'open', 'palette', 'pdbimages', 'perframe', 'pwd',
        'rainbow', 'rename', 'roll', 'run', 'rungs', 'runscript',
        'save', 'scolor', 'select', 'set', 'setattr', 'show', 'size', 'split',
        'stop', 'style', 'surface', 'sym',
        'time', 'toolshed', 'transparency', 'turn', 'undo',
        'usage', 'view', 'version', 'wait', 'windowsize', 'zoom'
    ]
    for mod in modules:
        m = import_module(".%s" % mod, __package__)
        m.register_command(session)

    from .. import map
    map.register_volume_command(session.logger)
    map.register_molmap_command(session.logger)
    from ..map import fit
    fit.register_fitmap_command(session.logger)
    from ..map import series
<<<<<<< HEAD
    series.register_vseries_command(session.logger)
=======
    series.register_vseries_command(session.logger)
    from .. import ui
    ui.register_ui_command(session.logger)
    session.triggers.add_trigger(ATOMSPEC_EVALUATED)
    from .. import triggers
    triggers.add_trigger(ATOMSPEC_TARGET_REGISTERED)
    triggers.add_trigger(ATOMSPEC_TARGET_DEREGISTERED)
>>>>>>> 817067d8
<|MERGE_RESOLUTION|>--- conflicted
+++ resolved
@@ -46,14 +46,8 @@
     from ..map import fit
     fit.register_fitmap_command(session.logger)
     from ..map import series
-<<<<<<< HEAD
     series.register_vseries_command(session.logger)
-=======
-    series.register_vseries_command(session.logger)
-    from .. import ui
-    ui.register_ui_command(session.logger)
     session.triggers.add_trigger(ATOMSPEC_EVALUATED)
     from .. import triggers
     triggers.add_trigger(ATOMSPEC_TARGET_REGISTERED)
-    triggers.add_trigger(ATOMSPEC_TARGET_DEREGISTERED)
->>>>>>> 817067d8
+    triggers.add_trigger(ATOMSPEC_TARGET_DEREGISTERED)