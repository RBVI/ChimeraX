--- conflicted
+++ resolved
@@ -12,16 +12,11 @@
         'camera', 'clip', 'close', 'cofr', 'color', 'colorname', 'crossfade', 'crosslinks',
         'delete', 'echo', 'exit', 'export', 'hide', 'info',
         'lighting', 'list', 'material', 'mousemode', 'move',
-<<<<<<< HEAD
-        'open', 'pdbimages', 'perframe', 'position', 'pwd', 'rainbow', 'roll', 'run',
+        'open', 'pdbimages', 'perframe', 'position', 'pwd', 'rainbow', 'roll', 'run', 'rungs',
         'save', 'sasa',
         #QT disabled
         #'scolor',
         'select', 'set', 'show', 'split',
-=======
-        'open', 'pdbimages', 'perframe', 'position', 'pwd', 'rainbow', 'roll', 'run', 'rungs',
-        'save', 'sasa', 'scolor', 'select', 'set', 'show', 'split',
->>>>>>> 79f2423c
         'stop', 'style', 'surface', 'sym',
         'time', 'transparency', 'turn',
         'usage', 'view', 'version', 'wait', 'windowsize', 'zoom'
