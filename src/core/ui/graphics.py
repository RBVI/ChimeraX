# vim: set expandtab ts=4 sw=4:

from .. import window_sys
if window_sys == "wx":
    import wx

    class GraphicsWindow(wx.Panel):
        """
        The graphics window that displays the three-dimensional models.
        """

        def __init__(self, parent, ui):
            wx.Panel.__init__(self, parent,
                style=wx.TAB_TRAVERSAL | wx.NO_BORDER | wx.WANTS_CHARS)
            self.timer = None
            self.session = ui.session
            self.view = ui.session.main_view

            self.redraw_interval = 16  # milliseconds
            # perhaps redraw interval should be 10 to reduce
            # frame drops at 60 frames/sec

            self.opengl_canvas = OpenGLCanvas(self, self.view, ui)
            if ui.have_stereo:
                from ..graphics import StereoCamera
                self.view.camera = StereoCamera()
            from wx.glcanvas import GLContext
            oc = self.opengl_context = GLContext(self.opengl_canvas)
            oc.make_current = self.make_context_current
            oc.swap_buffers = self.swap_buffers
            self.view.initialize_context(oc)
            sizer = wx.BoxSizer(wx.HORIZONTAL)
            sizer.Add(self.opengl_canvas, 1, wx.EXPAND)
            self.SetSizerAndFit(sizer)

            self.popup = Popup(parent)        # For display of atom spec balloons

            from .mousemodes import MouseModes
            self.mouse_modes = MouseModes(self, ui.session)

        def set_redraw_interval(self, msec):
            self.redraw_interval = msec  # milliseconds
            t = self.timer
            if t is not None:
                t.Start(self.redraw_interval)

        def make_context_current(self):
            # creates context if needed
            if self.timer is None:
                self.timer = wx.Timer(self)
                self.Bind(wx.EVT_TIMER, self._redraw_timer_callback, self.timer)
                self.timer.Start(self.redraw_interval)
            self.opengl_canvas.SetCurrent(self.opengl_context)

        def swap_buffers(self):
            self.opengl_canvas.SwapBuffers()

        def _redraw_timer_callback(self, event):
            # apparently we're in a thread, so use CallAfter since the
            # routines being called query wx widgets (mainly the
            # main graphics window) for attributes

            # 'x or y' is the "lambda way" of saying 'if not x: y'
            wx.CallAfter(lambda s=self:
                         s.session.update_loop.draw_new_frame(s.session)
                         or s.mouse_modes.mouse_pause_tracking())


    class Popup(wx.PopupWindow):

        def __init__(self, parent, style = wx.BORDER_SIMPLE):
            wx.PopupWindow.__init__(self, parent, style)
            self._panel = wx.Panel(self)
    #        self._panel.SetBackgroundColour((220,220,220))  # RGB 0-255
            self._pad = p = 2
            self._text = wx.StaticText(self._panel, -1, '', pos=(p,p))

        def show_text(self, text, position):

            import sys
            mac = (sys.platform == 'darwin')
            if mac:
                # On Mac balloons rise above other apps that cover the Chimear app
                # when mousing over those apps even when ChimeraX does not have focus.
                fw = wx.Window.FindFocus()
                if fw is None:
                    return

            t = self._text
            t.SetLabel(text)
            sz = t.GetBestSize()
            p = 2*self._pad
            self.SetSize( (sz.width+p, sz.height+p) )
            self._panel.SetSize( (sz.width+p, sz.height+p) )
            offset = (0,0)
            xy = self.GetParent().ClientToScreen(position)
            self.Position(xy, offset)

            self.Show(True)

            if mac and fw:
                # Popup takes focus on Mac, restore it after showing popup.
                # fw.SetFocus() does not work on Mac.
                # Apparently wx cannot change the focus between top level windows.
                # But we can raise a different top level, and luckily this does
                # not raise it above the popup.
                fw.GetTopLevelParent().Raise()

        def hide(self):
            self.Show(False)


    from wx import glcanvas


    class OpenGLCanvas(glcanvas.GLCanvas):

        def __init__(self, parent, view, ui=None, size=None):
            self.view = view
            attribs = [glcanvas.WX_GL_RGBA, glcanvas.WX_GL_DOUBLEBUFFER]
            from ..core_settings import settings
            ppi = max(wx.GetDisplayPPI())
            if ppi < settings.multisample_threshold:
                # TODO: how to pick number of samples
                attribs += [glcanvas.WX_GL_SAMPLE_BUFFERS, 1,
                            glcanvas.WX_GL_SAMPLES, 4]
            attribs += [
                glcanvas.WX_GL_CORE_PROFILE,
                glcanvas.WX_GL_MAJOR_VERSION, 3,
                glcanvas.WX_GL_MINOR_VERSION, 3,
            ]
            gl_supported = glcanvas.GLCanvas.IsDisplaySupported
            if not gl_supported(attribs + [0]):
                raise AssertionError("Required OpenGL capabilities, RGBA and/or"
                    " double buffering and/or OpenGL 3, not supported")
            for depth in range(32, 0, -8):
                test_attribs = attribs + [glcanvas.WX_GL_DEPTH_SIZE, depth]
                if gl_supported(test_attribs + [0]):
                    attribs = test_attribs
<<<<<<< HEAD
                    break
            else:
                raise AssertionError("Required OpenGL depth buffer capability"
                    " not supported")
            if ui:
                ui.have_stereo = False
                if hasattr(ui, 'stereo') and ui.stereo:
                    test_attribs = attribs + [glcanvas.WX_GL_STEREO]
                    if gl_supported(test_attribs + [0]):
                        attribs = test_attribs
                        ui.have_stereo = True
            if ui:
                ui.opengl_attribs = attribs + [0]

            ckw = {} if size is None else {'size': size}
            glcanvas.GLCanvas.__init__(self, parent, -1, attribList=attribs + [0],
                                       style=wx.WANTS_CHARS, **ckw)

            self.SetBackgroundStyle(wx.BG_STYLE_PAINT)

            if ui:
                self.Bind(wx.EVT_CHAR, ui.forward_keystroke)
            self.Bind(wx.EVT_PAINT, self.on_paint)
            self.Bind(wx.EVT_SIZE, self.on_size)

        def on_paint(self, event):
            # TODO: Should just mark for redraw so all redraws go through update
            # loop. But this causes bad flicker when resizing the window by hand.
#           self.view.redraw_needed = True
            self.view.draw()

        def on_size(self, event):
            wx.CallAfter(self.set_viewport)
            event.Skip()

        def set_viewport(self):
            self.view.resize(*self.GetClientSize())


    class OculusGraphicsWindow(wx.Frame):
        """
        The graphics window for using Oculus Rift goggles.
        """

        def __init__(self, view, parent=None):

            wx.Frame.__init__(self, parent, title="Oculus Rift")

            class View:

                def draw(self):
                    pass

                def resize(self, *args):
                    pass
            self.opengl_canvas = OpenGLCanvas(self, View())

            from wx.glcanvas import GLContext
            oc = self.opengl_context = GLContext(self.opengl_canvas, view._opengl_context)
            oc.make_current = self.make_context_current
            oc.swap_buffers = self.swap_buffers
            self.opengl_context = oc
            self.primary_opengl_context = view._opengl_context

            sizer = wx.BoxSizer(wx.HORIZONTAL)
            sizer.Add(self.opengl_canvas, 1, wx.EXPAND)
            self.SetSizerAndFit(sizer)

            self.Show(True)

        def make_context_current(self):
            self.opengl_canvas.SetCurrent(self.opengl_context)

        def swap_buffers(self):
            self.opengl_canvas.SwapBuffers()

        def close(self):
            self.opengl_context = None
            self.opengl_canvas = None
            wx.Frame.Close(self)

        def full_screen(self, width, height):
            ndisp = wx.Display.GetCount()
            for i in range(ndisp):
                d = wx.Display(i)
                # TODO: Would like to use d.GetName() but it is empty string on Mac.
                if not d.IsPrimary():
                    g = d.GetGeometry()
                    s = g.GetSize()
                    if s.GetWidth() == width and s.GetHeight() == height:
                        self.Move(g.GetX(), g.GetY())
                        self.SetSize(width, height)
                        break
            # self.EnableFullScreenView(True) # Not available in wxpython
            # TODO: full screen always shows on primary display.
    #        self.ShowFullScreen(True)
else:
    from PyQt5.QtGui import QWindow, QSurface

    class GraphicsWindow(QWindow):
        """
        The graphics window that displays the three-dimensional models.
        """

        def __init__(self, parent, ui):
            QWindow.__init__(self)
            from PyQt5.QtWidgets import QWidget
            self.widget = QWidget.createWindowContainer(self, parent)
            self.setSurfaceType(QSurface.OpenGLSurface)
            self.timer = None
            self.session = ui.session
            self.view = ui.session.main_view

            # NoFocus is the default;
            # may need a different policy to get keyboard forwarding to work...
            from PyQt5.QtCore import Qt
            self.widget.setFocusPolicy(Qt.NoFocus)

            self.context_created = False
            self.opengl_context = oc = OpenGLContext(self)
            oc.make_current = self.make_context_current
            oc.swap_buffers = self.swap_buffers

            self.redraw_interval = 16  # milliseconds
            #   perhaps redraw interval should be 10 to reduce
            #   frame drops at 60 frames/sec
            self.minimum_event_processing_ratio = 0.1 # Event processing time as a fraction
            # of time since start of last drawing
            self.last_redraw_start_time = self.last_redraw_finish_time = 0
=======
                    ui.have_stereo = True
        if ui:
            ui.opengl_attribs = attribs + [0]

        ckw = {} if size is None else {'size': size}
        glcanvas.GLCanvas.__init__(self, parent, -1, attribList=attribs + [0],
                                   style=wx.WANTS_CHARS, **ckw)

        self.SetBackgroundStyle(wx.BG_STYLE_PAINT)

        if ui:
            self.Bind(wx.EVT_CHAR, ui.forward_keystroke)
        self.Bind(wx.EVT_PAINT, self.on_paint)
        self.Bind(wx.EVT_SIZE, self.on_size)

    def on_paint(self, event):
        # TODO: Should just mark for redraw so all redraws go through update
        # loop. But this causes bad flicker when resizing the window by hand.
#        self.view.redraw_needed = True
        self.set_viewport()	# Make sure redraw uses correct graphics window size.
        self.view.draw()

    def on_size(self, event):
        wx.CallAfter(self.set_viewport)
        event.Skip()

    def set_viewport(self):
        self.view.resize(*self.GetClientSize())


class OculusGraphicsWindow(wx.Frame):
    """
    The graphics window for using Oculus Rift goggles.
    """

    def __init__(self, view, parent=None):

        wx.Frame.__init__(self, parent, title="Oculus Rift")

        class View:

            def draw(self):
                pass

            def resize(self, *args):
                pass
        self.opengl_canvas = OpenGLCanvas(self, View())

        from wx.glcanvas import GLContext
        oc = self.opengl_context = GLContext(self.opengl_canvas, view._opengl_context)
        oc.make_current = self.make_context_current
        oc.swap_buffers = self.swap_buffers
        self.opengl_context = oc
        self.primary_opengl_context = view._opengl_context

        sizer = wx.BoxSizer(wx.HORIZONTAL)
        sizer.Add(self.opengl_canvas, 1, wx.EXPAND)
        self.SetSizerAndFit(sizer)

        self.Show(True)

    def make_context_current(self):
        self.opengl_canvas.SetCurrent(self.opengl_context)

    def swap_buffers(self):
        self.opengl_canvas.SwapBuffers()
>>>>>>> 385c3ceb


            ui.have_stereo = False
            if hasattr(ui, 'stereo') and ui.stereo:
                sf = self.opengl_context.format()
                ui.have_stereo = sf.stereo()
            if ui.have_stereo:
                from ..graphics import StereoCamera
                self.view.camera = StereoCamera()
            self.view.initialize_context(self.opengl_context)

            self.popup = Popup(self)        # For display of atom spec balloons

            from .mousemodes import MouseModes
            self.mouse_modes = MouseModes(self, ui.session)

        def make_context_current(self):
            # creates context if needed
            oc = self.opengl_context
            if not self.context_created:
                ui = self.session.ui
                oc.setScreen(ui.primaryScreen())
                oc.setFormat(QSurfaceFormat.defaultFormat())
                self.setFormat(QSurfaceFormat.defaultFormat())
                if not oc.create():
                    raise ValueError("Could not create OpenGL context")
                self.context_created = True
                sf = oc.format()
                major, minor = sf.version()
                rmajor, rminor = ui.required_opengl_version
                if major < rmajor or (major == rmajor and minor < rminor):
                    raise ValueError("Available OpenGL version ({}.{}) less than required ({}.{})"
                        .format(major, minor, rmajor, rminor))
                if ui.required_opengl_core_profile:
                    if sf.profile() != sf.CoreProfile:
                        raise ValueError("Required OpenGL Core Profile not available")
            if not oc.makeCurrent(self):
                raise RuntimeError("Could not make graphics context current")

            if self.timer is None:
                from PyQt5.QtCore import QTimer, Qt
                self.timer = t = QTimer(self)
                t.timerType = Qt.PreciseTimer
                t.timeout.connect(self._redraw_timer_callback)
                t.start(self.redraw_interval)
            self.opengl_context.makeCurrent(self)

        def resizeEvent(self, event):
            s = event.size()
            w, h = s.width(), s.height()
            self.view.resize(w, h)
            self.view.redraw_needed = True

        def set_redraw_interval(self, msec):
            self.redraw_interval = msec  # milliseconds
            t = self.timer
            if t is not None:
                t.start(self.redraw_interval)

        def swap_buffers(self):
            self.opengl_context.swapBuffers(self)

        def _redraw_timer_callback(self):
            import time
            t = time.perf_counter()
            dur = t - self.last_redraw_start_time
            if t >= self.last_redraw_finish_time + self.minimum_event_processing_ratio * dur:
                # Redraw only if enough time has elapsed since last frame to process some events.
                # This keeps the user interface responsive even during slow rendering
                self.last_redraw_start_time = t
                self.session.update_loop.draw_new_frame(self.session) \
                    or self.mouse_modes.mouse_pause_tracking()
                self.last_redraw_finish_time = time.perf_counter()

    from PyQt5.QtWidgets import QLabel
    class Popup(QLabel):

        def __init__(self, graphics_window):
            from PyQt5.QtCore import Qt
            QLabel.__init__(self)
            self.setWindowFlags(self.windowFlags() | Qt.ToolTip)
            self.graphics_window = graphics_window

        def show_text(self, text, position):
            self.setText(text)
            from PyQt5.QtCore import QPoint
            self.move(self.graphics_window.mapToGlobal(QPoint(*position)))
            self.show()

    from PyQt5.QtGui import QOpenGLContext, QSurfaceFormat
    class OpenGLContext(QOpenGLContext):
        def __init__(self, graphics_window):
            QOpenGLContext.__init__(self, graphics_window)

        def __del__(self):
            self.deleteLater()<|MERGE_RESOLUTION|>--- conflicted
+++ resolved
@@ -137,7 +137,6 @@
                 test_attribs = attribs + [glcanvas.WX_GL_DEPTH_SIZE, depth]
                 if gl_supported(test_attribs + [0]):
                     attribs = test_attribs
-<<<<<<< HEAD
                     break
             else:
                 raise AssertionError("Required OpenGL depth buffer capability"
@@ -167,6 +166,7 @@
             # TODO: Should just mark for redraw so all redraws go through update
             # loop. But this causes bad flicker when resizing the window by hand.
 #           self.view.redraw_needed = True
+            self.set_viewport()	# Make sure redraw uses correct graphics window size.
             self.view.draw()
 
         def on_size(self, event):
@@ -267,75 +267,6 @@
             self.minimum_event_processing_ratio = 0.1 # Event processing time as a fraction
             # of time since start of last drawing
             self.last_redraw_start_time = self.last_redraw_finish_time = 0
-=======
-                    ui.have_stereo = True
-        if ui:
-            ui.opengl_attribs = attribs + [0]
-
-        ckw = {} if size is None else {'size': size}
-        glcanvas.GLCanvas.__init__(self, parent, -1, attribList=attribs + [0],
-                                   style=wx.WANTS_CHARS, **ckw)
-
-        self.SetBackgroundStyle(wx.BG_STYLE_PAINT)
-
-        if ui:
-            self.Bind(wx.EVT_CHAR, ui.forward_keystroke)
-        self.Bind(wx.EVT_PAINT, self.on_paint)
-        self.Bind(wx.EVT_SIZE, self.on_size)
-
-    def on_paint(self, event):
-        # TODO: Should just mark for redraw so all redraws go through update
-        # loop. But this causes bad flicker when resizing the window by hand.
-#        self.view.redraw_needed = True
-        self.set_viewport()	# Make sure redraw uses correct graphics window size.
-        self.view.draw()
-
-    def on_size(self, event):
-        wx.CallAfter(self.set_viewport)
-        event.Skip()
-
-    def set_viewport(self):
-        self.view.resize(*self.GetClientSize())
-
-
-class OculusGraphicsWindow(wx.Frame):
-    """
-    The graphics window for using Oculus Rift goggles.
-    """
-
-    def __init__(self, view, parent=None):
-
-        wx.Frame.__init__(self, parent, title="Oculus Rift")
-
-        class View:
-
-            def draw(self):
-                pass
-
-            def resize(self, *args):
-                pass
-        self.opengl_canvas = OpenGLCanvas(self, View())
-
-        from wx.glcanvas import GLContext
-        oc = self.opengl_context = GLContext(self.opengl_canvas, view._opengl_context)
-        oc.make_current = self.make_context_current
-        oc.swap_buffers = self.swap_buffers
-        self.opengl_context = oc
-        self.primary_opengl_context = view._opengl_context
-
-        sizer = wx.BoxSizer(wx.HORIZONTAL)
-        sizer.Add(self.opengl_canvas, 1, wx.EXPAND)
-        self.SetSizerAndFit(sizer)
-
-        self.Show(True)
-
-    def make_context_current(self):
-        self.opengl_canvas.SetCurrent(self.opengl_context)
-
-    def swap_buffers(self):
-        self.opengl_canvas.SwapBuffers()
->>>>>>> 385c3ceb
-
 
             ui.have_stereo = False
             if hasattr(ui, 'stereo') and ui.stereo:
