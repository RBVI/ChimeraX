# vim: set expandtab shiftwidth=4 softtabstop=4:

# === UCSF ChimeraX Copyright ===
# Copyright 2016 Regents of the University of California.
# All rights reserved.  This software provided pursuant to a
# license agreement containing restrictions on its disclosure,
# duplication and use.  For details see:
# http://www.rbvi.ucsf.edu/chimerax/docs/licensing.html
# This notice must be embedded in or attached to all copies,
# including partial copies, of the software or any revisions
# or derivations thereof.
# === UCSF ChimeraX Copyright ===

from ..state import State
from numpy import uint8, int32, uint32, float64, float32, byte, bool as npy_bool
from .molc import string, cptr, pyobject, c_property, set_c_pointer, c_function, c_array_function, ctype_type_to_numpy, pointer
import ctypes
size_t = ctype_type_to_numpy[ctypes.c_size_t]   # numpy dtype for size_t

# -------------------------------------------------------------------------------
# These routines convert C++ pointers to Python objects and are used for defining
# the object properties.
#
def _atoms(p):
    from .molarray import Atoms
    return Atoms(p)
def _atom_pair(p):
    return (object_map(p[0],Atom), object_map(p[1],Atom))
def _atom_or_none(p):
    return object_map(p, Atom) if p else None
def _bonds(p):
    from .molarray import Bonds
    return Bonds(p)
def _chain(p):
    if not p: return None
    return object_map(p, Chain)
def _element(p):
    return object_map(p, Element)
def _pseudobonds(p):
    from .molarray import Pseudobonds
    return Pseudobonds(p)
def _residue(p):
    return object_map(p, Residue)
def _residues(p):
    from .molarray import Residues
    return Residues(p)
def _rings(p):
    from .molarray import Rings
    return Rings(p)
def _non_null_residues(p):
    from .molarray import Residues
    return Residues(p[p!=0])
def _residue_or_none(p):
    return object_map(p, Residue) if p else None
def _residues_or_nones(p):
    return [_residue(rptr) if rptr else None for rptr in p]
def _chains(p):
    from .molarray import Chains
    return Chains(p)
def _atomic_structure(p):
    if not p: return None
    return object_map(p, StructureData)
def _pseudobond_group(p):
    from .pbgroup import PseudobondGroup
    return object_map(p, PseudobondGroup)
def _pseudobond_group_map(pbgc_map):
    pbg_map = dict((name, _pseudobond_group(pbg)) for name, pbg in pbgc_map.items())
    return pbg_map

# -----------------------------------------------------------------------------
#
class Atom(State):
    '''
    An atom includes physical and graphical properties such as an element name,
    coordinates in space, and color and radius for rendering.

    To create an Atom use the :class:`.AtomicStructure` new_atom() method.
    '''

    SPHERE_STYLE, BALL_STYLE, STICK_STYLE = range(3)

    HIDE_RIBBON = 0x1
    BBE_MIN, BBE_RIBBON, BBE_MAX = range(3)

    idatm_info_map = c_function('atom_idatm_info_map', args = (), ret = ctypes.py_object)()

    def __init__(self, c_pointer):
        set_c_pointer(self, c_pointer)

    # cpp_pointer and deleted are "base class" methods, though for performance reasons
    # we are placing them directly in each class rather than using a base class,
    # and for readability by most programmers we avoid using metaclasses
    @property
    def cpp_pointer(self):
        '''Value that can be passed to C++ layer to be used as pointer (Python int)'''
        return self._c_pointer.value

    @property
    def deleted(self):
        '''Has the C++ side been deleted?'''
        return not hasattr(self, '_c_pointer')

    def __lt__(self, other):
        # for sorting (objects of the same type)
        if self.residue == other.residue:
            return self.name < other.name \
                if self.name != other.name else self.serial_number < other.serial_number
        return self.residue < other.residue

    def __str__(self, atom_only = False, style = None):
        if style == None:
            from ..core_settings import settings
            style = settings.atomspec_contents
        if style.startswith("simple"):
            atom_str = self.name
        elif style.startswith("command"):
            atom_str = '@' + self.name
        else:
            atom_str = str(self.serial_number)
        if atom_only:
            return atom_str
        if not style.startswith('simple'):
            return '%s%s' % (self.residue.__str__(style=style), atom_str)
        return '%s %s' % (self.residue.__str__(style=style), atom_str)

    def atomspec(self):
        return self.residue.atomspec() + '@' + self.name

    alt_loc = c_property('atom_alt_loc', byte, doc='Alternate location indicator')
    bfactor = c_property('atom_bfactor', float32, doc = "B-factor, floating point value.")
    bonds = c_property('atom_bonds', cptr, "num_bonds", astype=_bonds, read_only=True,
        doc="Bonds connected to this atom as an array of :py:class:`Bonds` objects. Read only.")
    chain_id = c_property('atom_chain_id', string, read_only = True,
        doc = "Protein Data Bank chain identifier. Limited to 4 characters. Read only string.")
    color = c_property('atom_color', uint8, 4, doc="Color RGBA length 4 numpy uint8 array.")
    coord = c_property('atom_coord', float64, 3,
        doc="Coordinates as a numpy length 3 array, 64-bit float values.")
    coord_index = c_property('atom_coord_index', uint32, read_only = True,
        doc="Coordinate index of atom in coordinate set.")
    display = c_property('atom_display', npy_bool,
        doc="Whether to display the atom. Boolean value.")
    draw_mode = c_property('atom_draw_mode', uint8,
        doc="Controls how the atom is depicted.\n\nPossible values:\n\n"
        "SPHERE_STYLE\n"
        "    Use full atom radius\n\n"
        "BALL_STYLE\n"
        "    Use reduced atom radius, but larger than bond radius\n\n"
        "STICK_STYLE\n"
        "    Match bond radius")
    element = c_property('atom_element', cptr, astype = _element, read_only = True,
        doc =  ":class:`Element` corresponding to the chemical element for the atom.")
    element_name = c_property('atom_element_name', string, read_only = True,
        doc = "Chemical element name. Read only.")
    element_number = c_property('atom_element_number', uint8, read_only = True,
        doc = "Chemical element number. Read only.")
    hide = c_property('atom_hide', int32,
        doc="Whether atom is hidden (overrides display).  Integer bitmask."
        "\n\nPossible values:\n\n"
        "HIDE_RIBBON\n"
        "    Hide mask for backbone atoms in ribbon.\n"
        "HIDE_ISOLDE\n"
        "    Hide mask for backbone atoms for ISOLDE.\n"
        "HIDE_NUCLEOTIDE\n"
        "    Hide mask for sidechain atoms in nucleotides.\n")
    idatm_type = c_property('atom_idatm_type', string, doc = "IDATM type")
    in_chain = c_property('atom_in_chain', npy_bool, read_only = True,
        doc = "Whether this atom belongs to a polymer. Read only.")
    is_ribose = c_property('atom_is_ribose', npy_bool, read_only = True,
        doc = "Whether this atom is part of an nucleic acid ribose moiety. Read only.")
    is_sidechain = c_property('atom_is_sidechain', npy_bool, read_only = True,
        doc = "Whether this atom is part of an amino/nucleic acid sidechain. Read only.")
    name = c_property('atom_name', string, doc = "Atom name. Maximum length 4 characters.")
    neighbors = c_property('atom_neighbors', cptr, "num_bonds", astype=_atoms, read_only=True,
        doc=":class:`.Atom`\\ s connnected to this atom directly by one bond. Read only.")
    num_bonds = c_property("atom_num_bonds", size_t, read_only=True,
        doc="Number of bonds connected to this atom. Read only.")
    num_explicit_bonds = c_property("atom_num_explicit_bonds", size_t, read_only=True,
        doc="Number of bonds and missing-structure pseudobonds connected to this atom. Read only.")
    occupancy = c_property('atom_occupancy', float32, doc = "Occupancy, floating point value.")
    radius = c_property('atom_radius', float32, doc="Radius of atom.")
    default_radii = c_property('atom_default_radius', float32, read_only = True,
                               doc="Default atom radius.")
    residue = c_property('atom_residue', cptr, astype = _residue, read_only = True,
        doc = ":class:`Residue` the atom belongs to.")
    selected = c_property('atom_selected', npy_bool, doc="Whether the atom is selected.")
    serial_number = c_property('atom_serial_number', int32, read_only = True,
        doc="Atom serial number from input file.")
    structure = c_property('atom_structure', cptr, astype=_atomic_structure, read_only=True,
        doc=":class:`.AtomicStructure` the atom belongs to")
    structure_category = c_property('atom_structure_category', string, read_only=True,
        doc = "Whether atom is ligand, ion, etc.")
    visible = c_property('atom_visible', npy_bool, read_only=True,
        doc="Whether atom is displayed and not hidden.")

    @property
<<<<<<< HEAD
=======
    def display_radius(self):
        dm = self.draw_mode
        if dm == Atom.SPHERE_STYLE:
            r = self.radius
        elif dm == Atom.BALL_STYLE:
            r = self.radius * self.structure.ball_scale
        elif dm == Atom.STICK_STYLE:
            r = self.maximum_bond_radius(self.structure.bond_radius)
        return r

    def maximum_bond_radius(self, default_radius = 0.2):
        "Return maximum bond radius.  Used for stick style atom display."
        f = c_function('atom_maximum_bond_radius',
                       args = [ctypes.c_void_p, ctypes.c_size_t, ctypes.c_float, ctypes.c_void_p])
        r = ctypes.c_float()
        f(ctypes.byref(self._c_pointer), 1, default_radius, ctypes.byref(r))
        return r.value

    def set_alt_loc(self, loc, create):
        if isinstance(loc, str):
            loc = loc.encode('utf-8')
        f = c_function('atom_set_alt_loc', args=(ctypes.c_void_p, ctypes.c_char, ctypes.c_bool, ctypes.c_bool))
        f(self._c_pointer, loc, create, False)

    def has_alt_loc(self, loc):
        if isinstance(loc, str):
            loc = loc.encode('utf-8')
        #value_type = npy_bool
        #vtype = numpy_type_to_ctype[value_type]
        vtype = ctypes.c_uint8
        v = vtype()
        v_ref = ctypes.byref(v)
        f = c_array_function('atom_has_alt_loc', args=(byte,), per_object=False)
        a_ref = ctypes.byref(self._c_pointer)
        f(a_ref, 1, loc, v_ref)
        return bool(v.value)

    @property
>>>>>>> b05cc657
    def aniso_u(self):
        '''Anisotropic temperature factors, returns 3x3 array of numpy float32 or None.  Read only.'''
        f = c_function('atom_aniso_u', args = (ctypes.c_void_p, ctypes.c_size_t, ctypes.c_void_p))
        from numpy import empty, float32
        ai = empty((3,3), float32)
        try:
            f(self._c_pointer_ref, 1, pointer(ai))
        except ValueError:
            ai = None
        return ai

    def _get_aniso_u6(self):
        '''Get anisotropic temperature factors as a 6 element numpy float32 array
        containing (u11, u22, u33, u12, u13, u23) or None.'''
        f = c_function('atom_aniso_u6', args = (ctypes.c_void_p, ctypes.c_size_t, ctypes.c_void_p))
        from numpy import empty, float32
        ai = empty((6,), float32)
        try:
            f(self._c_pointer_ref, 1, pointer(ai))
        except ValueError:
            ai = None
        return ai
    def _set_aniso_u6(self, u6):
        '''Set anisotropic temperature factors as a 6 element numpy float32 array
        representing the unique elements of the symmetrix matrix
        containing (u11, u22, u33, u12, u13, u23).'''
        f = c_function('set_atom_aniso_u6', args = (ctypes.c_void_p, ctypes.c_size_t, ctypes.c_void_p))
        from numpy import empty, float32
        ai = empty((6,), float32)
        ai[:] = u6
        f(self._c_pointer_ref, 1, pointer(ai))
    aniso_u6 = property(_get_aniso_u6, _set_aniso_u6)

    def connects_to(self, atom):
        '''Whether this atom is directly bonded to a specified atom.'''
        f = c_function('atom_connects_to', args = (ctypes.c_void_p, ctypes.c_void_p),
               ret = ctypes.c_bool)
        c = f(self._c_pointer, atom._c_pointer)
        return c

    def delete(self):
        '''Delete this Atom from it's Structure'''
        f = c_function('atom_delete', args = (ctypes.c_void_p, ctypes.c_size_t))
        c = f(self._c_pointer_ref, 1)

    @property
    def display_radius(self):
        dm = self.draw_mode
        if dm == Atom.SPHERE_STYLE:
            r = self.radius
        elif dm == Atom.BALL_STYLE:
            r = self.radius * self.structure.ball_scale
        elif dm == Atom.STICK_STYLE:
            r = self.maximum_bond_radius(self.structure.bond_radius)
        return r

    def has_alt_loc(self, loc):
        if isinstance(loc, str):
            loc = loc.encode('utf-8')
        #value_type = npy_bool
        #vtype = numpy_type_to_ctype[value_type]
        vtype = ctypes.c_uint8
        v = vtype()
        v_ref = ctypes.byref(v)
        f = c_array_function('atom_has_alt_loc', args=(byte,), per_object=False)
        a_ref = ctypes.byref(self._c_pointer)
        f(a_ref, 1, loc, v_ref)
        return v.value

    def is_backbone(self, bb_extent=BBE_MAX):
        '''Whether this Atom is considered backbone, given the 'extent' criteria.

        Possible 'extent' values are:

        BBE_MIN
            Only the atoms needed to connect the residue chain (and their hydrogens)

        BBE_MAX
            All non-sidechain atoms

        BBE_RIBBON
            The backbone atoms that a ribbon depiction hides
        '''
        vtype = ctypes.c_uint8
        v = vtype()
        v_ref = ctypes.byref(v)
        f = c_array_function('atom_is_backbone', args=(ctype_type_to_numpy[ctypes.c_int],), per_object=False)
        a_ref = ctypes.byref(self._c_pointer)
        f(a_ref, 1, bb_extent, v_ref)
        return bool(v.value)

    def maximum_bond_radius(self, default_radius = 0.2):
        "Return maximum bond radius.  Used for stick style atom display."
        f = c_function('atom_maximum_bond_radius',
                       args = [ctypes.c_void_p, ctypes.c_size_t, ctypes.c_float, ctypes.c_void_p])
        r = ctypes.c_float()
        f(ctypes.byref(self._c_pointer), 1, default_radius, ctypes.byref(r))
        return r.value

    def set_alt_loc(self, loc, create):
        if isinstance(loc, str):
            loc = loc.encode('utf-8')
        f = c_function('atom_set_alt_loc', args=(ctypes.c_void_p, ctypes.c_char, ctypes.c_bool, ctypes.c_bool))
        f(self._c_pointer, loc, create, False)

    def set_coord(self, xyz, cs_id):
        '''Used to set the atom's xyz for a particular coordset.  Just use the 'coord' attr
           for changing the current coordinate set.'''
        if xyz.dtype != float64:
            raise ValueError('set_coord(): array must be float64, got %s' % xyz.dtype.name)
        if len(xyz.shape) != 1 or len(xyz) != 3:
            raise ValueError('set_coord(): array must of dimension 1x3, not %s' % repr(xyz.shape))
        f = c_function('atom_set_coord',
                       args = (ctypes.c_void_p, ctypes.c_void_p, ctypes.c_int))
        f(self._c_pointer, pointer(xyz), cs_id)

    def rings(self, cross_residues=False, all_size_threshold=0):
        '''Return :class:`.Rings` collection of rings this Atom participates in.

        If 'cross_residues' is False, then rings that cross residue boundaries are not
        included.  If 'all_size_threshold' is zero, then return only minimal rings, of
        any size.  If it is greater than zero, then return all rings not larger than the
        given value.

        The returned rings are quite emphemeral, and shouldn't be cached or otherwise
        retained for long term use.  They may only live until the next call to rings()
        [from anywhere, including C++].
        '''
        f = c_function('atom_rings', args = (ctypes.c_void_p, ctypes.c_bool, ctypes.c_int),
                ret = ctypes.py_object)
        return _rings(f(self._c_pointer, cross_residues, all_size_threshold))

    @property
    def scene_coord(self):
        '''
        Atom center coordinates in the global scene coordinate system.
        This accounts for the :class:`Drawing` positions for the hierarchy
        of models this atom belongs to.
        '''
        return self.structure.scene_position * self.coord


    def reset_state(self, session):
        """For when the session is closed"""
        pass

    def take_snapshot(self, session, flags):
        data = {'structure': self.structure,
                'ses_id': self.structure.session_atom_to_id(self._c_pointer)}
        return data

    @staticmethod
    def restore_snapshot(session, data):
        return object_map(data['structure'].session_id_to_atom(data['ses_id']), Atom)

# -----------------------------------------------------------------------------
#
class Bond(State):
    '''
    Bond connecting two atoms.

    To create a Bond use the :class:`.AtomicStructure` new_bond() method.
    '''
    def __init__(self, bond_pointer):
        set_c_pointer(self, bond_pointer)

    # cpp_pointer and deleted are "base class" methods, though for performance reasons
    # we are placing them directly in each class rather than using a base class,
    # and for readability by most programmers we avoid using metaclasses
    @property
    def cpp_pointer(self):
        '''Value that can be passed to C++ layer to be used as pointer (Python int)'''
        return self._c_pointer.value

    @property
    def deleted(self):
        '''Has the C++ side been deleted?'''
        return not hasattr(self, '_c_pointer')

    def __lt__(self, other):
        # for sorting (objects of the same type)
        s1, s2 = self.atoms
        o1, o2 = other.atoms
        return s1 < o1 if s1 != o1 else s2 < o2

    def __str__(self, style = None):
        a1, a2 = self.atoms
        bond_sep = " \N{Left Right Arrow} "
        if a1.residue == a2.residue:
            return a1.__str__(style=style) + bond_sep + a2.__str__(atom_only=True, style=style)
        if a1.structure == a2.structure:
            # tautology for bonds, but this func is conscripted by pseudobonds, so test...
            chain_str = "" if  a1.residue.chain_id == a2.residue.chain_id \
                else '/' + a2.residue.chain_id + ' '
            res_str = a2.residue.__str__(residue_only=True)
            atom_str = a2.__str__(atom_only=True, style=style)
            joiner = "" if res_str.startswith(":") else " "
            return a1.__str__(style=style) + bond_sep + chain_str + res_str + joiner + atom_str
        return a1.__str__(style=style) + bond_sep + a2.__str__(style=style)

    def atomspec(self):
        return a1.atomspec() + a2.atomspec()

    atoms = c_property('bond_atoms', cptr, 2, astype = _atom_pair, read_only = True)
    '''Two-tuple of :py:class:`Atom` objects that are the bond end points.'''
    color = c_property('bond_color', uint8, 4)
    '''Color RGBA length 4 numpy uint8 array.'''
    display = c_property('bond_display', npy_bool)
    '''
    Whether to display the bond if both atoms are shown.
    Can be overriden by the hide attribute.
    '''
    halfbond = c_property('bond_halfbond', npy_bool)
    '''
    Whether to color the each half of the bond nearest an end atom to match that atom
    color, or use a single color and the bond color attribute.  Boolean value.
    '''
    radius = c_property('bond_radius', float32)
    '''Displayed cylinder radius for the bond.'''
    HIDE_RIBBON = 0x1
    '''Hide mask for backbone bonds in ribbon.'''
    HIDE_ISOLDE = 0x2
    '''Hide mask for backbone bonds for ISOLDE.'''
    hide = c_property('bond_hide', int32)
    '''Whether bond is hidden (overrides display).  Integer bitmask.'''
    shown = c_property('bond_shown', npy_bool, read_only = True)
    '''Whether bond is visible and both atoms are shown and at least one is not Sphere style. Read only.'''
    structure = c_property('bond_structure', cptr, astype = _atomic_structure, read_only = True)
    ''':class:`.AtomicStructure` the bond belongs to.'''
    visible = c_property('bond_visible', npy_bool, read_only = True)
    '''Whether bond is display and not hidden. Read only.'''
    length = c_property('bond_length', float32, read_only = True)
    '''Bond length. Read only.'''

    def other_atom(self, atom):
        '''Return the :class:`Atom` at the other end of this bond opposite
        the specified atom.'''
        f = c_function('bond_other_atom', args = (ctypes.c_void_p, ctypes.c_void_p), ret = ctypes.c_void_p)
        c = f(self._c_pointer, atom._c_pointer)
        return object_map(c, Atom)

    def reset_state(self, session):
        f = c_function('pseudobond_global_manager_clear', args = (ctypes.c_void_p,))
        f(self._c_pointer)

    def rings(self, cross_residues=False, all_size_threshold=0):
        '''Return :class:`.Rings` collection of rings this Bond is involved in.

        If 'cross_residues' is False, then rings that cross residue boundaries are not
        included.  If 'all_size_threshold' is zero, then return only minimal rings, of
        any size.  If it is greater than zero, then return all rings not larger than the
        given value.

        The returned rings are quite emphemeral, and shouldn't be cached or otherwise
        retained for long term use.  They may only live until the next call to rings()
        [from anywhere, including C++].
        '''
        f = c_function('bond_rings', args = (ctypes.c_void_p, ctypes.c_bool, ctypes.c_int),
                ret = ctypes.py_object)
        return _rings(f(self._c_pointer, cross_residues, all_size_threshold))

    def take_snapshot(self, session, flags):
        data = {'structure': self.structure,
                'ses_id': self.structure.session_bond_to_id(self._c_pointer)}
        return data

    @staticmethod
    def restore_snapshot(session, data):
        return object_map(data['structure'].session_id_to_bond(data['ses_id']), Bond)

# -----------------------------------------------------------------------------
#
class Pseudobond(State):
    '''
    A Pseudobond is a graphical line between atoms for example depicting a distance
    or a gap in an amino acid chain, often shown as a dotted or dashed line.
    Pseudobonds can join atoms belonging to different :class:`.AtomicStructure`\\ s
    which is not possible with a :class:`Bond`\\ .

    To create a Pseudobond use the :class:`PseudobondGroup` new_pseudobond() method.
    '''
    def __init__(self, pbond_pointer):
        set_c_pointer(self, pbond_pointer)

    # cpp_pointer and deleted are "base class" methods, though for performance reasons
    # we are placing them directly in each class rather than using a base class,
    # and for readability by most programmers we avoid using metaclasses
    @property
    def cpp_pointer(self):
        '''Value that can be passed to C++ layer to be used as pointer (Python int)'''
        return self._c_pointer.value

    @property
    def deleted(self):
        '''Has the C++ side been deleted?'''
        return not hasattr(self, '_c_pointer')

    __lt__ = Bond.__lt__
    __str__ = Bond.__str__

    atoms = c_property('pseudobond_atoms', cptr, 2, astype = _atom_pair, read_only = True)
    '''Two-tuple of :py:class:`Atom` objects that are the bond end points.'''
    color = c_property('pseudobond_color', uint8, 4)
    '''Color RGBA length 4 numpy uint8 array.'''
    display = c_property('pseudobond_display', npy_bool)
    '''
    Whether to display the bond if both atoms are shown.
    Can be overriden by the hide attribute.
    '''
    group = c_property('pseudobond_group', cptr, astype = _pseudobond_group, read_only = True)
    ''':py:class:`.pbgroup.PseudobondGroup` that this pseudobond belongs to'''
    halfbond = c_property('pseudobond_halfbond', npy_bool)
    '''
    Whether to color the each half of the bond nearest an end atom to match that atom
    color, or use a single color and the bond color attribute.  Boolean value.
    '''
    radius = c_property('pseudobond_radius', float32)
    '''Displayed cylinder radius for the bond.'''
    shown = c_property('pseudobond_shown', npy_bool, read_only = True)
    '''Whether bond is visible and both atoms are shown. Read only.'''
    shown_when_atoms_hidden = c_property('pseudobond_shown_when_atoms_hidden', npy_bool, doc =
    '''Controls whether the pseudobond is shown when the endpoint atoms are not
    explictly displayed (atom.display == False) but are implicitly shown by a
    ribbon or somesuch (atom.hide != 0).  Defaults to True.''')

    def delete(self):
        '''Delete this pseudobond from it's group'''
        f = c_function('pseudobond_delete', args = (ctypes.c_void_p, ctypes.c_size_t))
        c = f(self._c_pointer_ref, 1)

    @property
    def length(self):
        '''Distance between centers of two bond end point atoms.'''
        a1, a2 = self.atoms
        v = a1.scene_coord - a2.scene_coord
        from math import sqrt
        return sqrt((v*v).sum())

    def other_atom(self, atom):
        '''Return the :class:`Atom` at the other end of this bond opposite
        the specified atom.'''
        a1,a2 = self.atoms
        return a2 if atom is a1 else a1

    _ses_id = c_property('pseudobond_get_session_id', int32, read_only = True,
        doc="Used by session save/restore internals")

    def reset_state(self, session):
        f = c_function('pseudobond_global_manager_clear', args = (ctypes.c_void_p,))
        f(self._c_pointer)

    def take_snapshot(self, session, flags):
        return [self.group, self._ses_id]

    @staticmethod
    def restore_snapshot(session, data):
        group, id = data
        f = c_function('pseudobond_group_resolve_session_id',
            args = [ctypes.c_void_p, ctypes.c_int], ret = ctypes.c_void_p)
        return object_map(f(group._c_pointer, id), Pseudobond)

# -----------------------------------------------------------------------------
#
class PseudobondGroupData:
    '''
    A group of pseudobonds typically used for one purpose such as display
    of distances or missing segments.  The category attribute names the group,
    for example "distances" or "missing segments".

    This base class of :class:`.PseudobondGroup` represents the C++ data while
    the derived class handles rendering the pseudobonds.

    To create a PseudobondGroup use the :class:`PseudobondManager` get_group() method.
    '''

    GROUP_TYPE_NORMAL = 1
    GROUP_TYPE_COORD_SET = 2

    def __init__(self, pbg_pointer):
        set_c_pointer(self, pbg_pointer)

    # cpp_pointer and deleted are "base class" methods, though for performance reasons
    # we are placing them directly in each class rather than using a base class,
    # and for readability by most programmers we avoid using metaclasses
    @property
    def cpp_pointer(self):
        '''Value that can be passed to C++ layer to be used as pointer (Python int)'''
        return self._c_pointer.value

    @property
    def deleted(self):
        '''Has the C++ side been deleted?'''
        return not hasattr(self, '_c_pointer')

    category = c_property('pseudobond_group_category', string, read_only = True,
        doc = "Name of the pseudobond group.  Read only string.")
    color = c_property('pseudobond_group_color', uint8, 4,
        doc="Sets the color attribute of current pseudobonds and new pseudobonds")
    group_type = c_property('pseudobond_group_group_type', uint8, read_only = True, doc=
        "PseudobondGroup.GROUP_TYPE_NORMAL is a normal group,"
        "PseudobondGroup.GROUP_TYPE_COORD_SET is a per-coord-set pseudobond group")
    halfbond = c_property('pseudobond_group_halfbond', npy_bool,
        doc = "Sets the halfbond attribute of current pseudobonds and new pseudobonds")
    num_pseudobonds = c_property('pseudobond_group_num_pseudobonds', size_t, read_only = True,
        doc = "Number of pseudobonds in group. Read only.")
    pseudobonds = c_property('pseudobond_group_pseudobonds', cptr, 'num_pseudobonds',
        astype = _pseudobonds, read_only = True,
        doc = "Group pseudobonds as a :class:`.Pseudobonds` collection. Read only.")
    radius = c_property('pseudobond_group_radius', float32,
        doc = "Sets the radius attribute of current pseudobonds and new pseudobonds")
    structure = c_property('pseudobond_group_structure', cptr, astype = _atomic_structure,
        read_only = True, doc ="Structure that pseudobond group is owned by.  "
        "Returns None if called on a group managed by the global pseudobond manager")

    def change_category(self, category):
        f = c_function('pseudobond_group_change_category',
            args = (ctypes.c_void_p, ctypes.c_char_p))
        try:
            f(self._c_pointer, category.encode('utf-8'))
        except TypeError:
            from ..errors import UserError
            raise UserError("Another pseudobond group is already named '%s'" % category)

    def clear(self):
        '''Delete all pseudobonds in group'''
        f = c_function('pseudobond_group_clear', args = (ctypes.c_void_p,))
        f(self._c_pointer)

    def new_pseudobond(self, atom1, atom2):
        '''Create a new pseudobond between the specified :class:`Atom` objects.'''
        f = c_function('pseudobond_group_new_pseudobond',
                       args = (ctypes.c_void_p, ctypes.c_void_p, ctypes.c_void_p),
                       ret = ctypes.c_void_p)
        pb = f(self._c_pointer, atom1._c_pointer, atom2._c_pointer)
        return object_map(pb, Pseudobond)

    # Graphics changed flags used by rendering code.  Private.
    _SHAPE_CHANGE = 0x1
    _COLOR_CHANGE = 0x2
    _SELECT_CHANGE = 0x4
    _RIBBON_CHANGE = 0x8
    _ADDDEL_CHANGE = 0x10
    _DISPLAY_CHANGE = 0x20
    _ALL_CHANGE = 0x2f
    _graphics_changed = c_property('pseudobond_group_graphics_change', int32)


# -----------------------------------------------------------------------------
#
class PseudobondManager(State):
    '''Per-session singleton pseudobond manager keeps track of all
    :class:`.PseudobondGroupData` objects.'''

    def __init__(self, session):
        self.session = session
        f = c_function('pseudobond_create_global_manager', args = (ctypes.c_void_p,),
            ret = ctypes.c_void_p)
        set_c_pointer(self, f(session.change_tracker._c_pointer))
        self.session.triggers.add_handler("begin save session",
            lambda *args: self._ses_call("save_setup"))
        self.session.triggers.add_handler("end save session",
            lambda *args: self._ses_call("save_teardown"))
        self.session.triggers.add_handler("begin restore session",
            lambda *args: self._ses_call("restore_setup"))
        self.session.triggers.add_handler("end restore session",
            lambda *args: self._ses_call("restore_teardown"))

    def _delete_group(self, pbg):
        f = c_function('pseudobond_global_manager_delete_group',
                       args = (ctypes.c_void_p, ctypes.c_void_p), ret = None)
        f(self._c_pointer, pbg._c_pointer)

    def get_group(self, category, create = True):
        '''Get an existing :class:`.PseudobondGroup` or create a new one given a category name.'''
        f = c_function('pseudobond_global_manager_get_group',
                       args = (ctypes.c_void_p, ctypes.c_char_p, ctypes.c_int),
                       ret = ctypes.c_void_p)
        pbg = f(self._c_pointer, category.encode('utf-8'), create)
        if not pbg:
            return None
        from .pbgroup import PseudobondGroup
        return object_map(pbg,
            lambda ptr, ses=self.session: PseudobondGroup(ptr, session=ses))

    @property
    def group_map(self):
        '''Returns a dict that maps from :class:`.PseudobondGroup` category to group'''
        f = c_function('pseudobond_global_manager_group_map',
                       args = (ctypes.c_void_p,),
                       ret = ctypes.py_object)
        ptr_map = f(self._c_pointer)
        obj_map = {}
        for cat, pbg_ptr in ptr_map.items():
            obj = object_map(pbg_ptr,
                lambda ptr, ses=self.session: PseudobondGroup(ptr, session=ses))
            obj_map[cat] = obj
        return obj_map

    def take_snapshot(self, session, flags):
        '''Gather session info; return version number'''
        f = c_function('pseudobond_global_manager_session_info',
                    args = (ctypes.c_void_p, ctypes.py_object), ret = ctypes.c_int)
        retvals = []
        version = f(self._c_pointer, retvals)
        # remember the structure->int mapping the pseudobonds used...
        f = c_function('pseudobond_global_manager_session_save_structure_mapping',
                       args = (ctypes.c_void_p,), ret = ctypes.py_object)
        ptr_map = f(self._c_pointer)
        # mapping is ptr->int, change to int->obj
        obj_map = {}
        for ptr, ses_id in ptr_map.items():
            # shouldn't be _creating_ any objects, so pass None as the type
            obj_map[ses_id] = object_map(ptr, None)
        data = {'version': version,
                'mgr data':retvals,
                'structure mapping': obj_map}
        return data

    @staticmethod
    def restore_snapshot(session, data):
        pbm = session.pb_manager
        # restore the int->structure mapping the pseudobonds use...
        ptr_mapping = {}
        for ses_id, structure in data['structure mapping'].items():
            ptr_mapping[ses_id] = structure._c_pointer.value
        f = c_function('pseudobond_global_manager_session_restore_structure_mapping',
                       args = (ctypes.c_void_p, ctypes.py_object))
        f(pbm._c_pointer, ptr_mapping)
        ints, floats, misc = data['mgr data']
        f = c_function('pseudobond_global_manager_session_restore',
                args = (ctypes.c_void_p, ctypes.c_int,
                        ctypes.py_object, ctypes.py_object, ctypes.py_object))
        f(pbm._c_pointer, data['version'], ints, floats, misc)
        return pbm

    def reset_state(self, session):
        # Need to call delete() on the models, since just clearing out the C++
        # will cause an error when the last reference to the Python object goes
        # away, which causes delete() to get called
        for pbg in list(self.group_map.values()):
            pbg.delete()

    def _ses_call(self, func_qual):
        f = c_function('pseudobond_global_manager_session_' + func_qual, args=(ctypes.c_void_p,))
        f(self._c_pointer)


# -----------------------------------------------------------------------------
#
class Residue(State):
    '''
    A group of atoms such as an amino acid or nucleic acid. Every atom in
    an :class:`.AtomicStructure` belongs to a residue, including solvent and ions.

    To create a Residue use the :class:`.AtomicStructure` new_residue() method.
    '''

    SS_COIL = 0
    SS_HELIX = 1
    SS_SHEET = SS_STRAND = 2

    water_res_names = set(["HOH", "WAT", "H2O", "D2O", "TIP3"])

    def __init__(self, residue_pointer):
        set_c_pointer(self, residue_pointer)

    # cpp_pointer and deleted are "base class" methods, though for performance reasons
    # we are placing them directly in each class rather than using a base class,
    # and for readability by most programmers we avoid using metaclasses
    @property
    def cpp_pointer(self):
        '''Value that can be passed to C++ layer to be used as pointer (Python int)'''
        return self._c_pointer.value

    def delete(self):
        '''Delete this Residue from it's Structure'''
        f = c_function('residue_delete', args = (ctypes.c_void_p, ctypes.c_size_t))
        c = f(self._c_pointer_ref, 1)

    @property
    def deleted(self):
        '''Has the C++ side been deleted?'''
        return not hasattr(self, '_c_pointer')

    def __lt__(self, other):
        # for sorting (objects of the same type)
        if self.structure != other.structure:
            return self.structure < other.structure

        if self.chain_id != other.chain_id:
            return self.chain_id < other.chain_id

        return self.number < other.number \
            if self.number != other.number else self.insertion_code < other.insertion_code

    def __str__(self, residue_only = False, omit_structure = False, style = None):
        if style == None:
            from ..core_settings import settings
            style = settings.atomspec_contents
        ic = self.insertion_code
        if style.startswith("simple"):
            res_str = self.name + " " + str(self.number) + ic
        else:
            res_str = ":" + str(self.number) + ic
        chain_str = '/' + self.chain_id if not self.chain_id.isspace() else ""
        if residue_only:
            return res_str
        if omit_structure:
            return '%s %s' % (chain_str, res_str)
        from .structure import Structure
        if len([s for s in self.structure.session.models.list() if isinstance(s, Structure)]) > 1:
            struct_string = str(self.structure)
            if style.startswith("serial"):
                struct_string += " "
        else:
            struct_string = ""
        from ..core_settings import settings
        if style.startswith("simple"):
            return '%s%s %s' % (struct_string, chain_str, res_str)
        if style.startswith("command"):
            return struct_string + chain_str + res_str
        return struct_string

    def atomspec(self):
        res_str = ":" + str(self.number) + self.insertion_code
        chain_str = '/' + self.chain_id if not self.chain_id.isspace() else ""
        return self.structure.atomspec() + chain_str + res_str

    atoms = c_property('residue_atoms', cptr, 'num_atoms', astype = _atoms, read_only = True)
    ''':class:`.Atoms` collection containing all atoms of the residue.'''
    center = c_property('residue_center', float64, 3, read_only = True)
    '''Average of atom positions as a numpy length 3 array, 64-bit float values.'''
    chain = c_property('residue_chain', cptr, astype = _chain, read_only = True)
    ''':class:`.Chain` that this residue belongs to, if any. Read only.'''
    chain_id = c_property('residue_chain_id', string, read_only = True)
    '''Protein Data Bank chain identifier. Limited to 4 characters. Read only string.'''
    mmcif_chain_id = c_property('residue_mmcif_chain_id', string, read_only = True)
    '''mmCIF chain identifier. Limited to 4 characters. Read only string.'''
    @property
    def description(self):
        '''Description of residue (if available) from HETNAM/HETSYN records or equivalent'''
        return getattr(self.structure, '_hetnam_descriptions', {}).get(self.name, None)
    insertion_code = c_property('residue_insertion_code', string)
    '''Protein Data Bank residue insertion code. 1 character or empty string.'''
    is_helix = c_property('residue_is_helix', npy_bool, doc=
        "Whether this residue belongs to a protein alpha helix. Boolean value. ")
    is_strand = c_property('residue_is_strand', npy_bool, doc=
        "Whether this residue belongs to a protein beta sheet. Boolean value. ")
    PT_NONE = 0
    '''Residue polymer type = none.'''
    PT_AMINO = 1
    '''Residue polymer type = amino acid.'''
    PT_NUCLEIC = 2
    '''Residue polymer type = nucleotide.'''
    polymer_type = c_property('residue_polymer_type', uint8, read_only = True)
    '''Polymer type of residue. Integer value.'''
    name = c_property('residue_name', string, read_only = True)
    '''Residue name. Maximum length 4 characters. Read only.'''
    num_atoms = c_property('residue_num_atoms', size_t, read_only = True)
    '''Number of atoms belonging to the residue. Read only.'''
    number = c_property('residue_number', int32, read_only = True)
    '''Integer sequence position number as defined in the input data file. Read only.'''
    principal_atom = c_property('residue_principal_atom', cptr, astype = _atom_or_none, read_only=True)
    '''The 'chain trace' :class:`.Atom`\\ , if any.

    Normally returns the C4' from a nucleic acid since that is always present,
    but in the case of a P-only trace it returns the P.'''
    ribbon_display = c_property('residue_ribbon_display', npy_bool)
    '''Whether to display the residue as a ribbon/pipe/plank. Boolean value.'''
    ribbon_hide_backbone = c_property('residue_ribbon_hide_backbone', npy_bool)
    '''Whether a ribbon automatically hides the residue backbone atoms. Boolean value.'''
    ribbon_color = c_property('residue_ribbon_color', uint8, 4)
    '''Ribbon color RGBA length 4 numpy uint8 array.'''
    ribbon_adjust = c_property('residue_ribbon_adjust', float32)
    '''Smoothness adjustment factor (no adjustment = 0 <= factor <= 1 = idealized).'''
    ss_id = c_property('residue_ss_id', int32)
    '''Secondary structure id number. Integer value.'''
    ss_type = c_property('residue_ss_type', int32, doc=
        "Secondary structure type of residue.  Integer value.  One of Residue.SS_COIL, Residue.SS_HELIX, Residue.SS_SHEET (a.k.a. SS_STRAND)")
    structure = c_property('residue_structure', cptr, astype = _atomic_structure, read_only = True)
    ''':class:`.AtomicStructure` that this residue belongs to. Read only.'''

    def add_atom(self, atom):
        '''Add the specified :class:`.Atom` to this residue.
        An atom can only belong to one residue, and all atoms
        must belong to a residue.'''
        f = c_function('residue_add_atom', args = (ctypes.c_void_p, ctypes.c_void_p))
        f(self._c_pointer, atom._c_pointer)

    def bonds_between(self, other_res):
        '''Return the bonds between this residue and other_res as a Bonds collection.'''
        f = c_function('residue_bonds_between', args = (ctypes.c_void_p, ctypes.c_void_p),
                ret = ctypes.py_object)
        return _bonds(f(self._c_pointer, other_res._c_pointer))

    def connects_to(self, other_res):
        '''Return True if this residue is connected by at least one bond (not pseudobond) to other_res'''
        f = c_function('residue_connects_to', args = (ctypes.c_void_p, ctypes.c_void_p),
                ret = ctypes.c_bool)
        return f(self._c_pointer, other_res._c_pointer, ret = ctypes.c_bool)

    def find_atom(self, atom_name):
        '''Return the atom with the given name, or None if not found.\n'''
        '''If multiple atoms in the residue have that name, an arbitrary one that matches will'''
        ''' be returned.'''
        f = c_function('residue_find_atom', args = (ctypes.c_void_p, ctypes.c_char_p),
            ret = ctypes.c_void_p)
        return _atom_or_none(f(self._c_pointer, atom_name.encode('utf-8')))

    def set_alt_loc(self, loc):
        if isinstance(loc, str):
            loc = loc.encode('utf-8')
        f = c_array_function('residue_set_alt_loc', args=(byte,), per_object=False)
        r_ref = ctypes.byref(self._c_pointer)
        f(r_ref, 1, loc)

    def reset_state(self, session):
        f = c_function('pseudobond_global_manager_clear', args = (ctypes.c_void_p,))
        f(self._c_pointer)

    def take_snapshot(self, session, flags):
        data = {'structure': self.structure,
                'ses_id': self.structure.session_residue_to_id(self._c_pointer)}
        return data

    @staticmethod
    def restore_snapshot(session, data):
        return object_map(data['structure'].session_id_to_residue(data['ses_id']), Residue)


# -----------------------------------------------------------------------------
#
class Ring:
    '''
    A ring in the structure.
    '''

    def __init__(self, ring_pointer):
        set_c_pointer(self, ring_pointer)

    # cpp_pointer and deleted are "base class" methods, though for performance reasons
    # we are placing them directly in each class rather than using a base class,
    # and for readability by most programmers we avoid using metaclasses
    @property
    def cpp_pointer(self):
        '''Value that can be passed to C++ layer to be used as pointer (Python int)'''
        return self._c_pointer.value

    @property
    def deleted(self):
        '''Has the C++ side been deleted?'''
        return not hasattr(self, '_c_pointer')

    aromatic = c_property('ring_aromatic', npy_bool, read_only=True,
        doc="Whether the ring is aromatic. Boolean value.")
    atoms = c_property('ring_atoms', cptr, 'size', astype = _atoms, read_only = True,
        doc=":class:`.Atoms` collection containing the atoms of the ring, "
        "in no particular order (see :meth:`.Ring.ordered_atoms`).")
    bonds = c_property('ring_bonds', cptr, 'size', astype = _bonds, read_only = True,
        doc=":class:`.Bonds` collection containing the bonds of the ring, "
        "in no particular order (see :meth:`.Ring.ordered_bonds`).")
    ordered_atoms = c_property('ring_ordered_atoms', cptr, 'size', astype=_atoms, read_only=True,
        doc=":class:`.Atoms` collection containing the atoms of the ring, in ring order.")
    ordered_bonds = c_property('ring_ordered_bonds', cptr, 'size', astype=_bonds, read_only=True,
        doc=":class:`.Bonds` collection containing the bonds of the ring, in ring order.")
    size = c_property('ring_size', size_t, read_only=True,
        doc="Number of atoms (and bonds) in the ring. Read only.")

    def __eq__(self, r):
        if not isinstance(r, Ring):
            return False
        f = c_function('ring_equal', args=(ctypes.c_void_p, ctypes.c_void_p), ret=ctypes.c_bool)
        e = f(self._c_pointer, r._c_pointer)
        return e

    def __ge__(self, r):
        return self == r or not (self < r)

    def __gt__(self, r):
        return not (self < r or self == r)

    def __le__(self, r):
        return self < r or self == r

    def __lt__(self, r):
        if not isinstance(r, Ring):
            return False
        f = c_function('ring_less_than', args=(ctypes.c_void_p, ctypes.c_void_p), ret=ctypes.c_bool)
        lt = f(self._c_pointer, r._c_pointer)
        return lt

    def __ne__(self, r):
        return not self == r


import atexit
# -----------------------------------------------------------------------------
#
class Sequence(State):
    '''
    A polymeric sequence.  Offers string-like interface.
    '''

    SS_HELIX = 'H'
    SS_OTHER = 'O'
    SS_STRAND = 'S'

    nucleic3to1 = lambda rn: c_function('sequence_nucleic3to1', args = (ctypes.c_char_p,),
        ret = ctypes.c_char)(rn.encode('utf-8')).decode('utf-8')
    protein3to1 = lambda rn: c_function('sequence_protein3to1', args = (ctypes.c_char_p,),
        ret = ctypes.c_char)(rn.encode('utf-8')).decode('utf-8')
    rname3to1 = lambda rn: c_function('sequence_rname3to1', args = (ctypes.c_char_p,),
        ret = ctypes.c_char)(rn.encode('utf-8')).decode('utf-8')

    # the following colors for use by alignment/sequence viewers
    default_helix_fill_color = (1.0, 1.0, 0.8)
    default_helix_outline_color = tuple([chan/255.0 for chan in (218, 165, 32)]) # goldenrod
    default_strand_fill_color = (0.88, 1.0, 1.0) # light cyan
    default_strand_outline_color = tuple([0.75*chan for chan in default_strand_fill_color])

    chimera_exiting = False

    def __init__(self, seq_pointer=None, *, name="sequence", characters=""):
        self.attrs = {} # miscellaneous attributes
        self.markups = {} # per-residue (strings or lists)
        self.numbering_start = None
        from ..triggerset import TriggerSet
        self.triggers = TriggerSet()
        self.triggers.add_trigger('rename')
        if seq_pointer:
            set_c_pointer(self, seq_pointer)
            return # name/characters already exists; don't set
        seq_pointer = c_function('sequence_new',
            args = (ctypes.c_char_p, ctypes.c_char_p), ret = ctypes.c_void_p)(
                name.encode('utf-8'), characters.encode('utf-8'))
        set_c_pointer(self, seq_pointer)

    # cpp_pointer and deleted are "base class" methods, though for performance reasons
    # we are placing them directly in each class rather than using a base class,
    # and for readability by most programmers we avoid using metaclasses
    @property
    def cpp_pointer(self):
        '''Value that can be passed to C++ layer to be used as pointer (Python int)'''
        return self._c_pointer.value

    @property
    def deleted(self):
        '''Has the C++ side been deleted?'''
        return not hasattr(self, '_c_pointer')

    characters = c_property('sequence_characters', string, doc=
        "A string representing the contents of the sequence")
    circular = c_property('sequence_circular', npy_bool, doc="Indicates the sequence involves"
        " a cicular permutation; the sequence characters have been doubled, and residue"
        " correspondences of the first half implicitly exist in the second half as well."
        " Typically used in alignments to line up with sequences that aren't permuted.")
    name = c_property('sequence_name', string, doc="The sequence name")

    # Some Sequence methods may have to be overridden/disallowed in Chain...

    def __copy__(self, copy_seq=None):
        if copy_seq is None:
            copy_seq = Sequence(name=self.name, characters=self.characters)
        else:
            copy_seq.characters = self.characters
        from copy import copy
        copy_seq.attrs = copy(self.attrs)
        copy_seq.markups = copy(self.markups)
        copy_seq.numbering_start = self.numbering_start
        return copy_seq

    def __del__(self):
        if Sequence.chimera_exiting:
            return
        del_f = c_function('sequence_del_pyobj', args = (ctypes.c_void_p,))
        del_f(self._c_pointer) # will destroy C++ object unless it's an active Chain

    def extend(self, chars):
        """Extend the sequence with the given string"""
        f = c_function('sequence_extend', args = (ctypes.c_void_p, ctypes.c_char_p))
        f(self._c_pointer, chars.encode('utf-8'))
    append = extend

    @property
    def full_name(self):
        return self.name

    def gapped_to_ungapped(self, index):
        f = c_function('sequence_gapped_to_ungapped', args = (ctypes.c_void_p, ctypes.c_int),
            ret = ctypes.c_int)
        g2u = f(self._c_pointer, index)
        if g2u < 0:
            return None
        return g2u

    def __getitem__(self, key):
        return self.characters[key]

    def __hash__(self):
        return id(self)

    def __len__(self):
        """Sequence length"""
        f = c_function('sequence_len', args = (ctypes.c_void_p,), ret = ctypes.c_size_t)
        return f(self._c_pointer)

    def reset_state(self, session):
        """For when the session is closed"""
        pass

    @staticmethod
    def restore_snapshot(session, data):
        seq = Sequence()
        seq.set_state_from_snapshot(session, data)
        return seq

    def __setitem__(self, key, val):
        chars = self.characters
        if isinstance(key, slice):
            start = key.start if key.start is not None else 0
            stop = key.stop if key.stop is not None else len(chars)
            self.characters = chars[:start] + val + chars[stop:]
        else:
            self.characters = chars[:key] + val + chars[key+1:]

    # no __str__, since it's confusing whether it should be self.name or self.characters

    def set_state_from_snapshot(self, session, data):
        self.name = data['name']
        self.characters = data['characters']
        self.attrs = data.get('attrs', {})
        self.markups = data.get('markups', {})
        self.numbering_start = data.get('numbering_start', None)

    def ss_type(self, loc, loc_is_ungapped=False):
        try:
            ss_markup = self.markups['SS']
        except KeyError:
            return None
        if not loc_is_ungapped:
            loc = self.gapped_to_ungapped(loc)
        if loc is None:
            return None
        ss = ss_markup[loc]
        if ss in "HGI":
            return self.SS_HELIX
        if ss == "E":
            return self.SS_STRAND
        return self.SS_OTHER

    def take_snapshot(self, session, flags):
        data = { 'name': self.name, 'characters': self.characters, 'attrs': self.attrs,
            'markups': self.markups, 'numbering_start': self.numbering_start }
        return data

    def ungapped(self):
        """String of sequence without gap characters"""
        f = c_function('sequence_ungapped', args = (ctypes.c_void_p,), ret = ctypes.py_object)
        return f(self._c_pointer)

    def ungapped_to_gapped(self, index):
        f = c_function('sequence_ungapped_to_gapped', args = (ctypes.c_void_p, ctypes.c_int),
            ret = ctypes.c_int)
        return f(self._c_pointer, index)

    def _cpp_rename(self, old_name):
        # called from C++ layer when 'name' attr changed
        self.triggers.activate_trigger('rename', (self, old_name))

    @atexit.register
    def _exiting():
        Sequence.chimera_exiting = True

# -----------------------------------------------------------------------------
#
class StructureSeq(Sequence):
    '''
    A sequence that has associated structure residues.

    Unlike the Chain subclass, StructureSeq will not change in size once created,
    though associated residues may change to None if those residues are deleted/closed.
    '''

    def __init__(self, sseq_pointer=None, *, chain_id=None, structure=None):
        if sseq_pointer is None:
            sseq_pointer = c_function('sseq_new',
                args = (ctypes.c_char_p, ctypes.c_void_p), ret = ctypes.c_void_p)(
                    chain_id.encode('utf-8'), structure._c_pointer)
        super().__init__(sseq_pointer)
        self.triggers.add_trigger('delete')
        self.triggers.add_trigger('modify')
        # description derived from PDB/mmCIF info and set by AtomicStructure constructor
        self.description = None

    def __lt__(self, other):
        # for sorting (objects of the same type)
        if self.structure != other.structure:
            return self.structure < other.structure
        if self.chain_id != other.chain_id:
            return self.chain_id < other.chain_id
        if self is other: # optimization to avoid comparing residue lists if possible
            return False
        return self.residues < other.residues

    chain_id = c_property('sseq_chain_id', string, read_only = True)
    '''Chain identifier. Limited to 4 characters. Read only string.'''
    # characters read-only in StructureSeq/Chain (use bulk_set)
    characters = c_property('sequence_characters', string, doc=
        "A string representing the contents of the sequence. Read only.")
    existing_residues = c_property('sseq_residues', cptr, 'num_residues', astype = _non_null_residues, read_only = True)
    ''':class:`.Residues` collection containing the residues of this sequence with existing structure, in order. Read only.'''
    from_seqres = c_property('sseq_from_seqres', npy_bool, doc = "Was the full sequence "
        " determined from SEQRES (or equivalent) records in the input file")
    num_existing_residues = c_property('sseq_num_existing_residues', size_t, read_only = True)
    '''Number of residues in this sequence with existing structure. Read only.'''
    num_residues = c_property('sseq_num_residues', size_t, read_only = True)
    '''Number of residues belonging to this sequence, including those without structure. Read only.'''
    polymer_type = c_property('sseq_polymer_type', uint8, read_only = True)
    '''Polymer type of this sequence. Same values as Residue.polymer_type, except should not return PT_NONE.'''
    residues = c_property('sseq_residues', cptr, 'num_residues', astype = _residues_or_nones,
        read_only = True, doc = "List containing the residues of this sequence in order. "
        "Residues with no structure will be None. Read only.")
    structure = c_property('sseq_structure', cptr, astype = _atomic_structure, read_only = True)
    ''':class:`.AtomicStructure` that this structure sequence comes from. Read only.'''

    # allow append/extend for now, since NeedlemanWunsch uses it

    def bulk_set(self, residues, characters):
        '''Set all residues/characters of StructureSeq. '''
        '''"characters" is a string or a list of characters.'''
        ptrs = [r._c_pointer.value if r else 0 for r in residues]
        if type(characters) == list:
            characters = "".join(characters)
        f = c_function('sseq_bulk_set', args = (ctypes.c_void_p, ctypes.py_object, ctypes.c_char_p))
        f(self._c_pointer, ptrs, characters.encode('utf-8'))

    def __copy__(self):
        f = c_function('sseq_copy', args = (ctypes.c_void_p,), ret = ctypes.c_void_p)
        copy_sseq = StructureSeq(f(self._c_pointer))
        Sequence.__copy__(self, copy_seq = copy_sseq)
        copy_sseq.description = self.description
        return copy_sseq

    @property
    def chain(self):
        try:
            return self.existing_residues[0].chain
        except IndexError:
            return None

    @property
    def full_name(self):
        rem = self.name
        for part in (self.structure.name, "(%s)" % self.structure):
            rem = rem.strip()
            if rem:
                rem = rem.strip()
                if rem.startswith(part):
                    rem = rem[len(part):]
                    continue
            break
        if rem and not rem.isspace():
            name_part = " " + rem.strip()
        else:
            name_part = ""
        return "%s (#%s)%s" % (self.structure.name, self.structure.id_string(), name_part)

    @property
    def has_protein(self):
        for r in self.residues:
            if r and Sequence.protein3to1(r.name) != 'X':
                return True
        return False

    def _get_numbering_start(self):
        if self._numbering_start == None:
            for i, r in enumerate(self.residues):
                if r is None:
                    continue
                if r.deleted:
                    return getattr(self, '_prev_numbering_start', 1)
                break
            else:
                return getattr(self, '_prev_numbering_start', 1)
            pns = self._prev_numbering_start = r.number - i
            return pns
        return self._numbering_start

    def _set_numbering_start(self, ns):
        self._numbering_start = ns

    numbering_start = property(_get_numbering_start, _set_numbering_start)

    @property
    def res_map(self):
        '''Returns a dict that maps from :class:`.Residue` to an ungapped sequence position'''
        f = c_function('sseq_res_map', args = (ctypes.c_void_p,), ret = ctypes.py_object)
        ptr_map = f(self._c_pointer)
        obj_map = {}
        for res_ptr, pos in ptr_map.items():
            res = _residue(res_ptr)
            obj_map[res] = pos
        return obj_map

    def residue_at(self, index):
        '''Return the Residue/None at the (ungapped) position 'index'.'''
        '''  More efficient that self.residues[index] since the entire residues'''
        ''' list isn't built/destroyed.'''
        f = c_function('sseq_residue_at', args = (ctypes.c_void_p, ctypes.c_size_t),
            ret = ctypes.c_void_p)
        return _residue_or_none(f(self._c_pointer, index))

    def residue_before(self, r):
        '''Return the residue at index one less than the given residue,
        or None if no such residue exists.'''
        pos = self.res_map[r]
        return self.residue_at(pos-1)

    def residue_after(self, r):
        '''Return the residue at index one more than the given residue,
        or None if no such residue exists.'''
        pos = self.res_map[r]
        return self.residue_at(pos+1)

    @staticmethod
    def restore_snapshot(session, data):
        sseq = StructureSeq(chain_id=data['chain_id'], structure=data['structure'])
        Sequence.set_state_from_snapshot(sseq, session, data['Sequence'])
        sseq.description = data['description']
        sseq.bulk_set(data['residues'], sseq.characters)
        sseq.description = data.get('description', None)
        return sseq

    def ss_type(self, loc, loc_is_ungapped=False):
        if not loc_is_ungapped:
            loc = self.gapped_to_ungapped(loc)
        if loc is None:
            return None
        r = self.residue_at(loc)
        if r is None:
            return None
        if r.is_helix:
            return self.SS_HELIX
        if r.is_strand:
            return self.SS_STRAND
        return self.SS_OTHER

    def take_snapshot(self, session, flags):
        data = {
            'Sequence': Sequence.take_snapshot(self, session, flags),
            'chain_id': self.chain_id,
            'description': self.description,
            'residues': self.residues,
            'structure': self.structure
        }
        return data

    def _cpp_demotion(self):
        # called from C++ layer when this should be demoted to Sequence
        numbering_start = self.numbering_start
        self.__class__ = Sequence
        self.triggers.activate_trigger('delete', self)
        self.numbering_start = numbering_start

# sequence-structure association functions that work on StructureSeqs...

def estimate_assoc_params(sseq):
    '''Estimate the parameters needed to associate a sequence with a Chain/StructureSeq

       Returns a 3-tuple:
           * Estimated total ungapped length, accounting for missing structure

           * A list of continuous sequence segments

           * A list of the estimated size of the gaps between those segments
    '''
    f = c_function('sseq_estimate_assoc_params', args = (ctypes.c_void_p,), ret = ctypes.py_object)
    return f(sseq._c_pointer)

class StructAssocError(ValueError):
    pass

def try_assoc(session, seq, sseq, assoc_params, *, max_errors = 6):
    '''Try to associate StructureSeq 'sseq' with Sequence 'seq'.

       A set of association parameters ('assoc_params') must be provided, typically obtained
       from the :py:func:`estimate_assoc_params` function.  See that function's documentation
       for details of assoc_param's contents.  The maximum number of errors allowed can
       optionally be specified (default: 6).

       The return value is a 2-tuple, consisting of a :py:class:`SeqMatchMap` instance describing
       the association, and the number of errors encountered.

       An unsuccessful association throws StructAssocError.
    '''
    f = c_function('sseq_try_assoc', args = (ctypes.c_void_p, ctypes.c_void_p, ctypes.c_size_t,
        ctypes.py_object, ctypes.py_object, ctypes.c_int), ret = ctypes.py_object)
    est_len, segments, gaps = assoc_params
    try:
        res_to_pos, errors = f(seq._c_pointer, sseq._c_pointer, est_len, segments, gaps, max_errors)
    except ValueError as e:
        if str(e) == "bad assoc":
            raise StructAssocError(str(e))
        else:
            raise
    mmap = SeqMatchMap(session, seq, sseq)
    for r, i in res_to_pos.items():
        mmap.match(_residue(r), i)
    return mmap, errors

# -----------------------------------------------------------------------------
#
class Chain(StructureSeq):
    '''
    A single polymer chain such as a protein, DNA or RNA strand.
    A chain has a sequence associated with it.  A chain may have breaks.
    Chain objects are not always equivalent to Protein Databank chains.

    '''

    def __str__(self):
        from ..core_settings import settings
        cmd_style = settings.atomspec_contents == "command-line specifier"
        chain_str = '/' + self.chain_id if not self.chain_id.isspace() else ""
        from .structure import Structure
        if len([s for s in self.structure.session.models.list() if isinstance(s, Structure)]) > 1:
            struct_string = str(self.structure)
        else:
            struct_string = ""
        from ..core_settings import settings
        return struct_string + chain_str

    def atomspec(self):
        chain_str = '/' + self.chain_id if not self.chain_id.isspace() else ""
        return self.structure.atomspec() + chain_str

    def extend(self, chars):
        # disallow extend
        raise AssertionError("extend() called on Chain object")

    @staticmethod
    def restore_snapshot(session, data):
        chain = object_map(data['structure'].session_id_to_chain(data['ses_id']), Chain)
        chain.description = data.get('description', None)
        return chain

    def take_snapshot(self, session, flags):
        data = {
            'description': self.description,
            'ses_id': self.structure.session_chain_to_id(self._c_pointer),
            'structure': self.structure
        }
        return data

# -----------------------------------------------------------------------------
#
class StructureData:
    '''
    This is a base class of both :class:`.AtomicStructure` and :class:`.Structure`.
    This base class manages the data while the
    derived class handles the graphical 3-dimensional rendering using OpenGL.
    '''

    PBG_METAL_COORDINATION = c_function('structure_PBG_METAL_COORDINATION', args = (),
        ret = ctypes.c_char_p)().decode('utf-8')
    PBG_MISSING_STRUCTURE = c_function('structure_PBG_MISSING_STRUCTURE', args = (),
        ret = ctypes.c_char_p)().decode('utf-8')
    PBG_HYDROGEN_BONDS = c_function('structure_PBG_HYDROGEN_BONDS', args = (),
        ret = ctypes.c_char_p)().decode('utf-8')

    def __init__(self, mol_pointer=None, *, logger=None):
        if mol_pointer is None:
            # Create a new graph
            from .structure import AtomicStructure
            new_func = 'atomic_structure_new' if isinstance(self, AtomicStructure) else 'structure_new'
            mol_pointer = c_function(new_func, args = (ctypes.py_object,), ret = ctypes.c_void_p)(logger)
        set_c_pointer(self, mol_pointer)

    # cpp_pointer and deleted are "base class" methods, though for performance reasons
    # we are placing them directly in each class rather than using a base class,
    # and for readability by most programmers we avoid using metaclasses
    @property
    def cpp_pointer(self):
        '''Value that can be passed to C++ layer to be used as pointer (Python int)'''
        return self._c_pointer.value

    @property
    def deleted(self):
        '''Has the C++ side been deleted?'''
        return not hasattr(self, '_c_pointer')

    def delete(self):
        '''Deletes the C++ data for this atomic structure.'''
        c_function('structure_delete', args = (ctypes.c_void_p,))(self._c_pointer)

    active_coordset_id = c_property('structure_active_coordset_id', int32)
    '''Index of the active coordinate set.'''
    atoms = c_property('structure_atoms', cptr, 'num_atoms', astype = _atoms, read_only = True)
    ''':class:`.Atoms` collection containing all atoms of the structure.'''
    ball_scale = c_property('structure_ball_scale', float32,
        doc = "Scales sphere radius in ball-and-stick style.")
    bonds = c_property('structure_bonds', cptr, 'num_bonds', astype = _bonds, read_only = True)
    ''':class:`.Bonds` collection containing all bonds of the structure.'''
    chains = c_property('structure_chains', cptr, 'num_chains', astype = _chains, read_only = True)
    ''':class:`.Chains` collection containing all chains of the structure.'''
    coordset_ids = c_property('structure_coordset_ids', int32, 'num_coordsets', read_only = True)
    '''Return array of ids of all coordinate sets.'''
    coordset_size = c_property('structure_coordset_size', int32, read_only = True)
    '''Return the size of the active coordinate set array.'''
    lower_case_chains = c_property('structure_lower_case_chains', npy_bool, read_only = True)
    '''Structure has lower case chain ids. Boolean'''
    num_atoms = c_property('structure_num_atoms', size_t, read_only = True)
    '''Number of atoms in structure. Read only.'''
    num_atoms_visible = c_property('structure_num_atoms_visible', size_t, read_only = True)
    '''Number of visible atoms in structure. Read only.'''
    num_bonds = c_property('structure_num_bonds', size_t, read_only = True)
    '''Number of bonds in structure. Read only.'''
    num_bonds_visible = c_property('structure_num_bonds_visible', size_t, read_only = True)
    '''Number of visible bonds in structure. Read only.'''
    num_coordsets = c_property('structure_num_coordsets', size_t, read_only = True)
    '''Number of coordinate sets in structure. Read only.'''
    num_chains = c_property('structure_num_chains', size_t, read_only = True)
    '''Number of chains structure. Read only.'''
    num_residues = c_property('structure_num_residues', size_t, read_only = True)
    '''Number of residues structure. Read only.'''
    residues = c_property('structure_residues', cptr, 'num_residues', astype = _residues, read_only = True)
    ''':class:`.Residues` collection containing the residues of this structure. Read only.'''
    pbg_map = c_property('structure_pbg_map', pyobject, astype = _pseudobond_group_map, read_only = True)
    '''Dictionary mapping name to :class:`.PseudobondGroup` for pseudobond groups
    belonging to this structure. Read only.'''
    metadata = c_property('metadata', pyobject, read_only = True)
    '''Dictionary with metadata. Read only.'''
    pdb_version = c_property('pdb_version', int32)
    '''Dictionary with metadata. Read only.'''
    ribbon_tether_scale = c_property('structure_ribbon_tether_scale', float32)
    '''Ribbon tether thickness scale factor (1.0 = match displayed atom radius, 0=invisible).'''
    ribbon_tether_shape = c_property('structure_ribbon_tether_shape', int32)
    '''Ribbon tether shape. Integer value.'''
    TETHER_CONE = 0
    '''Tether is cone with point at ribbon.'''
    TETHER_REVERSE_CONE = 1
    '''Tether is cone with point at atom.'''
    TETHER_CYLINDER = 2
    '''Tether is cylinder.'''
    ribbon_show_spine = c_property('structure_ribbon_show_spine', npy_bool)
    '''Display ribbon spine. Boolean.'''
    ribbon_orientation = c_property('structure_ribbon_orientation', int32)
    '''Ribbon orientation. Integer value.'''
    RIBBON_ORIENT_GUIDES = 1
    '''Ribbon orientation from guide atoms.'''
    RIBBON_ORIENT_ATOMS = 2
    '''Ribbon orientation from interpolated atoms.'''
    RIBBON_ORIENT_CURVATURE = 3
    '''Ribbon orientation perpendicular to ribbon curvature.'''
    RIBBON_ORIENT_PEPTIDE = 4
    '''Ribbon orientation perpendicular to peptide planes.'''
    ribbon_display_count = c_property('structure_ribbon_display_count', int32, read_only = True)
    '''Return number of residues with ribbon display set. Integer.'''
    ribbon_tether_sides = c_property('structure_ribbon_tether_sides', int32)
    '''Number of sides for ribbon tether. Integer value.'''
    ribbon_tether_opacity = c_property('structure_ribbon_tether_opacity', float32)
    '''Ribbon tether opacity scale factor (relative to the atom).'''
    ribbon_mode_helix = c_property('structure_ribbon_mode_helix', int32)
    '''Ribbon mode for helices. Integer value.'''
    ribbon_mode_strand = c_property('structure_ribbon_mode_strand', int32)
    '''Ribbon mode for strands. Integer value.'''
    RIBBON_MODE_DEFAULT = 0
    '''Default ribbon mode showing secondary structure with ribbons.'''
    RIBBON_MODE_ARC = 1
    '''Ribbon mode showing secondary structure as an arc (tube or plank).'''
    RIBBON_MODE_WRAP = 2
    '''Ribbon mode showing helix as ribbon wrapped around tube.'''

    def ribbon_orients(self, residues=None):
        '''Return array of orientation values for given residues.'''
        if residues is None:
            residues = self.residues
        f = c_function('structure_ribbon_orient', args = (ctypes.c_void_p, ctypes.c_void_p, ctypes.c_size_t), ret = ctypes.py_object)
        return f(self._c_pointer, residues._c_pointers, len(residues))

    ss_assigned = c_property('structure_ss_assigned', npy_bool, doc =
        "Has secondary structure been assigned, either by data in original structure file "
        "or by some algorithm (e.g. dssp command)")

    def _copy(self):
        f = c_function('structure_copy', args = (ctypes.c_void_p,), ret = ctypes.c_void_p)
        p = f(self._c_pointer)
        return p

    def add_coordset(self, id, xyz):
        '''Add a coordinate set with the given id.'''
        if xyz.dtype != float64:
            raise ValueError('add_coordset(): array must be float64, got %s' % xyz.dtype.name)
        f = c_function('structure_add_coordset',
                       args = (ctypes.c_void_p, ctypes.c_int, ctypes.c_void_p, ctypes.c_size_t))
        f(self._c_pointer, id, pointer(xyz), len(xyz))

    def add_coordsets(self, xyzs, replace = True):
        '''Add coordinate sets.  If 'replace' is True, clear out existing coordinate sets first'''
        if len(xyzs.shape) != 3:
            raise ValueError('add_coordsets(): array must be (frames)x(atoms)x3-dimensional')
        if xyzs.shape[1] != self.num_atoms:
            raise ValueError('add_coordsets(): second dimension of coordinate array'
                ' must be same as number of atoms')
        if xyzs.shape[2] != 3:
            raise ValueError('add_coordsets(): third dimension of coordinate array'
                ' must be 3 (xyz)')
        if xyzs.dtype != float64:
            raise ValueError('add_coordsets(): array must be float64, got %s' % xyzs.dtype.name)
        f = c_function('structure_add_coordsets',
                       args = (ctypes.c_void_p, ctypes.c_bool, ctypes.c_void_p, ctypes.c_size_t, ctypes.c_size_t))
        f(self._c_pointer, replace, pointer(xyzs), *xyzs.shape[:2])

    def connect_structure(self, chain_starters, chain_enders, conect_atoms, mod_res):
        '''Generate connectivity.  See connect_structure in connectivity.rst for more details.
        
        chain_starters and chain_enders are lists of residues.
        conect_atoms is a list of atoms.
        mod_res is a list of residues (not MolResId's).'''
        f = c_function('structure_connect',
                       args = (ctypes.c_void_p, ctypes.py_object, ctypes.py_object, ctypes.py_object, ctypes.py_object),
                       ret = ctypes.c_int)
        starters = list([r._c_pointer.value for r in chain_starters])
        enders = list([r._c_pointer.value for r in chain_enders])
        conect = list([a._c_pointer.value for a in conect_atoms])
        mod = list([r._c_pointer.value for r in mod_res])
        return f(self._c_pointer, starters, enders, conect, mod)

    def delete_alt_locs(self):
        '''Incorporate current alt locs as "regular" atoms and remove other alt locs'''
        f = c_function('structure_delete_alt_locs', args = (ctypes.c_void_p,))(self._c_pointer)

    @property
    def molecules(self):
        '''Return a tuple of :class:`.Atoms` objects each containing atoms for one molecule.
           Missing-structure pseudobonds are consider to connect parts of a molecule.
        '''
        f = c_function('structure_molecules', args = (ctypes.c_void_p,), ret = ctypes.py_object)
        atom_arrays = f(self._c_pointer)
        from .molarray import Atoms
        return tuple(Atoms(aa) for aa in atom_arrays)

    def new_atom(self, atom_name, element_name):
        '''Create a new :class:`.Atom` object. It must be added to a :class:`.Residue` object
        belonging to this structure before being used.'''
        f = c_function('structure_new_atom',
                       args = (ctypes.c_void_p, ctypes.c_char_p, ctypes.c_char_p),
                       ret = ctypes.c_void_p)
        ap = f(self._c_pointer, atom_name.encode('utf-8'), element_name.encode('utf-8'))
        return object_map(ap, Atom)

    def new_bond(self, atom1, atom2):
        '''Create a new :class:`.Bond` joining two :class:`Atom` objects.'''
        f = c_function('structure_new_bond',
                       args = (ctypes.c_void_p, ctypes.c_void_p, ctypes.c_void_p),
                       ret = ctypes.c_void_p)
        bp = f(self._c_pointer, atom1._c_pointer, atom2._c_pointer)
        return object_map(bp, Bond)

    def new_coordset(self, index=None, size=None):
        '''Create a new empty coordset.  In almost all circumstances one would use the
           add_coordset(s) method instead (to add fully populated coordsets), but in some
           cases when building a Structure from scratch this method is needed.

           'index' defaults to one more than highest existing index (or 1 if none existing);
           'size' is for efficiency when creating the first coordinate set of a new Structure,
               and is otherwise unnecessary to specify
        '''
        if index is None:
            f = c_function('structure_new_coordset_default', args = (ctypes.c_void_p,))
            f()
        else:
            if size is None:
                f = c_function('structure_new_coordset_index',
                    args = (ctypes.c_void_p, ctypes.c_int))
                f(index)
            else
                f = c_function('structure_new_coordset_index_size',
                    args = (ctypes.c_void_p, ctypes.c_int, ctypes.c_int))
                f(index, size)

    def new_residue(self, residue_name, chain_id, pos, insert=' '):
        '''Create a new :class:`.Residue`.'''
        f = c_function('structure_new_residue',
                       args = (ctypes.c_void_p, ctypes.c_char_p, ctypes.c_char_p, ctypes.c_int, ctypes.c_char),
                       ret = ctypes.c_void_p)
        rp = f(self._c_pointer, residue_name.encode('utf-8'), chain_id.encode('utf-8'), pos, insert.encode('utf-8'))
        return object_map(rp, Residue)

    PMS_ALWAYS_CONNECTS, PMS_NEVER_CONNECTS, PMS_TRACE_CONNECTS = range(3)
    def polymers(self, missing_structure_treatment = PMS_ALWAYS_CONNECTS,
            consider_chains_ids = True):
        '''Return a list of (:class:`.Residues`, Residue.polymer_type) tuples, one tuple
        per polymer.
        'missing_structure_treatment' controls whether a single polymer can span any missing
        structure, no missing structure, or only missing structure that is part of a chain trace.
        'consider_chain_ids', if true, will break polymers when chain IDs change, regardless of
        other considerations.'''
        f = c_function('structure_polymers',
                       args = (ctypes.c_void_p, ctypes.c_int, ctypes.c_int),
                       ret = ctypes.py_object)
        polymers = f(self._c_pointer, missing_structure_treatment, consider_chains_ids)
        from .molarray import Residues
        return [(Residues(res_array), ptype) for res_array, ptype in polymers]

    def pseudobond_group(self, name, *, create_type = "normal"):
        '''Get or create a :class:`.PseudobondGroup` belonging to this structure.'''
        if create_type is None:
            create_arg = 0
        elif create_type == "normal":
            create_arg = 1
        else:  # per-coordset
            create_arg = 2
        f = c_function('structure_pseudobond_group',
                       args = (ctypes.c_void_p, ctypes.c_char_p, ctypes.c_int),
                       ret = ctypes.c_void_p)
        pbg = f(self._c_pointer, name.encode('utf-8'), create_arg)
        if not pbg:
            return None
        from .pbgroup import PseudobondGroup
        return object_map(pbg, PseudobondGroup)

    def _delete_pseudobond_group(self, pbg):
        f = c_function('structure_delete_pseudobond_group',
                       args = (ctypes.c_void_p, ctypes.c_void_p), ret = None)
        f(self._c_pointer, pbg._c_pointer)

    def reorder_residues(self, new_order):
        '''Reorder the residues.  Obviously, 'new_order' has to have exactly the same
           residues as the structure currently has.
        '''
        f = c_function('structure_reorder_residues', args = (ctypes.c_void_p, ctypes.py_object))
        f(self._c_pointer, [r._c_pointer for r in new_order]))

    @classmethod
    def restore_snapshot(cls, session, data):
        g = StructureData(logger=session.logger)
        g.set_state_from_snapshot(session, data)
        return g

    def rings(self, cross_residues=False, all_size_threshold=0):
        '''Return :class:`.Rings` collection of rings found in this Structure.

        If 'cross_residues' is False, then rings that cross residue boundaries are not
        included.  If 'all_size_threshold' is zero, then return only minimal rings, of
        any size.  If it is greater than zero, then return all rings not larger than the
        given value.

        The returned rings are quite emphemeral, and shouldn't be cached or otherwise
        retained for long term use.  They may only live until the next call to rings()
        [from anywhere, including C++].
        '''
        f = c_function('structure_rings', args = (ctypes.c_void_p, ctypes.c_bool, ctypes.c_int),
                ret = ctypes.py_object)
        return _rings(f(self._c_pointer, cross_residues, all_size_threshold))

    def set_state_from_snapshot(self, session, data):
        '''Restore from session info'''
        self._ses_call("restore_setup")
        f = c_function('structure_session_restore',
                args = (ctypes.c_void_p, ctypes.c_int,
                        ctypes.py_object, ctypes.py_object, ctypes.py_object))
        f(self._c_pointer, data['version'], tuple(data['ints']), tuple(data['floats']), tuple(data['misc']))
        session.triggers.add_handler("end restore session", self._ses_restore_teardown)

    def save_state(self, session, flags):
        '''Gather session info; return version number'''
        # the save setup/teardown handled in Structure/AtomicStructure class, so that
        # the trigger handlers can be deregistered when the object is deleted
        f = c_function('structure_session_info',
                    args = (ctypes.c_void_p, ctypes.py_object, ctypes.py_object,
                        ctypes.py_object),
                    ret = ctypes.c_int)
        data = {'ints': [],
                'floats': [],
                'misc': []}
        data['version'] = f(self._c_pointer, data['ints'], data['floats'], data['misc'])
        # data is all simple Python primitives, let session saving know that...
        from ..state import FinalizedState
        return FinalizedState(data)

    def session_atom_to_id(self, ptr):
        '''Map Atom pointer to session ID'''
        f = c_function('structure_session_atom_to_id',
                    args = (ctypes.c_void_p, ctypes.c_void_p), ret = size_t)
        return f(self._c_pointer, ptr)

    def session_bond_to_id(self, ptr):
        '''Map Bond pointer to session ID'''
        f = c_function('structure_session_bond_to_id',
                    args = (ctypes.c_void_p, ctypes.c_void_p), ret = size_t)
        return f(self._c_pointer, ptr)

    def session_chain_to_id(self, ptr):
        '''Map Chain pointer to session ID'''
        f = c_function('structure_session_chain_to_id',
                    args = (ctypes.c_void_p, ctypes.c_void_p), ret = size_t)
        return f(self._c_pointer, ptr)

    def session_residue_to_id(self, ptr):
        '''Map Residue pointer to session ID'''
        f = c_function('structure_session_residue_to_id',
                    args = (ctypes.c_void_p, ctypes.c_void_p), ret = size_t)
        return f(self._c_pointer, ptr)

    def session_id_to_atom(self, i):
        '''Map sessionID to Atom pointer'''
        f = c_function('structure_session_id_to_atom',
                    args = (ctypes.c_void_p, ctypes.c_size_t), ret = ctypes.c_void_p)
        return f(self._c_pointer, i)

    def session_id_to_bond(self, i):
        '''Map sessionID to Bond pointer'''
        f = c_function('structure_session_id_to_bond',
                    args = (ctypes.c_void_p, ctypes.c_size_t), ret = ctypes.c_void_p)
        return f(self._c_pointer, i)

    def session_id_to_chain(self, i):
        '''Map sessionID to Chain pointer'''
        f = c_function('structure_session_id_to_chain',
                    args = (ctypes.c_void_p, ctypes.c_size_t), ret = ctypes.c_void_p)
        return f(self._c_pointer, i)

    def session_id_to_residue(self, i):
        '''Map sessionID to Residue pointer'''
        f = c_function('structure_session_id_to_residue',
                    args = (ctypes.c_void_p, ctypes.c_size_t), ret = ctypes.c_void_p)
        return f(self._c_pointer, i)

    def set_color(self, rgba):
        '''Set color of atoms, bonds, and residues'''
        f = c_function('set_structure_color',
                    args = (ctypes.c_void_p, ctypes.c_void_p))
        return f(self._c_pointer, pointer(rgba))

    def _ses_call(self, func_qual):
        f = c_function('structure_session_' + func_qual, args=(ctypes.c_void_p,))
        f(self._c_pointer)

    def _ses_restore_teardown(self, *args):
        self._ses_call("restore_teardown")
        from ..triggerset import DEREGISTER
        return DEREGISTER

    def _start_change_tracking(self, change_tracker):
        f = c_function('structure_start_change_tracking',
                args = (ctypes.c_void_p, ctypes.c_void_p))
        f(self._c_pointer, change_tracker._c_pointer)

    # Graphics changed flags used by rendering code.  Private.
    _SHAPE_CHANGE = 0x1
    _COLOR_CHANGE = 0x2
    _SELECT_CHANGE = 0x4
    _RIBBON_CHANGE = 0x8
    _ADDDEL_CHANGE = 0x10
    _DISPLAY_CHANGE = 0x20
    _ALL_CHANGE = 0x2f
    _graphics_changed = c_property('structure_graphics_change', int32)

# -----------------------------------------------------------------------------
#
class CoordSet(State):
    '''
    The coordinates for one frame of a Structure

    To create a Bond use the :class:`.AtomicStructure` new_coordset() method.
    '''
    def __init__(self, cs_pointer):
        set_c_pointer(self, cs_pointer)

    # cpp_pointer and deleted are "base class" methods, though for performance reasons
    # we are placing them directly in each class rather than using a base class,
    # and for readability by most programmers we avoid using metaclasses
    @property
    def cpp_pointer(self):
        '''Value that can be passed to C++ layer to be used as pointer (Python int)'''
        return self._c_pointer.value

    @property
    def deleted(self):
        '''Has the C++ side been deleted?'''
        return not hasattr(self, '_c_pointer')

    structure = c_property('coordset_structure', cptr, astype=_atomic_structure, read_only=True,
        doc=":class:`.AtomicStructure` the coordset belongs to")

# -----------------------------------------------------------------------------
#
class ChangeTracker:
    '''Per-session singleton change tracker keeps track of all
    atomic data changes'''

    def __init__(self):
        f = c_function('change_tracker_create', args = (), ret = ctypes.c_void_p)
        set_c_pointer(self, f())

    # cpp_pointer and deleted are "base class" methods, though for performance reasons
    # we are placing them directly in each class rather than using a base class,
    # and for readability by most programmers we avoid using metaclasses
    @property
    def cpp_pointer(self):
        '''Value that can be passed to C++ layer to be used as pointer (Python int)'''
        return self._c_pointer.value

    @property
    def deleted(self):
        '''Has the C++ side been deleted?'''
        return not hasattr(self, '_c_pointer')

    def add_modified(self, modded, reason):
        f = c_function('change_tracker_add_modified',
            args = (ctypes.c_void_p, ctypes.c_int, ctypes.c_void_p, ctypes.c_char_p))
        from .molarray import Collection
        if isinstance(modded, Collection):
            class_num = self._class_to_int(modded.object_class)
            for ptr in modded.pointers:
                f(self._c_pointer, class_num, ptr, reason.encode('utf-8'))
        else:
            f(self._c_pointer, self._class_to_int(modded.__class__), modded._c_pointer,
                reason.encode('utf-8'))
    @property
    def changed(self):
        f = c_function('change_tracker_changed', args = (ctypes.c_void_p,), ret = ctypes.c_bool)
        return f(self._c_pointer)

    @property
    def changes(self):
        f = c_function('change_tracker_changes', args = (ctypes.c_void_p,),
            ret = ctypes.py_object)
        data = f(self._c_pointer)
        class Changes:
            def __init__(self, created, modified, reasons, total_deleted):
                self.created = created
                self.modified = modified
                self.reasons = reasons
                self.total_deleted = total_deleted
        final_changes = {}
        for k, v in data.items():
            created_ptrs, mod_ptrs, reasons, tot_del = v
            temp_ns = {}
            # can't effectively use locals() as the third argument as per the
            # Python 3 documentation for exec() and locals()
            exec("from .molarray import {}s as collection".format(k), globals(), temp_ns)
            collection = temp_ns['collection']
            fc_key = k[:-4] if k.endswith("Data") else k
            final_changes[fc_key] = Changes(collection(created_ptrs),
                collection(mod_ptrs), reasons, tot_del)
        return final_changes

    def clear(self):
        f = c_function('change_tracker_clear', args = (ctypes.c_void_p,))
        f(self._c_pointer)

    def _class_to_int(self, klass):
        # has to tightly coordinate wih change_track_add_modified
        if klass.__name__ == "Atom":
            return 0
        if klass.__name__ == "Bond":
            return 1
        if klass.__name__ == "Pseudobond":
            return 2
        if klass.__name__ == "Residue":
            return 3
        if klass.__name__ == "Chain":
            return 4
        if klass.__name__ == "Structure":
            return 5
        if klass.__name__ == "AtomicStructure":
            return 5
        if klass.__name__ == "PseudobondGroup":
            return 6
        if klass.__name__ == "CoordSet":
            return 7
        raise AssertionError("Unknown class for change tracking")

# -----------------------------------------------------------------------------
#
class Element:
    '''A chemical element having a name, number, mass, and other physical properties.'''

    NUM_SUPPORTED_ELEMENTS = c_function('element_NUM_SUPPORTED_ELEMENTS', args = (),
        ret = size_t)

    def __init__(self, element_pointer):
        set_c_pointer(self, element_pointer)

    # cpp_pointer and deleted are "base class" methods, though for performance reasons
    # we are placing them directly in each class rather than using a base class,
    # and for readability by most programmers we avoid using metaclasses
    @property
    def cpp_pointer(self):
        '''Value that can be passed to C++ layer to be used as pointer (Python int)'''
        return self._c_pointer.value

    @property
    def deleted(self):
        '''Has the C++ side been deleted?'''
        return not hasattr(self, '_c_pointer')

    name = c_property('element_name', string, read_only = True)
    '''Element name, for example C for carbon. Read only.'''
    names = c_function('element_names', ret = ctypes.py_object)()
    '''Set of known element names'''
    number = c_property('element_number', uint8, read_only = True)
    '''Element atomic number, for example 6 for carbon. Read only.'''
    mass = c_property('element_mass', float32, read_only = True)
    '''Element atomic mass,
    taken from http://en.wikipedia.org/wiki/List_of_elements_by_atomic_weight.
    Read only.'''
    is_alkali_metal = c_property('element_is_alkali_metal', npy_bool, read_only = True)
    '''Is atom an alkali metal. Read only.'''
    is_halogen = c_property('element_is_halogen', npy_bool, read_only = True)
    '''Is atom a halogen. Read only.'''
    is_metal = c_property('element_is_metal', npy_bool, read_only = True)
    '''Is atom a metal. Read only.'''
    is_noble_gas = c_property('element_is_noble_gas', npy_bool, read_only = True)
    '''Is atom a noble_gas. Read only.'''
    valence = c_property('element_valence', uint8, read_only = True)
    '''Element valence number, for example 7 for chlorine. Read only.'''

    def __str__(self):
        return self.name

    @staticmethod
    def bond_length(e1, e2):
        """Standard single-bond length between two elements

        Arguments can be element instances, atomic numbers, or element names"""
        if not isinstance(e1, Element):
            e1 = Element.get_element(e1)
        if not isinstance(e2, Element):
            e2 = Element.get_element(e2)
        f = c_function('element_bond_length', args = (ctypes.c_void_p, ctypes.c_void_p),
            ret = ctypes.c_float)
        return f(e1._c_pointer, e2._c_pointer)

    @staticmethod
    def bond_radius(e):
        """Standard single-bond 'radius'
        (the amount this element would contribute to bond length)

        Argument can be an element instance, atomic number, or element name"""
        if not isinstance(e, Element):
            e = Element.get_element(e)
        f = c_function('element_bond_radius', args = (ctypes.c_void_p,), ret = ctypes.c_float)
        return f(e._c_pointer)

    @staticmethod
    def get_element(name_or_number):
        '''Get the Element that corresponds to an atomic name or number'''
        if type(name_or_number) == type(1):
            f = c_function('element_number_get_element', args = (ctypes.c_int,), ret = ctypes.c_void_p)
            f_arg = name_or_number
        elif type(name_or_number) == type(""):
            f = c_function('element_name_get_element', args = (ctypes.c_char_p,), ret = ctypes.c_void_p)
            f_arg = name_or_number.encode('utf-8')
        else:
            raise ValueError("'get_element' arg must be string or int")
        return _element(f(f_arg))

# -----------------------------------------------------------------------------
#
from collections import namedtuple
ExtrudeValue = namedtuple("ExtrudeValue", ["vertices", "normals",
                                           "triangles", "colors",
                                           "front_band", "back_band"])

class RibbonXSection:
    '''
    A cross section that can extrude ribbons when given the
    required control points, tangents, normals and colors.
    '''
    def __init__(self, coords=None, coords2=None, normals=None, normals2=None,
                 faceted=False, tess=None, xs_pointer=None):
        if xs_pointer is None:
            f = c_function('rxsection_new',
                           args = (ctypes.py_object,        # coords
                                   ctypes.py_object,        # coords2
                                   ctypes.py_object,        # normals
                                   ctypes.py_object,        # normals2
                                   ctypes.c_bool,           # faceted
                                   ctypes.py_object),       # tess
                                   ret = ctypes.c_void_p)   # pointer to C++ instance
            xs_pointer = f(coords, coords2, normals, normals2, faceted, tess)
        set_c_pointer(self, xs_pointer)

    # cpp_pointer and deleted are "base class" methods, though for performance reasons
    # we are placing them directly in each class rather than using a base class,
    # and for readability by most programmers we avoid using metaclasses
    @property
    def cpp_pointer(self):
        '''Value that can be passed to C++ layer to be used as pointer (Python int)'''
        return self._c_pointer.value

    @property
    def deleted(self):
        '''Has the C++ side been deleted?'''
        return not hasattr(self, '_c_pointer')

    def extrude(self, centers, tangents, normals, color,
                cap_front, cap_back, offset):
        '''Return the points, normals and triangles for a ribbon.'''
        f = c_function('rxsection_extrude',
                       args = (ctypes.c_void_p,     # self
                               ctypes.py_object,    # centers
                               ctypes.py_object,    # tangents
                               ctypes.py_object,    # normals
                               ctypes.py_object,    # color
                               ctypes.c_bool,       # cap_front
                               ctypes.c_bool,       # cap_back
                               ctypes.c_int),       # offset
                       ret = ctypes.py_object)      # tuple
        t = f(self._c_pointer, centers, tangents, normals, color,
              cap_front, cap_back, offset)
        if t is not None:
            t = ExtrudeValue(*t)
        return t

    def blend(self, back_band, front_band):
        '''Return the triangles blending front and back halves of ribbon.'''
        f = c_function('rxsection_blend',
                       args = (ctypes.c_void_p,     # self
                               ctypes.py_object,    # back_band
                               ctypes.py_object),    # front_band
                       ret = ctypes.py_object)      # tuple
        t = f(self._c_pointer, back_band, front_band)
        return t

    def scale(self, scale):
        '''Return new cross section scaled by 2-tuple scale.'''
        f = c_function('rxsection_scale',
                       args = (ctypes.c_void_p,     # self
                               ctypes.c_float,      # x scale
                               ctypes.c_float),     # y scale
                       ret = ctypes.c_void_p)       # pointer to C++ instance
        p = f(self._c_pointer, scale[0], scale[1])
        return RibbonXSection(xs_pointer=p)

    def arrow(self, scales):
        '''Return new arrow cross section scaled by 2x2-tuple scale.'''
        f = c_function('rxsection_arrow',
                       args = (ctypes.c_void_p,     # self
                               ctypes.c_float,      # wide x scale
                               ctypes.c_float,      # wide y scale
                               ctypes.c_float,      # narrow x scale
                               ctypes.c_float),     # narrow y scale
                       ret = ctypes.c_void_p)       # pointer to C++ instance
        p = f(self._c_pointer, scales[0][0], scales[0][1], scales[1][0], scales[1][1])
        return RibbonXSection(xs_pointer=p)

# -----------------------------------------------------------------------------
#

# SeqMatchMaps are returned by C++ functions, but unlike most other classes in this file,
# they have no persistence in the C++ layer
class SeqMatchMap(State):
    """Class to track the matching between an alignment sequence and a structure sequence

       The match map can be indexed by either an integer (ungapped) sequence position,
       or by a Residue, which will return a Residue or a sequence position, respectively.
       The pos_to_res and res_to_pos attributes return dictionaries of the corresponding
       mapping.
    """
    def __init__(self, session, align_seq, struct_seq):
        self._pos_to_res = {}
        self._res_to_pos = {}
        self._align_seq = align_seq
        self._struct_seq = struct_seq
        self.session = session
        from . import get_triggers
        self._handler = get_triggers(session).add_handler("changes", self._atomic_changes)

    def __bool__(self):
        return bool(self._pos_to_res)

    def __contains__(self, i):
        if isinstance(i, int):
            return i in self._pos_to_res
        return i in self._res_to_pos

    def __getitem__(self, i):
        if isinstance(i, int):
            return self._pos_to_res[i]
        return self._res_to_pos[i]

    @property
    def align_seq(self):
        return self._align_seq

    def match(self, res, pos):
        self._pos_to_res[pos] = res
        self._res_to_pos[res] = pos
        if self._align_seq.circular:
            self._pos_to_res[pos + len(self._align_seq.ungapped())/2] = res

    @property
    def pos_to_res(self):
        return self._pos_to_res

    @property
    def res_to_pos(self):
        return self._res_to_pos

    def reset_state(self, session):
        """For when the session is closed"""
        pass

    @staticmethod
    def restore_snapshot(session, data):
        inst = SeqMatchMap(session, data['align seq'], data['struct seq'])
        inst._pos_to_res = data['pos to res']
        inst._res_to_pos = data['res to pos']
        return inst

    @property
    def struct_seq(self):
        return self._struct_seq

    def take_snapshot(self, session, flags):
        '''Gather session info; return version number'''
        data = {
            'align seq': self._align_seq,
            'pos to res': self._pos_to_res,
            'res to pos': self._res_to_pos,
            'struct seq': self._struct_seq,
            'version': 1
        }
        return data

    def _atomic_changes(self, trig_name, changes):
        if changes.num_deleted_residues() > 0:
            for r, i in list(self._res_to_pos.items()):
                if r.deleted:
                    del self._res_to_pos[r]
                    del self._pos_to_res[i]
                    if self._align_seq.circular:
                        del self._pos_to_res[i + len(self._align_seq.ungapped())/2]

    def __del__(self):
        self._pos_to_res.clear()
        self._res_to_pos.clear()
        from . import get_triggers
        get_triggers(self.session).remove_handler(self._handler)

# -----------------------------------------------------------------------------
#

# The C++ function Structure::py_object() calls object_map(), so if this function is
# renamed or it's call signature is modified (or this module is moved) then that C++
# function must be updated
_object_map = {}	# Map C++ pointer to Python object
def object_map(p, object_type):
    global _object_map
    o = _object_map.get(p, None)
    if o is None and object_type is not None:
        _object_map[p] = o = object_type(p)
    return o

def add_to_object_map(object):
    _object_map[object._c_pointer.value] = object

def register_object_map_deletion_handler(omap):
    # When a C++ object such as an Atom is deleted the pointer is removed
    # from the object map if it exists and the Python object has its _c_pointer
    # attribute deleted.
    f = c_function('object_map_deletion_handler', args = [ctypes.c_void_p], ret = ctypes.c_void_p)
    p = ctypes.c_void_p(id(omap))
    global _omd_handler
    _omd_handler = Object_Map_Deletion_Handler(f(p))

_omd_handler = None
class Object_Map_Deletion_Handler:
    def __init__(self, h):
        self.h = h
        self.delete_handler = c_function('delete_object_map_deletion_handler', args = [ctypes.c_void_p])
    def __del__(self):
        # Make sure object map deletion handler is removed before Python exits
        # so later C++ deletes don't cause segfault on exit.
        self.delete_handler(self.h)

register_object_map_deletion_handler(_object_map)<|MERGE_RESOLUTION|>--- conflicted
+++ resolved
@@ -193,8 +193,6 @@
         doc="Whether atom is displayed and not hidden.")
 
     @property
-<<<<<<< HEAD
-=======
     def display_radius(self):
         dm = self.draw_mode
         if dm == Atom.SPHERE_STYLE:
@@ -233,7 +231,6 @@
         return bool(v.value)
 
     @property
->>>>>>> b05cc657
     def aniso_u(self):
         '''Anisotropic temperature factors, returns 3x3 array of numpy float32 or None.  Read only.'''
         f = c_function('atom_aniso_u', args = (ctypes.c_void_p, ctypes.c_size_t, ctypes.c_void_p))
@@ -324,20 +321,6 @@
         a_ref = ctypes.byref(self._c_pointer)
         f(a_ref, 1, bb_extent, v_ref)
         return bool(v.value)
-
-    def maximum_bond_radius(self, default_radius = 0.2):
-        "Return maximum bond radius.  Used for stick style atom display."
-        f = c_function('atom_maximum_bond_radius',
-                       args = [ctypes.c_void_p, ctypes.c_size_t, ctypes.c_float, ctypes.c_void_p])
-        r = ctypes.c_float()
-        f(ctypes.byref(self._c_pointer), 1, default_radius, ctypes.byref(r))
-        return r.value
-
-    def set_alt_loc(self, loc, create):
-        if isinstance(loc, str):
-            loc = loc.encode('utf-8')
-        f = c_function('atom_set_alt_loc', args=(ctypes.c_void_p, ctypes.c_char, ctypes.c_bool, ctypes.c_bool))
-        f(self._c_pointer, loc, create, False)
 
     def set_coord(self, xyz, cs_id):
         '''Used to set the atom's xyz for a particular coordset.  Just use the 'coord' attr
