--- conflicted
+++ resolved
@@ -359,8 +359,6 @@
         '''
         return self.structure.scene_position * self.coord
 
-<<<<<<< HEAD
-=======
     def get_coord(self, crdset_or_altloc):
         '''
         Like the 'coord' property, but uses the given coordset ID (integer) / altloc (character)
@@ -386,7 +384,6 @@
         (character) rather than the current coordset / altloc.
         '''
         return self.structure.scene_position * self.get_coord(crdset_or_altloc)
->>>>>>> 11d928f2
 
     def reset_state(self, session):
         """For when the session is closed"""
