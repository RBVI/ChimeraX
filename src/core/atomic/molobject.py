--- conflicted
+++ resolved
@@ -574,11 +574,7 @@
         self.attrs = {} # miscellaneous attributes
         self.markups = {} # per-residue (strings or lists)
         self.numbering_start = None
-<<<<<<< HEAD
-        self.chimera_exiting = False
-=======
         set_pyobj_f = c_function('sequence_set_pyobj', args = (ctypes.c_void_p, ctypes.py_object))
->>>>>>> b6209bd5
         if seq_pointer:
             set_c_pointer(self, seq_pointer)
             set_pyobj_f(self._c_pointer, self)
@@ -607,16 +603,10 @@
         return copy_seq
 
     def __del__(self):
-<<<<<<< HEAD
-        if self.chimera_exiting:
-            return
-        #TODO: destroy the C++ object; prevent destruction in Chain class
-=======
         if Sequence.chimera_exiting:
             return
         set_pyobj_f = c_function('sequence_set_pyobj', args = (ctypes.c_void_p, ctypes.py_object))
         set_pyobj_f(self._c_pointer, None) # will destroy C++ object unless it's an active Chain
->>>>>>> b6209bd5
 
     def extend(self, chars):
         """Extend the sequence with the given string"""
@@ -643,24 +633,13 @@
 
     @staticmethod
     def restore_snapshot(session, data):
-<<<<<<< HEAD
-        seq = Sequence(name=data['name'], characters=data['characters'])
-        seq.attrs = data.get('attrs', {})
-        seq.markups = data.get('markups', {})
-        seq.numbering_start = data.get('numbering_start', None)
-=======
         seq = Sequence()
         seq.set_state_from_snapshot(session, data)
->>>>>>> b6209bd5
         return seq
 
     @atexit.register
     def _exiting():
-<<<<<<< HEAD
-        self.chimera_exiting = True
-=======
         Sequence.chimera_exiting = True
->>>>>>> b6209bd5
 
 # -----------------------------------------------------------------------------
 #
@@ -735,8 +714,6 @@
         }
         return data
 
-<<<<<<< HEAD
-=======
 # -----------------------------------------------------------------------------
 #
 class Chain(StructureSeq):
@@ -761,7 +738,6 @@
         }
         return data
 
->>>>>>> b6209bd5
 # -----------------------------------------------------------------------------
 #
 class StructureData:
