// vi: set expandtab ts=4 sw=4:
#ifndef basegeom_Sphere
#define basegeom_Sphere

#include "Connectible.h"
#include "Coord.h"

namespace basegeom {
    
template <class FinalConnectible, class FinalConnection>
class BaseSphere: public Connectible<FinalConnectible, FinalConnection> {
public:
    enum class DrawMode : unsigned char { Sphere, EndCap, Ball };
private:
    float  _radius;

    DrawMode  _draw_mode = DrawMode::Sphere;
public:
    BaseSphere(float radius): _radius(radius) {}
    virtual  ~BaseSphere() {}

<<<<<<< HEAD
    virtual const Coord&  coord() const = 0;
    virtual void  set_coord(const Point& coord) = 0;
=======
>>>>>>> 371cfcec
    virtual void  set_radius(float r) {
        if (r == _radius)
            return;
        this->graphics_container()->set_gc_shape();
        this->change_tracker()->add_modified(dynamic_cast<FinalConnection*>(this),
            ChangeTracker::REASON_RADIUS);
        _radius = r;
    }
    virtual float  radius() const { return _radius; }

    // graphics related
    DrawMode  draw_mode() const { return _draw_mode; }
    void  set_draw_mode(DrawMode dm) {
        if (dm == _draw_mode)
            return;
        this->graphics_container()->set_gc_shape();
        this->change_tracker()->add_modified(dynamic_cast<FinalConnection*>(this),
            ChangeTracker::REASON_DRAW_MODE);
        _draw_mode = dm;
    }
};

template <class FinalConnectible, class FinalConnection>
class Sphere: public BaseSphere<FinalConnectible, FinalConnection> {
private:
    Coord  _coord;

public:
    virtual const Coord&  coord() const { return _coord; }
    virtual void  set_coord(const Point& coord) { _coord = coord; }
    virtual  ~Sphere() {}
};

} //  namespace basegeom

#endif  // basegeom_Sphere<|MERGE_RESOLUTION|>--- conflicted
+++ resolved
@@ -19,11 +19,6 @@
     BaseSphere(float radius): _radius(radius) {}
     virtual  ~BaseSphere() {}
 
-<<<<<<< HEAD
-    virtual const Coord&  coord() const = 0;
-    virtual void  set_coord(const Point& coord) = 0;
-=======
->>>>>>> 371cfcec
     virtual void  set_radius(float r) {
         if (r == _radius)
             return;
