// vi: set expandtab shiftwidth=4 softtabstop=4:

/*
 * === UCSF ChimeraX Copyright ===
 * Copyright 2016 Regents of the University of California.
 * All rights reserved.  This software provided pursuant to a
 * license agreement containing restrictions on its disclosure,
 * duplication and use.  For details see:
 * http://www.rbvi.ucsf.edu/chimerax/docs/licensing.html
 * This notice must be embedded in or attached to all copies,
 * including partial copies, of the software or any revisions
 * or derivations thereof.
 * === UCSF ChimeraX Copyright ===
 */

#include <Python.h>     // Use PyUnicode_FromString

#define NPY_NO_DEPRECATED_API NPY_1_7_API_VERSION
#include <numpy/arrayobject.h>      // use PyArray_*(), NPY_*

#include <atomstruct/Atom.h>
#include <atomstruct/AtomicStructure.h>
#include <atomstruct/Bond.h>
#include <atomstruct/Chain.h>
#include <atomstruct/ChangeTracker.h>
#include <atomstruct/CoordSet.h>
#include <atomstruct/connect.h>
#include <atomstruct/destruct.h>     // Use DestructionObserver
#include <atomstruct/MolResId.h>
#include <atomstruct/PBGroup.h>
#include <atomstruct/polymer.h>
#include <atomstruct/Pseudobond.h>
#include <atomstruct/PBGroup.h>
#include <atomstruct/Residue.h>
#include <atomstruct/RibbonXSection.h>
#include <atomstruct/Ring.h>
#include <atomstruct/seq_assoc.h>
#include <atomstruct/Sequence.h>
#include <arrays/pythonarray.h>           // Use python_voidp_array()
#include <pysupport/convert.h>     // Use cset_of_chars_to_pyset

#include <functional>
#include <map>
#include <set>
#include <sstream>
#include <stdexcept>
#include <stdint.h>
#include <string>
#include <vector>
#include <cmath>

#ifndef M_PI
// not defined on Windows
# define M_PI 3.14159265358979323846
#endif

#ifdef _WIN32
# define EXPORT __declspec(dllexport)
#else
# define EXPORT __attribute__((__visibility__("default")))
#endif

// Argument delcaration types:
//
// numpy array arguments are sized, so use uint8_t for numpy's uint8,
// float32_t for numpys float32_t, etc.  The integer _t types are from
// <stdint.h>.  Special case is for numpy/C/C++ booleans which are
// processed in all cases as bytes:
//      1 == numpy.bool_().nbytes in Python
//      1 == sizeof (bool) in C++ and in C from <stdbool.h>
//      25 == sizeof (bool [25]) in C++ and C
//
// Other arguments are their normal C types and are specified with the
// appropriate ctypes annotations on the Python side.
//
// There should be very few 'int' specifications.  Any int-array should
// have a specific size, eg., int32_t, for its elements.
//
typedef uint8_t npy_bool;
typedef float float32_t;
typedef double float64_t;
typedef void *pyobject_t;

inline PyObject* unicode_from_string(const char *data, size_t size)
{
    return PyUnicode_DecodeUTF8(data, size, "replace");
}

inline PyObject* unicode_from_string(const std::string& str)
{
    return PyUnicode_DecodeUTF8(str.data(), str.size(), "replace");
}

template <int len, char... description_chars>
inline PyObject* unicode_from_string(const chutil::CString<len, description_chars...>& cstr)
{
    return PyUnicode_DecodeUTF8(static_cast<const char*>(cstr), cstr.size(),
                            "replace");
}

inline PyObject* unicode_from_character(char c)
{
    char buffer[2];
    buffer[0] = c;
    buffer[1] = '\0';
    return unicode_from_string(buffer, 1);
}

static void
molc_error()
{
    // generic exception handler
    if (PyErr_Occurred())
        return;   // nothing to do, already set
    try {
        throw;    // rethrow exception to look at it
    } catch (std::bad_alloc&) {
        PyErr_SetString(PyExc_MemoryError, "not enough memory");
    } catch (std::invalid_argument& e) {
        PyErr_SetString(PyExc_TypeError, e.what());
    } catch (std::length_error& e) {
        PyErr_SetString(PyExc_MemoryError, e.what());
    } catch (std::out_of_range& e) {
        PyErr_SetString(PyExc_IndexError, e.what());
    } catch (std::overflow_error& e) {
        PyErr_SetString(PyExc_OverflowError, e.what());
    } catch (std::range_error& e) {
        PyErr_SetString(PyExc_IndexError, e.what());
    } catch (std::underflow_error& e) {
        PyErr_SetString(PyExc_RuntimeError, e.what());
    } catch (std::logic_error& e) {
        PyErr_SetString(PyExc_ValueError, e.what());
    } catch (std::ios_base::failure& e) {
        PyErr_SetString(PyExc_IOError, e.what());
    } catch (std::runtime_error& e) {
        PyErr_SetString(PyExc_RuntimeError, e.what());
    } catch (std::exception& e) {
        PyErr_SetString(PyExc_RuntimeError, e.what());
    } catch (...) {
        PyErr_SetString(PyExc_RuntimeError, "unknown C++ exception");
    }
}

// wrap an arbitrary function
template <typename F, typename... Args> auto
error_wrap(const F& func, Args... args) -> decltype(func(args...))
{
    try {
        return func(args...);
    } catch (...) {
        molc_error();
        return decltype(func(args...))();
    }
}

// wrap a member function
template <typename R, typename T, typename... Args> R
error_wrap(T* inst, R (T::*pm)(Args...), Args... args)
{
    try {
        return (inst->*pm)(args...);
    } catch (...) {
        molc_error();
        return R();
    }
}

// wrap a constant member function
template <typename R, typename T, typename... Args> R
error_wrap(T* inst, R (T::*pm)(Args...) const, Args... args)
{
    try {
        return (inst->*pm)(args...);
    } catch (...) {
        molc_error();
        return R();
    }
}

// wrap getting array elements via const member function
template <typename T, typename Elem, typename Elem2 = Elem> void
error_wrap_array_get(T** instances, size_t n, Elem (T::*pm)() const, Elem2* args)
{
    try {
        for (size_t i = 0; i < n; ++i)
            args[i] = (instances[i]->*pm)();
    } catch (...) {
        molc_error();
    }
}

// wrap setting array elements via member function
template <typename T, typename Elem, typename Elem2 = Elem> void
error_wrap_array_set(T** instances, size_t n, void (T::*pm)(Elem), Elem2* args)
{
    try {
        for (size_t i = 0; i < n; ++i)
            (instances[i]->*pm)(args[i]);
    } catch (...) {
        molc_error();
    }
}

// wrap array calling single argument member function
template <typename T, typename Elem, typename Elem2 = Elem> void
error_wrap_array_1arg(T** instances, size_t n, void (T::*pm)(Elem), Elem2 arg)
{
    try {
        for (size_t i = 0; i < n; ++i)
            (instances[i]->*pm)(arg);
    } catch (...) {
        molc_error();
    }
}


using namespace atomstruct;

// -------------------------------------------------------------------------
// geometry functions
//
inline float* atom_vector(const Atom* f, const Atom* t, float* result)
{
    const Coord &fc = f->coord();
    const Coord &tc = t->coord();
    result[0] = tc[0] - fc[0];
    result[1] = tc[1] - fc[1];
    result[2] = tc[2] - fc[2];
    return result;
}

inline float inner(const float* u, const float* v)
{
    return u[0]*v[0] + u[1]*v[1] + u[2]*v[2];
}

inline float* cross(const float* u, const float* v, float* result)
{
    result[0] = u[1]*v[2] - u[2]*v[1];
    result[1] = u[2]*v[0] - u[0]*v[2];
    result[2] = u[0]*v[1] - u[1]*v[0];
    return result;
}

inline bool normalize(float *v)
{
    try {
        float length = sqrtf(v[0] * v[0] + v[1] * v[1] + v[2] * v[2]);
        if (length > 0) {
            v[0] /= length;
            v[1] /= length;
            v[2] /= length;
            return true;
        }
        return false;
    } catch (std::domain_error) {
        return false;
    }
}

// -------------------------------------------------------------------------
// atom functions
//
extern "C" EXPORT void atom_bfactor(void *atoms, size_t n, float32_t *bfactors)
{
    Atom **a = static_cast<Atom **>(atoms);
    error_wrap_array_get(a, n, &Atom::bfactor, bfactors);
}

extern "C" EXPORT void set_atom_bfactor(void *atoms, size_t n, float32_t *bfactors)
{
    Atom **a = static_cast<Atom **>(atoms);
    error_wrap_array_set(a, n, &Atom::set_bfactor, bfactors);
}

extern "C" EXPORT void atom_has_aniso_u(void *atoms, size_t n, npy_bool *has_aniso_u)
{
    Atom **a = static_cast<Atom **>(atoms);
    error_wrap_array_get<Atom, bool, npy_bool>(a, n, &Atom::has_aniso_u, has_aniso_u);
}

extern "C" EXPORT void atom_aniso_u(void *atoms, size_t n, float32_t *aniso_u)
{
    Atom **a = static_cast<Atom **>(atoms);
    try {
        for (size_t i = 0; i != n; ++i) {
            const std::vector<float> *ai = a[i]->aniso_u();
            if (ai) {
                // Copy 6 values of symmetric matrix to 3x3 matrix.
                float32_t *ani = aniso_u + 9*i;
                float32_t a00 = (*ai)[0], a01 = (*ai)[1], a02 = (*ai)[2];
                float32_t a11 = (*ai)[3], a12 = (*ai)[4], a22 = (*ai)[5];
                ani[0] = a00; ani[1] = a01; ani[2] = a02;
                ani[3] = a01; ani[4] = a11; ani[5] = a12;
                ani[6] = a02; ani[7] = a12; ani[8] = a22;
            } else {
                PyErr_SetString(PyExc_ValueError, "Atom has no aniso_u value.");
                break;
            }
        }
    } catch (...) {
        molc_error();
    }
}

extern "C" EXPORT void atom_aniso_u6(void *atoms, size_t n, float32_t *aniso_u)
{
    Atom **a = static_cast<Atom **>(atoms);
    try {
        for (size_t i = 0; i != n; ++i) {
            const std::vector<float> *ai = a[i]->aniso_u();
            if (ai) {
                float32_t *ani = aniso_u + 6*i;
                ani[0] = (*ai)[0]; ani[1] = (*ai)[3]; ani[2] = (*ai)[5];
                ani[3] = (*ai)[1]; ani[4] = (*ai)[2]; ani[5] = (*ai)[4];
            } else {
                PyErr_SetString(PyExc_ValueError, "Atom has no aniso_u value.");
                break;
            }
        }
    } catch (...) {
        molc_error();
    }
}

extern "C" EXPORT void set_atom_aniso_u6(void *atoms, size_t n, float32_t *aniso_u)
{
    Atom **a = static_cast<Atom **>(atoms);
    try {
        for (size_t i = 0; i != n; ++i) {
          float32_t *ani = aniso_u + 6*i;
          a[i]->set_aniso_u(ani[0],ani[3],ani[4],ani[1],ani[5],ani[2]);
        }
    } catch (...) {
        molc_error();
    }
}

extern "C" EXPORT void atom_occupancy(void *atoms, size_t n, float32_t *occupancies)
{
    Atom **a = static_cast<Atom **>(atoms);
    error_wrap_array_get(a, n, &Atom::occupancy, occupancies);
}

extern "C" EXPORT void set_atom_occupancy(void *atoms, size_t n, float32_t *occupancies)
{
    Atom **a = static_cast<Atom **>(atoms);
    error_wrap_array_set(a, n, &Atom::set_occupancy, occupancies);
}


extern "C" EXPORT void atom_py_obj_bonds(void *atoms, size_t n, pyobject_t *bonds)
{
    Atom **a = static_cast<Atom **>(atoms);
    try {
        for (size_t i = 0; i != n; ++i) {
            PyObject* b_list = PyList_New(a[i]->bonds().size());
            if (b_list == nullptr)
                throw std::bad_alloc();
            bonds[i] = b_list;
            int b_i = 0;
            for (auto b: a[i]->bonds()) {
                PyList_SET_ITEM(b_list, b_i++, b->py_instance(true));
            }
        }
    } catch (...) {
        molc_error();
    }
}

extern "C" EXPORT void atom_py_obj_neighbors(void *atoms, size_t n, pyobject_t *neighbors)
{
    Atom **a = static_cast<Atom **>(atoms);
    try {
        for (size_t i = 0; i != n; ++i) {
            PyObject* nb_list = PyList_New(a[i]->neighbors().size());
            if (nb_list == nullptr)
                throw std::bad_alloc();
            neighbors[i] = nb_list;
            int nb_i = 0;
            for (auto nb: a[i]->neighbors()) {
                PyList_SET_ITEM(nb_list, nb_i++, nb->py_instance(true));
            }
        }
    } catch (...) {
        molc_error();
    }
}

extern "C" EXPORT void atom_chain_id(void *atoms, size_t n, pyobject_t *cids)
{
    Atom **a = static_cast<Atom **>(atoms);
    try {
        for (size_t i = 0; i != n; ++i)
            cids[i] = unicode_from_string(a[i]->residue()->chain_id());
    } catch (...) {
        molc_error();
    }
}

extern "C" EXPORT void atom_color(void *atoms, size_t n, uint8_t *rgba)
{
    Atom **a = static_cast<Atom **>(atoms);
    try {
        for (size_t i = 0; i != n; ++i) {
            const Rgba &c = a[i]->color();
            *rgba++ = c.r;
            *rgba++ = c.g;
            *rgba++ = c.b;
            *rgba++ = c.a;
        }
    } catch (...) {
        molc_error();
    }
}

extern "C" EXPORT void set_atom_color(void *atoms, size_t n, uint8_t *rgba)
{
    Atom **a = static_cast<Atom **>(atoms);
    try {
        Rgba c;
        for (size_t i = 0; i != n; ++i) {
            c.r = *rgba++;
            c.g = *rgba++;
            c.b = *rgba++;
            c.a = *rgba++;
            a[i]->set_color(c);
        }
    } catch (...) {
        molc_error();
    }
}

extern "C" EXPORT bool atom_connects_to(pyobject_t atom1, pyobject_t atom2)
{
    Atom *a1 = static_cast<Atom *>(atom1), *a2 = static_cast<Atom *>(atom2);
#if 1
    return error_wrap([&] () {
                      return a1->connects_to(a2);
                      });
#else
    try {
        return a1->connects_to(a2);
    } catch (...) {
        molc_error();
        return false;
    }
#endif
}

extern "C" EXPORT void atom_coord(void *atoms, size_t n, float64_t *xyz)
{
    Atom **a = static_cast<Atom **>(atoms);
    try {
        for (size_t i = 0; i != n; ++i) {
            const Coord &c = a[i]->coord();
            *xyz++ = c[0];
            *xyz++ = c[1];
            *xyz++ = c[2];
        }
    } catch (...) {
        molc_error();
    }
}

extern "C" EXPORT void set_atom_coord(void *atoms, size_t n, float64_t *xyz)
{
    Atom **a = static_cast<Atom **>(atoms);
    try {
        for (size_t i = 0; i != n; ++i) {
            Real x = *xyz++, y = *xyz++, z = *xyz++;
            a[i]->set_coord(Coord(x,y,z));
        }
    } catch (...) {
        molc_error();
    }
}

extern "C" EXPORT void atom_coord_index(void *atoms, size_t n, uint32_t *index)
{
    Atom **a = static_cast<Atom **>(atoms);
    error_wrap_array_get<Atom, unsigned int, unsigned int>(a, n, &Atom::coord_index, index);
}

extern "C" EXPORT void atom_get_coord_crdset(void *atom, int cs_id, float64_t *xyz)
{
    Atom *a = static_cast<Atom *>(atom);
    try {
        auto cs = a->structure()->find_coord_set(cs_id);
        if (cs == nullptr) {
            std::stringstream err_msg;
            err_msg << "Structure has no coordset with ID " << cs_id;
            PyErr_SetString(PyExc_ValueError, err_msg.str().c_str());
        } else {
            auto& crd = a->coord(cs);
            *xyz++ = crd[0];
            *xyz++ = crd[1];
            *xyz++ = crd[2];
        }
    } catch (...) {
        molc_error();
    }
}

extern "C" EXPORT void atom_get_coord_altloc(void *atom, char altloc, float64_t *xyz)
{
    Atom *a = static_cast<Atom *>(atom);
    try {
        if (a->has_alt_loc(altloc)) {
            auto& crd = a->coord(altloc);
            *xyz++ = crd[0];
            *xyz++ = crd[1];
            *xyz++ = crd[2];
        } else {
            std::stringstream err_msg;
            err_msg << "Atom " << a->str() << " has no altloc " << altloc;
            PyErr_SetString(PyExc_ValueError, err_msg.str().c_str());
        }
    } catch (...) {
        molc_error();
    }
}

extern "C" EXPORT void atom_delete(void *atoms, size_t n)
{
    Atom **a = static_cast<Atom **>(atoms);
    try {
        std::map<Structure *, std::vector<Atom *>> matoms;
        for (size_t i = 0; i != n; ++i)
            matoms[a[i]->structure()].push_back(a[i]);

        for (auto ma: matoms)
            ma.first->delete_atoms(ma.second);
    } catch (...) {
        molc_error();
    }
}

extern "C" EXPORT void atom_display(void *atoms, size_t n, npy_bool *disp)
{
    Atom **a = static_cast<Atom **>(atoms);
    error_wrap_array_get<Atom, bool, npy_bool>(a, n, &Atom::display, disp);
}

extern "C" EXPORT void set_atom_display(void *atoms, size_t n, npy_bool *disp)
{
    Atom **a = static_cast<Atom **>(atoms);
    error_wrap_array_set<Atom, bool, npy_bool>(a, n, &Atom::set_display, disp);
}

extern "C" EXPORT void atom_hide(void *atoms, size_t n, int32_t *hide)
{
    Atom **a = static_cast<Atom **>(atoms);
    error_wrap_array_get<Atom, int, int>(a, n, &Atom::hide, hide);
}

extern "C" EXPORT void set_atom_hide(void *atoms, size_t n, int32_t *hide)
{
    Atom **a = static_cast<Atom **>(atoms);
    error_wrap_array_set<Atom, int, int>(a, n, &Atom::set_hide, hide);
}

extern "C" EXPORT void set_atom_hide_bits(void *atoms, size_t n, int32_t bit_mask)
{
    Atom **a = static_cast<Atom **>(atoms);
    error_wrap_array_1arg<Atom, int, int>(a, n, &Atom::set_hide_bits, bit_mask);
}

extern "C" EXPORT void clear_atom_hide_bits(void *atoms, size_t n, int32_t bit_mask)
{
    Atom **a = static_cast<Atom **>(atoms);
    error_wrap_array_1arg<Atom, int, int>(a, n, &Atom::clear_hide_bits, bit_mask);
}

extern "C" EXPORT void atom_visible(void *atoms, size_t n, npy_bool *visible)
{
    Atom **a = static_cast<Atom **>(atoms);
    error_wrap_array_get<Atom, bool, npy_bool>(a, n, &Atom::visible, visible);
}

extern "C" EXPORT void atom_alt_loc(void *atoms, size_t n, pyobject_t *alt_locs)
{
    Atom **a = static_cast<Atom **>(atoms);
    char buffer[2];
    buffer[1] = '\0';
    try {
        for (size_t i = 0; i != n; ++i) {
            buffer[0] = a[i]->alt_loc();
            alt_locs[i] = unicode_from_string(buffer);
        }
    } catch (...) {
        molc_error();
    }
}

extern "C" EXPORT void set_atom_alt_loc(void *atoms, size_t n, pyobject_t *alt_locs)
{
    Atom **a = static_cast<Atom **>(atoms);
    // can't use error_wrap_array_set because set_alt_loc takes multiple args
    try {
        for (size_t i = 0; i < n; ++i)
            a[i]->set_alt_loc(PyUnicode_AsUTF8(static_cast<PyObject *>(alt_locs[i]))[0]);
    } catch (...) {
        molc_error();
    }
}

extern "C" EXPORT void atom_set_alt_loc(void *atom, char alt_loc, bool create, bool from_residue)
{
    // this one used in the Atom class so that the additional args can be supplied,
    // whereas set_atom_alt_loc is used for the setter half of alt_loc properties
    Atom *a = static_cast<Atom *>(atom);
    error_wrap(a, &Atom::set_alt_loc, alt_loc, create, from_residue);
}

extern "C" EXPORT void atom_has_alt_loc(void *atoms, size_t n, char alt_loc, npy_bool *has)
{
    Atom **a = static_cast<Atom **>(atoms);
    try {
        for (size_t i = 0; i < n; ++i)
            has[i] = a[i]->has_alt_loc(alt_loc);
    } catch (...) {
        molc_error();
    }
}

extern "C" EXPORT PyObject *atom_alt_locs(void *atom)
{
    Atom *a = static_cast<Atom *>(atom);
    PyObject *py_alt_locs = nullptr;
    try {
        const auto& alt_locs = a->alt_locs();
        py_alt_locs = PyList_New(alt_locs.size());
        if (py_alt_locs == nullptr)
            return nullptr;
        size_t p = 0;
        for (auto alt_loc: alt_locs) {
            PyObject* py_alt_loc = PyUnicode_FromFormat("%c", (int)alt_loc);
            if (py_alt_loc == nullptr) {
                Py_DECREF(py_alt_locs);
                return nullptr;
            }
            PyList_SET_ITEM(py_alt_locs, p++, py_alt_loc);
        }
        return py_alt_locs;
    } catch (...) {
        Py_XDECREF(py_alt_locs);
        molc_error();
        return nullptr;
    }
}

extern "C" EXPORT void atom_set_coord(void *atom, void *xyz, int cs_id)
{
    Atom *a = static_cast<Atom *>(atom);
    try {
        auto cs = a->structure()->find_coord_set(cs_id);
        if (cs == nullptr)
            throw std::logic_error("No such coordset ID");
        a->set_coord(Point((double*)xyz), cs);
    } catch (...) {
        molc_error();
    }
}

extern "C" EXPORT void atom_draw_mode(void *atoms, size_t n, uint8_t *modes)
{
    Atom **a = static_cast<Atom **>(atoms);
    try {
        for (size_t i = 0; i != n; ++i)
            modes[i] = static_cast<uint8_t>(a[i]->draw_mode());
    } catch (...) {
        molc_error();
    }
}

extern "C" EXPORT void set_atom_draw_mode(void *atoms, size_t n, uint8_t *modes)
{
    Atom **a = static_cast<Atom **>(atoms);
    try {
        for (size_t i = 0; i != n; ++i)
            a[i]->set_draw_mode(static_cast<Atom::DrawMode>(modes[i]));
    } catch (...) {
        molc_error();
    }
}

extern "C" EXPORT void atom_element(void *atoms, size_t n, pyobject_t *resp)
{
    Atom **a = static_cast<Atom **>(atoms);
    try {
        for (size_t i = 0; i < n; ++i)
            resp[i] = (pyobject_t*)(&(a[i]->element()));
    } catch (...) {
        molc_error();
    }
}

extern "C" EXPORT void atom_element_name(void *atoms, size_t n, pyobject_t *names)
{
    Atom **a = static_cast<Atom **>(atoms);
    try {
        for (size_t i = 0; i != n; ++i)
            names[i] = unicode_from_string(a[i]->element().name());
    } catch (...) {
        molc_error();
    }
}

extern "C" EXPORT void atom_element_number(void *atoms, size_t n, uint8_t *nums)
{
    Atom **a = static_cast<Atom **>(atoms);
    try {
        for (size_t i = 0; i != n; ++i)
            nums[i] = a[i]->element().number();
    } catch (...) {
        molc_error();
    }
}

extern "C" EXPORT PyObject *atom_idatm_info_map()
{
    PyObject* mapping = PyDict_New();
    if (mapping == nullptr)
        molc_error();
    else {
        try {
            // map values are named tuples, set that up...
            PyStructSequence_Field fields[] = {
                { (char*)"geometry", (char*)"arrangement of bonds; 0: no bonds; 1: one bond;"
                    " 2: linear; 3: planar; 4: tetrahedral" },
                { (char*)"substituents", (char*)"number of bond partners" },
                { (char*)"description", (char*)"text description of atom type" },
                { nullptr, nullptr }
            };
            static PyStructSequence_Desc type_desc;
            type_desc.name = (char*)"IdatmInfo";
            type_desc.doc = (char*)"Information about an IDATM type";
            type_desc.fields = fields;
            type_desc.n_in_sequence = 3;
            // Need to disable and enable Python garbage collection around
            // PyStructSequence_NewType, because Py_TPFLAGS_HEAPTYPE isn't
            // set until after the call returns, and then it's too late
            PyObject *mod = PyImport_ImportModule("gc");
            PyObject *mod_dict = mod ? PyModule_GetDict(mod) : NULL;
            PyObject *disable = mod_dict ? PyDict_GetItemString(mod_dict, "disable") : NULL;
            PyObject *enable = mod_dict ? PyDict_GetItemString(mod_dict, "enable") : NULL;
            if (disable == NULL || enable == NULL) {
                disable = enable = NULL;
                std::cerr << "Can't control garbage collection\n";
            }
            if (disable) Py_XDECREF(PyEval_CallObject(disable, NULL));
            auto type_obj = PyStructSequence_NewType(&type_desc);
            // As per https://bugs.python.org/issue20066 and https://bugs.python.org/issue15729,
            // the type object isn't completely initialized, so...
            type_obj->tp_flags |= Py_TPFLAGS_HEAPTYPE;
            PyObject *ht_name = PyUnicode_FromString(type_desc.name);
            reinterpret_cast<PyHeapTypeObject*>(type_obj)->ht_name = ht_name;
            reinterpret_cast<PyHeapTypeObject*>(type_obj)->ht_qualname = ht_name;
            for (auto type_info: Atom::get_idatm_info_map()) {
                PyObject* key = PyUnicode_FromString(type_info.first.c_str());
                PyObject* val = PyStructSequence_New(type_obj);
                auto info = type_info.second;
                PyStructSequence_SET_ITEM(val, 0, PyLong_FromLong(info.geometry));
                PyStructSequence_SET_ITEM(val, 1, PyLong_FromLong(info.substituents));
                PyStructSequence_SET_ITEM(val, 2, PyUnicode_FromString(info.description.c_str()));
                PyDict_SetItem(mapping, key, val);
                Py_DECREF(key);
                Py_DECREF(val);
            }
            if (enable) Py_XDECREF(PyEval_CallObject(enable, NULL));
        } catch (...) {
            molc_error();
        }
    }
    return mapping;
}

extern "C" EXPORT void atom_idatm_type(void *atoms, size_t n, pyobject_t *idatm_types)
{
    Atom **a = static_cast<Atom **>(atoms);
    try {
        for (size_t i = 0; i != n; ++i)
            idatm_types[i] = unicode_from_string(a[i]->idatm_type());
    } catch (...) {
        molc_error();
    }
}

extern "C" EXPORT void set_atom_idatm_type(void *atoms, size_t n, pyobject_t *idatm_types)
{
    Atom **a = static_cast<Atom **>(atoms);
    try {
        for (size_t i = 0; i != n; ++i)
            a[i]->set_idatm_type(PyUnicode_AsUTF8(static_cast<PyObject *>(idatm_types[i])));
    } catch (...) {
        molc_error();
    }
}

extern "C" EXPORT void atom_in_chain(void *atoms, size_t n, npy_bool *in_chain)
{
    Atom **a = static_cast<Atom **>(atoms);
    try {
        for (size_t i = 0; i != n; ++i)
            in_chain[i] = (a[i]->residue()->chain() != NULL);
    } catch (...) {
        molc_error();
    }
}


extern "C" EXPORT void atom_is_backbone(void *atoms, size_t n, int extent, npy_bool *bb)
{
    Atom **a = static_cast<Atom **>(atoms);
    BackboneExtent bbe = static_cast<BackboneExtent>(extent);
    try {
        for (size_t i = 0; i < n; ++i)
            bb[i] = a[i]->is_backbone(bbe);
    } catch (...) {
        molc_error();
    }
}

extern "C" EXPORT void atom_is_ribose(void *atoms, size_t n, npy_bool *is_ribose)
{
    Atom **a = static_cast<Atom **>(atoms);
    try {
        for (size_t i = 0; i != n; ++i)
            is_ribose[i] = a[i]->is_ribose();
    } catch (...) {
        molc_error();
    }
}

extern "C" EXPORT void atom_is_side_chain(void *atoms, size_t n, npy_bool *is_side_chain)
{
    Atom **a = static_cast<Atom **>(atoms);
    try {
        for (size_t i = 0; i != n; ++i)
            is_side_chain[i] = a[i]->is_side_chain(false);
    } catch (...) {
        molc_error();
    }
}

extern "C" EXPORT void atom_is_side_connector(void *atoms, size_t n, npy_bool *is_side_connector)
{
    Atom **a = static_cast<Atom **>(atoms);
    try {
        for (size_t i = 0; i != n; ++i)
            is_side_connector[i] = a[i]->is_side_connector();
    } catch (...) {
        molc_error();
    }
}

extern "C" EXPORT void atom_is_side_only(void *atoms, size_t n, npy_bool *is_side_only)
{
    Atom **a = static_cast<Atom **>(atoms);
    try {
        for (size_t i = 0; i != n; ++i)
            is_side_only[i] = a[i]->is_side_chain(true);
    } catch (...) {
        molc_error();
    }
}

extern "C" EXPORT void atom_serial_number(void *atoms, size_t n, int32_t *index)
{
    Atom **a = static_cast<Atom **>(atoms);
    error_wrap_array_get(a, n, &Atom::serial_number, index);
}

extern "C" EXPORT void set_atom_serial_number(void *atoms, size_t n, int32_t *serial)
{
    Atom **a = static_cast<Atom **>(atoms);
    try {
        for (size_t i = 0; i < n; ++i)
            a[i]->set_serial_number(serial[i]);
    } catch (...) {
        molc_error();
    }
}

extern "C" EXPORT void atom_structure(void *atoms, size_t n, pyobject_t *molp)
{
    Atom **a = static_cast<Atom **>(atoms);
    try {
        for (size_t i = 0; i < n; ++i)
            molp[i] = a[i]->structure()->py_instance(true);
    } catch (...) {
        molc_error();
    }
}

extern "C" EXPORT void atom_name(void *atoms, size_t n, pyobject_t *names)
{
    Atom **a = static_cast<Atom **>(atoms);
    try {
        for (size_t i = 0; i != n; ++i)
            names[i] = unicode_from_string(a[i]->name());
    } catch (...) {
        molc_error();
    }
}

extern "C" EXPORT void set_atom_name(void *atoms, size_t n, pyobject_t *names)
{
    Atom **a = static_cast<Atom **>(atoms);
    try {
        for (size_t i = 0; i != n; ++i)
            a[i]->set_name(PyUnicode_AsUTF8(static_cast<PyObject *>(names[i])));
    } catch (...) {
        molc_error();
    }
}

extern "C" EXPORT void atom_num_bonds(void *atoms, size_t n, size_t *nbonds)
{
    Atom **a = static_cast<Atom **>(atoms);
    try {
        for (size_t i = 0; i != n; ++i)
            nbonds[i] = a[i]->bonds().size();
    } catch (...) {
        molc_error();
    }
}

extern "C" EXPORT void atom_num_explicit_bonds(void *atoms, size_t n, size_t *nbonds)
{
    Atom **a = static_cast<Atom **>(atoms);
    try {
        for (size_t i = 0; i != n; ++i)
            nbonds[i] = a[i]->num_explicit_bonds();
    } catch (...) {
        molc_error();
    }
}

extern "C" EXPORT void atom_radius(void *atoms, size_t n, float32_t *radii)
{
    Atom **a = static_cast<Atom **>(atoms);
    error_wrap_array_get(a, n, &Atom::radius, radii);
}

extern "C" EXPORT void set_atom_radius(void *atoms, size_t n, float32_t *radii)
{
    Atom **a = static_cast<Atom **>(atoms);
    error_wrap_array_set(a, n, &Atom::set_radius, radii);
}

extern "C" EXPORT void atom_default_radius(void *atoms, size_t n, float32_t *radii)
{
    Atom **a = static_cast<Atom **>(atoms);
    error_wrap_array_get(a, n, &Atom::default_radius, radii);
}

extern "C" EXPORT void atom_maximum_bond_radius(void *atoms, size_t n, float32_t default_radius, float32_t *radii)
{
    Atom **a = static_cast<Atom **>(atoms);
    try {
        for (size_t i = 0; i != n; ++i)
          radii[i] = a[i]->maximum_bond_radius(default_radius);
    } catch (...) {
        molc_error();
    }
}

extern "C" EXPORT void atom_residue(void *atoms, size_t n, pyobject_t *resp)
{
    Atom **a = static_cast<Atom **>(atoms);
    error_wrap_array_get(a, n, &Atom::residue, resp);
}

extern "C" EXPORT PyObject *atom_residue_sums(void *atoms, size_t n, double *atom_values)
{
    Atom **a = static_cast<Atom **>(atoms);
    std::map<Residue *, double> rmap;
    PyObject *result = NULL;
    try {
      for (size_t i = 0; i < n; ++i) {
        Residue *r = a[i]->residue();
        double v = atom_values[i];
        auto ri = rmap.find(r);
        if (ri == rmap.end())
          rmap[r] = v;
        else
          rmap[r] += v;
      }
      void **p;
      double *v;
      PyObject *rp = python_voidp_array(rmap.size(), &p);
      PyObject *rv = python_double_array(rmap.size(), &v);
      Residue **res = (Residue **)p;
      for (auto ri = rmap.begin() ; ri != rmap.end() ; ++ri) {
        *res++ = ri->first;
        *v++ = ri->second;
      }
      result = python_tuple(rp, rv);
    } catch (...) {
        molc_error();
    }
    return result;
}

extern "C" EXPORT PyObject *atom_rings(void *atom, bool cross_residue, int all_size_threshold)
{
    Atom *a = static_cast<Atom *>(atom);
    try {
        auto& rings = a->rings(cross_residue, all_size_threshold);
        const Ring **ra;
        PyObject *r_array = python_voidp_array(rings.size(), (void***)&ra);
        size_t i = 0;
        for (auto r: rings)
            ra[i++] = r;
        return r_array;
    } catch (...) {
        molc_error();
        return nullptr;
    }
}

// Apply per-structure transform to atom coordinates.
extern "C" EXPORT void atom_scene_coords(void *atoms, size_t n, void *mols, size_t m, float64_t *mtf, float64_t *xyz)
{
    Atom **a = static_cast<Atom **>(atoms);
    Structure **ma = static_cast<Structure **>(mols);

    try {
        std::map<Structure *, double *> tf;
        for (size_t i = 0; i != m; ++i)
            tf[ma[i]] = mtf + 12*i;

        for (size_t i = 0; i != n; ++i) {
            Structure *s = a[i]->structure();
            double *t = tf[s];
            const Coord &c = a[i]->coord();
            double x = c[0], y = c[1], z = c[2];
            *xyz++ = t[0]*x + t[1]*y + t[2]*z + t[3];
            *xyz++ = t[4]*x + t[5]*y + t[6]*z + t[7];
            *xyz++ = t[8]*x + t[9]*y + t[10]*z + t[11];
        }
    } catch (...) {
        molc_error();
    }
}

// Set atom coordinates after applying a per-structure transform.
extern "C" EXPORT void atom_set_scene_coords(void *atoms, size_t n, void *mols, size_t m, float64_t *mtf, float64_t *xyz)
{
    Atom **a = static_cast<Atom **>(atoms);
    Structure **ma = static_cast<Structure **>(mols);

    try {
        std::map<Structure *, double *> tf;
        for (size_t i = 0; i != m; ++i)
            tf[ma[i]] = mtf + 12*i;

        Point p;
        for (size_t i = 0; i != n; ++i, xyz += 3) {
            Structure *s = a[i]->structure();
            double *t = tf[s];
            double x = xyz[0], y = xyz[1], z = xyz[2];
            p.set_xyz(t[0]*x + t[1]*y + t[2]*z + t[3],
                      t[4]*x + t[5]*y + t[6]*z + t[7],
                      t[8]*x + t[9]*y + t[10]*z + t[11]);
            a[i]->set_coord(p);
        }
    } catch (...) {
        molc_error();
    }
}

extern "C" EXPORT void atom_selected(void *atoms, size_t n, npy_bool *sel)
{
    Atom **a = static_cast<Atom **>(atoms);
    error_wrap_array_get<Atom, bool, npy_bool>(a, n, &Atom::selected, sel);
}

extern "C" EXPORT void atom_structure_category(void *atoms, size_t n, pyobject_t *names)
{
    Atom **a = static_cast<Atom **>(atoms);
    try {
        const char *cat_name;
        for (size_t i = 0; i != n; ++i) {
            auto cat = a[i]->structure_category();
            if (cat == Atom::StructCat::Main)
                cat_name = "main";
            else if (cat == Atom::StructCat::Solvent)
                cat_name = "solvent";
            else if (cat == Atom::StructCat::Ligand)
                cat_name = "ligand";
            else if (cat == Atom::StructCat::Ions)
                cat_name = "ions";
            else
                throw std::range_error("Unknown structure category");
            names[i] = unicode_from_string(cat_name);
        }
    } catch (...) {
        molc_error();
    }
}

extern "C" EXPORT void set_atom_selected(void *atoms, size_t n, npy_bool *sel)
{
    Atom **a = static_cast<Atom **>(atoms);
    error_wrap_array_set<Atom, bool, npy_bool>(a, n, &Atom::set_selected, sel);
}

extern "C" EXPORT size_t atom_num_selected(void *atoms, size_t n)
{
    Atom **a = static_cast<Atom **>(atoms);
    size_t s = 0;
    try {
        for (size_t i = 0; i != n; ++i)
            if (a[i]->selected())
                s += 1;
        return s;
    } catch (...) {
        molc_error();
        return 0;
    }
}

extern "C" EXPORT void atom_has_selected_bond(void *atoms, size_t n, npy_bool *sel)
{
    Atom **a = static_cast<Atom **>(atoms);
    try {
        for (size_t i = 0; i != n; ++i) {
            const Atom::Bonds &b = a[i]->bonds();
	    sel[i] = false;
            for (size_t j = 0; j != b.size(); ++j)
	      if (b[j]->selected())
		{
		  sel[i] = true;
		  break;
		}
        }
    } catch (...) {
        molc_error();
    }
}

extern "C" EXPORT void atom_update_ribbon_visibility(void *atoms, size_t n)
{
    Atom **a = static_cast<Atom **>(atoms);
    try {
        // Hide control point atoms as appropriate
        for (size_t i = 0; i != n; ++i) {
            Atom *atom = a[i];
            if (!atom->is_backbone(BBE_RIBBON))
                continue;
            bool hide;
            if (!atom->residue()->ribbon_display() || !atom->residue()->ribbon_hide_backbone())
                hide = false;
            else {
                hide = true;
                for (auto neighbor : atom->neighbors())
                    if (neighbor->visible() && !neighbor->is_backbone(BBE_RIBBON)) {
                        hide = false;
                        break;
                    }
            }
            if (hide)
                atom->set_hide_bits(Atom::HIDE_RIBBON);
            else
                atom->clear_hide_bits(Atom::HIDE_RIBBON);
        }
    } catch (...) {
        molc_error();
    }
}

extern "C" EXPORT PyObject *atom_intra_bonds(void *atoms, size_t n)
{
    Atom **a = static_cast<Atom **>(atoms);
    std::set<Atom *> aset;
    std::set<Bond *> bset;
    try {
        for (size_t i = 0; i < n; ++i)
          aset.insert(a[i]);
        for (size_t i = 0; i < n; ++i) {
          const Atom::Bonds &abonds = a[i]->bonds();
            for (auto b = abonds.begin() ; b != abonds.end() ; ++b) {
              Bond *bond = *b;
              const Bond::Atoms &batoms = bond->atoms();
              if (aset.find(batoms[0]) != aset.end() &&
                  aset.find(batoms[1]) != aset.end() &&
                  bset.find(bond) == bset.end())
                bset.insert(bond);
            }
        }
        void **bptr;
        PyObject *ba = python_voidp_array(bset.size(), &bptr);
        int i = 0;
        for (auto b = bset.begin() ; b != bset.end() ; ++b)
          bptr[i++] = *b;
        return ba;
    } catch (...) {
        molc_error();
        return 0;
    }
}

// -------------------------------------------------------------------------
// bond functions
//
extern "C" EXPORT void bond_atoms(void *bonds, size_t n, pyobject_t *atoms)
{
    Bond **b = static_cast<Bond **>(bonds);
    try {
        for (size_t i = 0; i != n; ++i) {
            const Bond::Atoms &a = b[i]->atoms();
            *atoms++ = a[0];
            *atoms++ = a[1];
        }
    } catch (...) {
        molc_error();
    }
}

extern "C" EXPORT void bond_color(void *bonds, size_t n, uint8_t *rgba)
{
    Bond **b = static_cast<Bond **>(bonds);
    try {
        for (size_t i = 0; i != n; ++i) {
            const Rgba &c = b[i]->color();
            *rgba++ = c.r;
            *rgba++ = c.g;
            *rgba++ = c.b;
            *rgba++ = c.a;
        }
    } catch (...) {
        molc_error();
    }
}

extern "C" EXPORT void set_bond_color(void *bonds, size_t n, uint8_t *rgba)
{
    Bond **b = static_cast<Bond **>(bonds);
    Rgba c;
    try {
        for (size_t i = 0; i != n; ++i) {
            c.r = *rgba++;
            c.g = *rgba++;
            c.b = *rgba++;
            c.a = *rgba++;
            b[i]->set_color(c);
        }
    } catch (...) {
        molc_error();
    }
}

extern "C" EXPORT PyObject *bond_half_colors(void *bonds, size_t n)
{
    Bond **b = static_cast<Bond **>(bonds);
    uint8_t *rgba1;
    PyObject *colors = python_uint8_array(2*n, 4, &rgba1);
    uint8_t *rgba2 = rgba1 + 4*n;
    try {
        const Rgba *c1, *c2;
        for (size_t i = 0; i < n; ++i) {
          Bond *bond = b[i];
          if (bond->halfbond()) {
              c1 = &bond->atoms()[0]->color();
              c2 = &bond->atoms()[1]->color();
          } else {
              c1 = c2 = &bond->color();
          }
          *rgba1++ = c1->r; *rgba1++ = c1->g; *rgba1++ = c1->b; *rgba1++ = c1->a;
          *rgba2++ = c2->r; *rgba2++ = c2->g; *rgba2++ = c2->b; *rgba2++ = c2->a;
        }
    } catch (...) {
        molc_error();
    }
    return colors;
}

extern "C" EXPORT void bond_display(void *bonds, size_t n, npy_bool *disp)
{
    Bond **b = static_cast<Bond **>(bonds);
    error_wrap_array_get<Bond, bool, npy_bool>(b, n, &Bond::display, disp);
}

extern "C" EXPORT void set_bond_display(void *bonds, size_t n, npy_bool *disp)
{
    Bond **b = static_cast<Bond **>(bonds);
    error_wrap_array_set<Bond, bool, npy_bool>(b, n, &Bond::set_display, disp);
}

extern "C" EXPORT void bond_hide(void *bonds, size_t n, int32_t *hide)
{
    Bond **a = static_cast<Bond **>(bonds);
    error_wrap_array_get<Bond, int, int>(a, n, &Bond::hide, hide);
}

extern "C" EXPORT void set_bond_hide(void *bonds, size_t n, int32_t *hide)
{
    Bond **a = static_cast<Bond **>(bonds);
    error_wrap_array_set<Bond, int, int>(a, n, &Bond::set_hide, hide);
}

extern "C" EXPORT void set_bond_hide_bits(void *bonds, size_t n, int32_t bit_mask)
{
    Bond **a = static_cast<Bond **>(bonds);
    error_wrap_array_1arg<Bond, int, int>(a, n, &Bond::set_hide_bits, bit_mask);
}

extern "C" EXPORT void clear_bond_hide_bits(void *bonds, size_t n, int32_t bit_mask)
{
    Bond **a = static_cast<Bond **>(bonds);
    error_wrap_array_1arg<Bond, int, int>(a, n, &Bond::clear_hide_bits, bit_mask);
}

extern "C" EXPORT void bond_visible(void *bonds, size_t n, uint8_t *visible)
{
    Bond **b = static_cast<Bond **>(bonds);
    try {
        for (size_t i = 0; i != n; ++i)
            visible[i] = static_cast<uint8_t>(b[i]->visible());
    } catch (...) {
        molc_error();
    }
}

extern "C" EXPORT void bond_halfbond(void *bonds, size_t n, npy_bool *halfb)
{
    Bond **b = static_cast<Bond **>(bonds);
    error_wrap_array_get<Bond, bool, npy_bool>(b, n, &Bond::halfbond, halfb);
}

extern "C" EXPORT void set_bond_halfbond(void *bonds, size_t n, npy_bool *halfb)
{
    Bond **b = static_cast<Bond **>(bonds);
    error_wrap_array_set<Bond, bool, npy_bool>(b, n, &Bond::set_halfbond, halfb);
}

extern "C" EXPORT void bond_length(void *bonds, size_t n, float32_t *lengths)
{
    Bond **b = static_cast<Bond **>(bonds);
    try {
        for (size_t i = 0; i != n; ++i)
          lengths[i] = b[i]->length();
    } catch (...) {
        molc_error();
    }
}

extern "C" EXPORT void bond_radius(void *bonds, size_t n, float32_t *radii)
{
    Bond **b = static_cast<Bond **>(bonds);
    error_wrap_array_get<Bond, float>(b, n, &Bond::radius, radii);
}

extern "C" EXPORT PyObject *bond_rings(void *bond, bool cross_residue, int all_size_threshold)
{
    Bond *b = static_cast<Bond *>(bond);
    try {
        auto& rings = b->rings(cross_residue, all_size_threshold);
        const Ring **ra;
        PyObject *r_array = python_voidp_array(rings.size(), (void***)&ra);
        size_t i = 0;
        for (auto r: rings)
            ra[i++] = r;
        return r_array;
    } catch (...) {
        molc_error();
        return nullptr;
    }
}

extern "C" EXPORT void bond_selected(void *bonds, size_t n, npy_bool *sel)
{
    Bond **b = static_cast<Bond **>(bonds);
    error_wrap_array_get<Bond, bool, npy_bool>(b, n, &Bond::selected, sel);
}

extern "C" EXPORT void set_bond_selected(void *bonds, size_t n, npy_bool *sel)
{
    Bond **b = static_cast<Bond **>(bonds);
    error_wrap_array_set<Bond, bool, npy_bool>(b, n, &Bond::set_selected, sel);
}

extern "C" EXPORT void bond_ends_selected(void *bonds, size_t n, npy_bool *sel)
{
    Bond **b = static_cast<Bond **>(bonds);
    try {
        for (size_t i = 0; i != n; ++i) {
            const Bond::Atoms &a = b[i]->atoms();
	    sel[i] = (a[0]->selected() && a[1]->selected());
        }
    } catch (...) {
        molc_error();
    }
}

extern "C" EXPORT void bond_shown(void *bonds, size_t n, npy_bool *shown)
{
    Bond **b = static_cast<Bond **>(bonds);
    error_wrap_array_get<Bond, bool, npy_bool>(b, n, &Bond::shown, shown);
}

extern "C" EXPORT int bonds_num_shown(void *bonds, size_t n)
{
    Bond **b = static_cast<Bond **>(bonds);
    int count = 0;
    try {
        for (size_t i = 0; i < n; ++i)
          if (b[i]->shown())
            count += 1;
    } catch (...) {
        molc_error();
    }
    return count;
}

<<<<<<< HEAD
extern "C" EXPORT void* bond_side_atoms(void *bond, void *side_atom)
{
    Bond *b = static_cast<Bond*>(bond);
    Atom *sa = static_cast<Atom*>(side_atom);
    try {
        auto side_atoms = b->side_atoms(sa);
        const Atom **sas;
        PyObject *sa_array = python_voidp_array(side_atoms.size(), (void***)&sas);
        size_t i = 0;
        for (auto s: side_atoms)
            sas[i++] = s;
        return sa_array;
    } catch (...) {
        molc_error();
        return nullptr;
    }
}

extern "C" EXPORT void *bond_smaller_side(void *bond)
{
    Bond *b = static_cast<Bond *>(bond);
    try {
        return b->smaller_side();
    } catch (...) {
        molc_error();
        return nullptr;
    }
=======
extern "C" EXPORT int bonds_num_selected(void *bonds, size_t n)
{
    Bond **b = static_cast<Bond **>(bonds);
    int count = 0;
    try {
        for (size_t i = 0; i < n; ++i)
          if (b[i]->selected())
            count += 1;
    } catch (...) {
        molc_error();
    }
    return count;
>>>>>>> 196c75f0
}

extern "C" EXPORT void set_bond_radius(void *bonds, size_t n, float32_t *radii)
{
    Bond **b = static_cast<Bond **>(bonds);
    error_wrap_array_set<Bond, float>(b, n, &Bond::set_radius, radii);
}

extern "C" EXPORT void bond_structure(void *bonds, size_t n, pyobject_t *molp)
{
    Bond **b = static_cast<Bond **>(bonds);
    try {
        for (size_t i = 0; i < n; ++i)
          molp[i] = b[i]->structure()->py_instance(true);
    } catch (...) {
        molc_error();
    }
}

extern "C" EXPORT void *bond_other_atom(void *bond, void *atom)
{
    Bond *b = static_cast<Bond *>(bond);
    Atom *a = static_cast<Atom *>(atom), *oa;
    try {
      oa = b->other_atom(a);
    } catch (...) {
      molc_error();
    }
    return oa;
}

extern "C" EXPORT void bond_delete(void *bonds, size_t n)
{
    Bond **b = static_cast<Bond **>(bonds);
    try {
        for (size_t i = 0; i != n; ++i)
	    b[i]->structure()->delete_bond(b[i]);
    } catch (...) {
        molc_error();
    }
}

extern "C" EXPORT void bond_halfbond_cylinder_placements(void *bonds, size_t n, float32_t *m44)
{
    Bond **b = static_cast<Bond **>(bonds);
    try {
      float32_t *m44b = m44 + 16*n;
      for (size_t i = 0; i != n; ++i) {
	Bond *bd = b[i];
	Atom *a0 = bd->atoms()[0], *a1 = bd->atoms()[1];
	const Coord &xyz0 = a0->coord(), &xyz1 = a1->coord();
	float r = bd->radius();

	float x0 = xyz0[0], y0 = xyz0[1], z0 = xyz0[2], x1 = xyz1[0], y1 = xyz1[1], z1 = xyz1[2];
	float vx = x1-x0, vy = y1-y0, vz = z1-z0;
	float d = sqrtf(vx*vx + vy*vy + vz*vz);
	if (d == 0)
	  { vx = vy = 0 ; vz = 1; }
	else
	  { vx /= d; vy /= d; vz /= d; }

	float c = vz, c1;
	if (c <= -1)
	  c1 = 0;       // Degenerate -z axis case.
	else
	  c1 = 1.0/(1+c);

	float wx = -vy, wy = vx;
	float cx = c1*wx, cy = c1*wy;
	float h = d;

	*m44++ = *m44b++ = r*(cx*wx + c);
	*m44++ = *m44b++ = r*cy*wx;
	*m44++ = *m44b++ = -r*wy;
	*m44++ = *m44b++ = 0;

	*m44++ = *m44b++ = r*cx*wy;
	*m44++ = *m44b++ = r*(cy*wy + c);
	*m44++ = *m44b++ = r*wx;
	*m44++ = *m44b++ = 0;

	*m44++ = *m44b++ = h*wy;
	*m44++ = *m44b++ = -h*wx;
	*m44++ = *m44b++ = h*c;
	*m44++ = *m44b++ = 0;

	*m44++ = .75*x0 + .25*x1;
	*m44++ = .75*y0 + .25*y1;
	*m44++ = .75*z0 + .25*z1;
	*m44++ = 1;

	*m44b++ = .25*x0 + .75*x1;
	*m44b++ = .25*y0 + .75*y1;
	*m44b++ = .25*z0 + .75*z1;
	*m44b++ = 1;
      }
    } catch (...) {
        molc_error();
    }
}

// -------------------------------------------------------------------------
// pseudobond functions
//
extern "C" EXPORT void pseudobond_atoms(void *pbonds, size_t n, pyobject_t *atoms)
{
    Pseudobond **b = static_cast<Pseudobond **>(pbonds);
    try {
        for (size_t i = 0; i != n; ++i) {
            const Pseudobond::Atoms &a = b[i]->atoms();
            *atoms++ = a[0];
            *atoms++ = a[1];
        }
    } catch (...) {
        molc_error();
    }
}

extern "C" EXPORT void pseudobond_color(void *pbonds, size_t n, uint8_t *rgba)
{
    Pseudobond **b = static_cast<Pseudobond **>(pbonds);
    try {
        for (size_t i = 0; i != n; ++i) {
            const Rgba &c = b[i]->color();
            *rgba++ = c.r;
            *rgba++ = c.g;
            *rgba++ = c.b;
            *rgba++ = c.a;
        }
    } catch (...) {
        molc_error();
    }
}

extern "C" EXPORT void set_pseudobond_color(void *pbonds, size_t n, uint8_t *rgba)
{
    Pseudobond **b = static_cast<Pseudobond **>(pbonds);
    Rgba c;
    try {
        for (size_t i = 0; i != n; ++i) {
            c.r = *rgba++;
            c.g = *rgba++;
            c.b = *rgba++;
            c.a = *rgba++;
            b[i]->set_color(c);
        }
    } catch (...) {
        molc_error();
    }
}

extern "C" EXPORT void pseudobond_delete(void *pbonds, size_t n)
{
    Pseudobond **pb = static_cast<Pseudobond **>(pbonds);
    try {
        std::map<Proxy_PBGroup *, std::vector<Pseudobond *>> g_pbs;
        for (size_t i = 0; i != n; ++i)
            g_pbs[pb[i]->group()->proxy()].push_back(pb[i]);
        for (auto grp_pbs: g_pbs)
            grp_pbs.first->delete_pseudobonds(grp_pbs.second);
    } catch (...) {
        molc_error();
    }
}

extern "C" EXPORT void pseudobond_group(void *pbonds, size_t n, pyobject_t *grps)
{
    Pseudobond **pb = static_cast<Pseudobond **>(pbonds);
    try {
        for (size_t i = 0; i != n; ++i) {
            Proxy_PBGroup* grp = pb[i]->group()->proxy();
            *grps++ = grp;
        }
    } catch (...) {
        molc_error();
    }
}

extern "C" EXPORT PyObject *pseudobond_half_colors(void *pbonds, size_t n)
{
    Pseudobond **b = static_cast<Pseudobond **>(pbonds);
    uint8_t *rgba1;
    PyObject *colors = python_uint8_array(2*n, 4, &rgba1);
    uint8_t *rgba2 = rgba1 + 4*n;
    try {
        const Rgba *c1, *c2;
        for (size_t i = 0; i < n; ++i) {
          Pseudobond *bond = b[i];
          if (bond->halfbond()) {
              c1 = &bond->atoms()[0]->color();
              c2 = &bond->atoms()[1]->color();
          } else {
              c1 = c2 = &bond->color();
          }
          *rgba1++ = c1->r; *rgba1++ = c1->g; *rgba1++ = c1->b; *rgba1++ = c1->a;
          *rgba2++ = c2->r; *rgba2++ = c2->g; *rgba2++ = c2->b; *rgba2++ = c2->a;
        }
    } catch (...) {
        molc_error();
    }
    return colors;
}

extern "C" EXPORT void pseudobond_get_session_id(void *ptrs, size_t n, int32_t *ses_ids)
{
    Pseudobond **pbonds = static_cast<Pseudobond **>(ptrs);
    try {
        for (size_t i = 0; i < n; ++i) {
            Pseudobond* pb = pbonds[i];
            auto sess_save_pbs = pb->group()->manager()->session_save_pbs;
            if (sess_save_pbs == nullptr)
                throw std::runtime_error("pseudobond session IDs only available during session save");
            ses_ids[i] = static_cast<int32_t>((*sess_save_pbs)[pb]);
        }
    } catch (...) {
        molc_error();
    }
}

extern "C" EXPORT void *pseudobond_group_resolve_session_id(void *ptr, int ses_id)
{
    Proxy_PBGroup *grp = static_cast<Proxy_PBGroup *>(ptr);
    try {
        return (void*)((*grp->manager()->session_restore_pbs)[ses_id]);
    } catch (...) {
        molc_error();
        return nullptr;
    }
}

extern "C" EXPORT void pseudobond_display(void *pbonds, size_t n, npy_bool *disp)
{
    Pseudobond **b = static_cast<Pseudobond **>(pbonds);
    error_wrap_array_get<Pseudobond, bool, npy_bool>(b, n, &Pseudobond::display, disp);
}

extern "C" EXPORT void set_pseudobond_display(void *pbonds, size_t n, npy_bool *disp)
{
    Pseudobond **b = static_cast<Pseudobond **>(pbonds);
    error_wrap_array_set<Pseudobond, bool, npy_bool>(b, n, &Pseudobond::set_display, disp);
}

extern "C" EXPORT void pseudobond_halfbond(void *pbonds, size_t n, npy_bool *halfb)
{
    Pseudobond **b = static_cast<Pseudobond **>(pbonds);
    error_wrap_array_get<Pseudobond, bool, npy_bool>(b, n, &Pseudobond::halfbond, halfb);
}

extern "C" EXPORT void set_pseudobond_halfbond(void *pbonds, size_t n, npy_bool *halfb)
{
    Pseudobond **b = static_cast<Pseudobond **>(pbonds);
    error_wrap_array_set<Pseudobond, bool, npy_bool>(b, n, &Pseudobond::set_halfbond, halfb);
}

extern "C" EXPORT void pseudobond_radius(void *pbonds, size_t n, float32_t *radii)
{
    Pseudobond **b = static_cast<Pseudobond **>(pbonds);
    error_wrap_array_get<Pseudobond, float>(b, n, &Pseudobond::radius, radii);
}

extern "C" EXPORT void pseudobond_selected(void *pbonds, size_t n, npy_bool *sel)
{
    Pseudobond **b = static_cast<Pseudobond **>(pbonds);
    error_wrap_array_get<Pseudobond, bool, npy_bool>(b, n, &Pseudobond::selected, sel);
}

extern "C" EXPORT void set_pseudobond_selected(void *pbonds, size_t n, npy_bool *sel)
{
    Pseudobond **b = static_cast<Pseudobond **>(pbonds);
    error_wrap_array_set<Pseudobond, bool, npy_bool>(b, n, &Pseudobond::set_selected, sel);
}

extern "C" EXPORT int pseudobonds_num_selected(void *bonds, size_t n)
{
    Bond **b = static_cast<Bond **>(bonds);
    int count = 0;
    try {
        for (size_t i = 0; i < n; ++i)
          if (b[i]->selected())
            count += 1;
    } catch (...) {
        molc_error();
    }
    return count;
}

extern "C" EXPORT void pseudobond_shown(void *pbonds, size_t n, npy_bool *shown)
{
    Pseudobond **b = static_cast<Pseudobond **>(pbonds);
    error_wrap_array_get<Pseudobond, bool, npy_bool>(b, n, &Pseudobond::shown, shown);
}

extern "C" EXPORT void pseudobond_shown_when_atoms_hidden(void *pbonds, size_t n, npy_bool *shown)
{
    Pseudobond **b = static_cast<Pseudobond **>(pbonds);
    error_wrap_array_get<Pseudobond, bool, npy_bool>(b, n, &Pseudobond::shown_when_atoms_hidden, shown);
}

extern "C" EXPORT void set_pseudobond_shown_when_atoms_hidden(void *pbonds, size_t n, npy_bool *shown)
{
    Pseudobond **b = static_cast<Pseudobond **>(pbonds);
    error_wrap_array_set<Pseudobond, bool, npy_bool>(b, n, &Pseudobond::set_shown_when_atoms_hidden, shown);
}

extern "C" EXPORT void set_pseudobond_radius(void *pbonds, size_t n, float32_t *radii)
{
    Pseudobond **b = static_cast<Pseudobond **>(pbonds);
    error_wrap_array_set<Pseudobond, float>(b, n, &Pseudobond::set_radius, radii);
}

// -------------------------------------------------------------------------
// pseudobond group functions
//
extern "C" EXPORT void pseudobond_group_category(void *pbgroups, size_t n, void **categories)
{
    Proxy_PBGroup **pbg = static_cast<Proxy_PBGroup **>(pbgroups);
    try {
        for (size_t i = 0 ; i < n ; ++i)
            categories[i] = unicode_from_string(pbg[i]->category());
    } catch (...) {
        molc_error();
    }
}

extern "C" EXPORT void pseudobond_group_change_category(void* ptr, const char* cat)
{
    Proxy_PBGroup *pbg = static_cast<Proxy_PBGroup *>(ptr);
    try {
        std::string scat = cat;
        pbg->change_category(scat);
    } catch (...) {
        molc_error();
    }
}
extern "C" EXPORT void pseudobond_group_group_type(void *pbgroups, size_t n, uint8_t *group_types)
{
    Proxy_PBGroup **g = static_cast<Proxy_PBGroup **>(pbgroups);
    try {
        for (size_t i = 0; i != n; ++i)
            group_types[i] = static_cast<uint8_t>(g[i]->group_type());
    } catch (...) {
        molc_error();
    }
}

extern "C" EXPORT void pseudobond_group_color(void *groups, size_t n, uint8_t *rgba)
{
    Proxy_PBGroup **g = static_cast<Proxy_PBGroup **>(groups);
    try {
        for (size_t i = 0; i != n; ++i) {
            const Rgba &c = g[i]->color();
            *rgba++ = c.r;
            *rgba++ = c.g;
            *rgba++ = c.b;
            *rgba++ = c.a;
        }
    } catch (...) {
        molc_error();
    }
}

extern "C" EXPORT void set_pseudobond_group_color(void *groups, size_t n, uint8_t *rgba)
{
    Proxy_PBGroup **g = static_cast<Proxy_PBGroup **>(groups);
    try {
        Rgba c;
        for (size_t i = 0; i != n; ++i) {
            c.r = *rgba++;
            c.g = *rgba++;
            c.b = *rgba++;
            c.a = *rgba++;
            g[i]->set_color(c);
        }
    } catch (...) {
        molc_error();
    }
}

extern "C" EXPORT void pseudobond_group_halfbond(void *groups, size_t n, npy_bool *halfb)
{
    Proxy_PBGroup **g = static_cast<Proxy_PBGroup **>(groups);
    error_wrap_array_get<Proxy_PBGroup, bool, npy_bool>(g, n, &Proxy_PBGroup::halfbond, halfb);
}

extern "C" EXPORT void set_pseudobond_group_halfbond(void *groups, size_t n, npy_bool *halfb)
{
    Proxy_PBGroup **g = static_cast<Proxy_PBGroup **>(groups);
    error_wrap_array_set<Proxy_PBGroup, bool, npy_bool>(g, n, &Proxy_PBGroup::set_halfbond, halfb);
}

extern "C" EXPORT void pseudobond_group_radius(void *groups, size_t n, float32_t *radii)
{
    Proxy_PBGroup **g = static_cast<Proxy_PBGroup **>(groups);
    error_wrap_array_get<Proxy_PBGroup, float>(g, n, &Proxy_PBGroup::radius, radii);
}

extern "C" EXPORT void set_pseudobond_group_radius(void *groups, size_t n, float32_t *radii)
{
    Proxy_PBGroup **g = static_cast<Proxy_PBGroup **>(groups);
    error_wrap_array_set<Proxy_PBGroup, float>(g, n, &Proxy_PBGroup::set_radius, radii);
}

extern "C" EXPORT void pseudobond_group_graphics_change(void *pbgroups, size_t n, int *changed)
{
    Proxy_PBGroup **pbg = static_cast<Proxy_PBGroup **>(pbgroups);
    error_wrap_array_get<Proxy_PBGroup, int, int>(pbg, n, &Proxy_PBGroup::get_graphics_changes, changed);
}

extern "C" EXPORT void set_pseudobond_group_graphics_change(void *pbgroups, size_t n, int *changed)
{
    Proxy_PBGroup **pbg = static_cast<Proxy_PBGroup **>(pbgroups);
    error_wrap_array_set<Proxy_PBGroup, int, int>(pbg, n, &Proxy_PBGroup::set_graphics_changes, changed);
}

extern "C" EXPORT void pseudobond_group_clear(void *pbgroup)
{
    Proxy_PBGroup *pbg = static_cast<Proxy_PBGroup *>(pbgroup);
    try {
        pbg->clear();
    } catch (...) {
        molc_error();
    }
}

extern "C" EXPORT PyObject *pseudobond_group_new_pseudobond(void *pbgroup, void *atom1, void *atom2)
{
    Proxy_PBGroup *pbg = static_cast<Proxy_PBGroup *>(pbgroup);
    try {
        Pseudobond *b = pbg->new_pseudobond(static_cast<Atom *>(atom1), static_cast<Atom *>(atom2));
        return b->py_instance(true);
    } catch (...) {
        molc_error();
        return nullptr;
    }
}

extern "C" EXPORT PyObject *pseudobond_group_new_pseudobond_csid(void *pbgroup,
    void *atom1, void *atom2, int cs_id)
{
    Proxy_PBGroup *pbg = static_cast<Proxy_PBGroup *>(pbgroup);
    try {
        Pseudobond *b = pbg->new_pseudobond(static_cast<Atom *>(atom1), static_cast<Atom *>(atom2),
            pbg->structure()->find_coord_set(cs_id));
        return b->py_instance(true);
    } catch (...) {
        molc_error();
        return nullptr;
    }
}

extern "C" EXPORT void pseudobond_group_delete_pseudobond(void *pbgroup, void *pb)
{
    Proxy_PBGroup *pbg = static_cast<Proxy_PBGroup *>(pbgroup);
    try {
        pbg->delete_pseudobond(static_cast<Pseudobond *>(pb));
    } catch (...) {
        molc_error();
    }
}

extern "C" EXPORT void pseudobond_group_structure(void *pbgroups, size_t n, pyobject_t *resp)
{
    Proxy_PBGroup **pbgs = static_cast<Proxy_PBGroup **>(pbgroups);
    try {
        for (size_t i = 0; i < n; ++i) {
            auto sptr = pbgs[i]->structure();
            if (sptr == nullptr) {
                Py_INCREF(Py_None);
                resp[i] = Py_None;
            } else
                resp[i] = sptr->py_instance(true);
        }
    } catch (...) {
        molc_error();
    }
}

extern "C" EXPORT void pseudobond_group_num_pseudobonds(void *pbgroups, size_t n, size_t *num_pseudobonds)
{
    Proxy_PBGroup **pbg = static_cast<Proxy_PBGroup **>(pbgroups);
    try {
        for (size_t i = 0; i != n; ++i)
            *num_pseudobonds++ = pbg[i]->pseudobonds().size();
    } catch (...) {
        molc_error();
    }
}

extern "C" EXPORT void pseudobond_group_pseudobonds(void *pbgroups, size_t n, pyobject_t *pseudobonds)
{
    Proxy_PBGroup **pbg = static_cast<Proxy_PBGroup **>(pbgroups);
    try {
        for (size_t i = 0 ; i != n ; ++i)
            for (auto pb: pbg[i]->pseudobonds())
                *pseudobonds++ = pb;
    } catch (...) {
        molc_error();
    }
}

extern "C" EXPORT size_t pseudobond_group_get_num_pseudobonds(void *pbgroup, int cs_id)
{
    Proxy_PBGroup *pbg = static_cast<Proxy_PBGroup *>(pbgroup);
    try {
        return pbg->pseudobonds(pbg->structure()->find_coord_set(cs_id)).size();
    } catch (...) {
        molc_error();
    }
    return 0;
}

extern "C" EXPORT void pseudobond_group_get_pseudobonds(void *pbgroup, int cs_id,
    Pseudobond **pb_ptrs)
{
    Proxy_PBGroup *pbg = static_cast<Proxy_PBGroup *>(pbgroup);
    try {
        for (auto pb: pbg->pseudobonds(pbg->structure()->find_coord_set(cs_id)))
            *pb_ptrs++ = pb;
    } catch (...) {
        molc_error();
    }
}

extern "C" EXPORT void *pseudobond_create_global_manager(void* change_tracker)
{
    try {
        auto pb_manager = new PBManager(static_cast<ChangeTracker*>(change_tracker));
        return pb_manager;
    } catch (...) {
        molc_error();
        return nullptr;
    }
}

extern "C" EXPORT void pseudobond_global_manager_clear(void *manager)
{
    try {
        PBManager* mgr = static_cast<PBManager*>(manager);
        mgr->clear();
    } catch (...) {
        molc_error();
    }
}

extern "C" EXPORT void* pseudobond_global_manager_get_group(void *manager, const char* name, int create)
{
    try {
        PBManager* mgr = static_cast<PBManager*>(manager);
        return mgr->get_group(name, create);
    } catch (...) {
        molc_error();
        return nullptr;
    }
}

extern "C" EXPORT PyObject *pseudobond_global_manager_group_map(void *manager)
{
    PyObject* mapping = PyDict_New();
    if (mapping == nullptr)
        molc_error();
    else {
        try {
            PBManager* mgr = static_cast<PBManager*>(manager);
            for (auto cat_grp: mgr->group_map()) {
                PyObject* key = PyUnicode_FromString(cat_grp.first.c_str());
                PyObject* val = PyLong_FromVoidPtr(cat_grp.second);
                PyDict_SetItem(mapping, key, val);
                Py_DECREF(key);
                Py_DECREF(val);
            }
        } catch (...) {
            molc_error();
        }
    }
    return mapping;
}

extern "C" EXPORT void pseudobond_global_manager_delete_group(void *manager, void *pbgroup)
{
    try {
        PBManager* mgr = static_cast<PBManager*>(manager);
        Proxy_PBGroup* pbg = static_cast<Proxy_PBGroup*>(pbgroup);
        mgr->delete_group(pbg);
    } catch (...) {
        molc_error();
    }
}

extern "C" EXPORT void pseudobond_global_manager_session_restore_setup(void *manager)
{
    try {
        PBManager* mgr = static_cast<PBManager*>(manager);
        mgr->session_restore_setup();
    } catch (...) {
        molc_error();
    }
}

extern "C" EXPORT void pseudobond_global_manager_session_restore_teardown(void *manager)
{
    try {
        PBManager* mgr = static_cast<PBManager*>(manager);
        mgr->session_restore_teardown();
    } catch (...) {
        molc_error();
    }
}

extern "C" EXPORT int pseudobond_global_manager_session_info(void *manager, PyObject *retvals)
{
    PBManager *mgr = static_cast<PBManager *>(manager);
    if (!PyList_Check(retvals)) {
        molc_error();
    } else {
        try {
            PyObject* ints;
            PyObject* floats;
            PyObject* misc;
            auto version =  mgr->session_info(&ints, &floats, &misc);
            PyList_Append(retvals, ints);
            PyList_Append(retvals, floats);
            PyList_Append(retvals, misc);
            return version;
        } catch (...) {
            molc_error();
        }
    }
    return -1;
}

extern "C" EXPORT void pseudobond_global_manager_session_restore(void *manager, int version,
    PyObject *ints, PyObject *floats, PyObject *misc)
{
    PBManager *mgr = static_cast<PBManager *>(manager);
    try {
        auto iarray = Numeric_Array();
        if (!array_from_python(ints, 1, Numeric_Array::Int, &iarray, false))
            throw std::invalid_argument("Global pseudobond int data is not a one-dimensional"
                " numpy int array");
        int* int_array = static_cast<int*>(iarray.values());
        auto farray = Numeric_Array();
        if (!array_from_python(floats, 1, Numeric_Array::Float, &farray, false))
            throw std::invalid_argument("Global pseudobond float data is not a one-dimensional"
                " numpy float array");
        float* float_array = static_cast<float*>(farray.values());
        mgr->session_restore(version, &int_array, &float_array, misc);
    } catch (...) {
        molc_error();
    }
}

extern "C" EXPORT PyObject *pseudobond_global_manager_session_save_structure_mapping(void *manager)
{
    try {
        PBManager* mgr = static_cast<PBManager*>(manager);
        return pysupport::cmap_of_ptr_int_to_pydict(*(mgr->ses_struct_to_id_map()),
            "structure", "session ID");
    } catch (...) {
        molc_error();
    }
    return nullptr;
}

extern "C" EXPORT void pseudobond_global_manager_session_restore_structure_mapping(void *manager,
    PyObject* mapping)
{
    try {
        PBManager* mgr = static_cast<PBManager*>(manager);
        auto c_map = mgr->ses_id_to_struct_map();
        if (!PyDict_Check(mapping))
            throw std::invalid_argument("session-restore pb structure mapping not a dict!");
        Py_ssize_t index = 0;
        PyObject* ses_id;
        PyObject* ptr;
        while (PyDict_Next(mapping, &index, &ses_id, &ptr)) {
            (*c_map)[PyLong_AsLong(ses_id)] = static_cast<Structure*>(PyLong_AsVoidPtr(ptr));
        }
    } catch (...) {
        molc_error();
    }
}

extern "C" EXPORT void pseudobond_global_manager_session_save_setup(void *manager)
{
    try {
        PBManager* mgr = static_cast<PBManager*>(manager);
        mgr->session_save_setup();
    } catch (...) {
        molc_error();
    }
}

extern "C" EXPORT void pseudobond_global_manager_session_save_teardown(void *manager)
{
    try {
        PBManager* mgr = static_cast<PBManager*>(manager);
        mgr->session_save_teardown();
    } catch (...) {
        molc_error();
    }
}

// -------------------------------------------------------------------------
// residue functions
//
extern "C" EXPORT void residue_atoms(void *residues, size_t n, pyobject_t *atoms)
{
    Residue **r = static_cast<Residue **>(residues);
    try {
        for (size_t i = 0; i != n; ++i) {
            const Residue::Atoms &a = r[i]->atoms();
            for (size_t j = 0; j != a.size(); ++j)
                *atoms++ = a[j];
        }
    } catch (...) {
        molc_error();
    }
}

extern "C" EXPORT PyObject *residue_bonds_between(void *res, void* other_res)
{
    Residue *r = static_cast<Residue*>(res);
    Residue *other = static_cast<Residue*>(other_res);
    try {
        auto bonds = r->bonds_between(other);
        const Bond **bb;
        PyObject *b_array = python_voidp_array(bonds.size(), (void***)&bb);
        size_t i = 0;
        for (auto b: bonds)
            bb[i++] = b;
        return b_array;
    } catch (...) {
        molc_error();
        return nullptr;
    }
}

extern "C" EXPORT void residue_center(void *residues, size_t n, float64_t *xyz)
{
    Residue **r = static_cast<Residue **>(residues);  
    try {
      for (size_t i = 0; i != n; ++i) {
        Residue *ri = r[i];
        double x = 0, y = 0, z = 0;
        int na = 0;
        for (auto atom: ri->atoms()) {
          const Coord &c = atom->coord();
          x += c[0]; y += c[1]; z += c[2];
          na += 1;
        }
        if (na > 0) {
          *xyz++ = x/na;  *xyz++ = y/na;  *xyz++ = z/na;
        } else {
          *xyz++ = 0;  *xyz++ = 0;  *xyz++ = 0;
        }
      }
    } catch (...) {
        molc_error();
    }
}

extern "C" EXPORT void residue_chain(void *residues, size_t n, pyobject_t *chainp)
{
    Residue **r = static_cast<Residue **>(residues);
    error_wrap_array_get(r, n, &Residue::chain, chainp);
}

extern "C" EXPORT void residue_chain_id(void *residues, size_t n, pyobject_t *cids)
{
    Residue **r = static_cast<Residue **>(residues);
    try {
        for (size_t i = 0; i != n; ++i)
            cids[i] = unicode_from_string(r[i]->chain_id());
    } catch (...) {
        molc_error();
    }
}

extern "C" EXPORT bool residue_connects_to(void *residue, void *other_res)
{
    Residue *r = static_cast<Residue *>(residue);
    Residue *other = static_cast<Residue *>(other_res);
    try {
        return r->connects_to(other);
    } catch (...) {
        molc_error();
        return false;
    }
}

extern "C" EXPORT void residue_mmcif_chain_id(void *residues, size_t n, pyobject_t *cids)
{
    Residue **r = static_cast<Residue **>(residues);
    try {
        for (size_t i = 0; i != n; ++i)
            cids[i] = unicode_from_string(r[i]->mmcif_chain_id());
    } catch (...) {
        molc_error();
    }
}

extern "C" EXPORT void residue_delete(void *residues, size_t n)
{
    Residue **r = static_cast<Residue **>(residues);
    try {
        Residue::Atoms atoms;
        for (size_t i = 0; i != n; ++i) {
          const Residue::Atoms &ratoms = r[i]->atoms();
          atoms.insert(atoms.end(), ratoms.begin(), ratoms.end());
        }
        atom_delete(atoms.data(), atoms.size());
    } catch (...) {
        molc_error();
    }
}

extern "C" EXPORT void* residue_find_atom(void *residue, char *atom_name)
{
    Residue *r = static_cast<Residue*>(residue);
    try {
        return r->find_atom(atom_name);
    } catch (...) {
        molc_error();
        return nullptr;
    }
}

extern "C" EXPORT void residue_insertion_code(void *residues, size_t n, pyobject_t *ics)
{
    Residue **r = static_cast<Residue **>(residues);
    try {
        for (size_t i = 0; i != n; ++i) {
            auto ic = r[i]->insertion_code();
            if (ic == ' ')
                ics[i] = unicode_from_string("", 0);
            else
                ics[i] = unicode_from_character(r[i]->insertion_code());
        }
    } catch (...) {
        molc_error();
    }
}

extern "C" EXPORT void set_residue_insertion_code(void *residues, size_t n, pyobject_t *ics)
{
    Residue **r = static_cast<Residue **>(residues);
    try {
        for (size_t i = 0; i != n; ++i) {
            PyObject* py_ic = static_cast<PyObject*>(ics[i]);
            auto size = PyUnicode_GET_DATA_SIZE(py_ic);
            if (size > 1)
                throw std::invalid_argument("Insertion code must be one character or empty string");
            char val;
            if (size == 0)
                val = ' ';
            else
                val = PyUnicode_AS_DATA(py_ic)[0];
            r[i]->set_insertion_code(val);
        }
    } catch (...) {
        molc_error();
    }
}

extern "C" EXPORT void residue_principal_atom(void *residues, size_t n, pyobject_t *pas)
{
    Residue **r = static_cast<Residue **>(residues);
    try {
        for (size_t i = 0; i != n; ++i)
            pas[i] = r[i]->principal_atom();
    } catch (...) {
        molc_error();
    }
}

extern "C" EXPORT void residue_polymer_type(void *residues, size_t n, uint8_t *polymer_type)
{
    Residue **r = static_cast<Residue **>(residues);
    error_wrap_array_get(r, n, &Residue::polymer_type, polymer_type);
}

extern "C" EXPORT void residue_is_helix(void *residues, size_t n, npy_bool *is_helix)
{
    Residue **r = static_cast<Residue **>(residues);
    error_wrap_array_get(r, n, &Residue::is_helix, is_helix);
}

extern "C" EXPORT void set_residue_is_helix(void *residues, size_t n, npy_bool *is_helix)
{
    // If true, also unsets is_strand
    Residue **r = static_cast<Residue **>(residues);
    error_wrap_array_set(r, n, &Residue::set_is_helix, is_helix);
}

extern "C" EXPORT void residue_is_strand(void *residues, size_t n, npy_bool *is_strand)
{
    Residue **r = static_cast<Residue **>(residues);
    error_wrap_array_get(r, n, &Residue::is_strand, is_strand);
}

extern "C" EXPORT void set_residue_is_strand(void *residues, size_t n, npy_bool *is_strand)
{
    // If true, also unsets is_helix
    Residue **r = static_cast<Residue **>(residues);
    error_wrap_array_set(r, n, &Residue::set_is_strand, is_strand);
}

extern "C" EXPORT void residue_ss_id(void *residues, size_t n, int32_t *ss_id)
{
    Residue **r = static_cast<Residue **>(residues);
    error_wrap_array_get(r, n, &Residue::ss_id, ss_id);
}

extern "C" EXPORT void set_residue_ss_id(void *residues, size_t n, int32_t *ss_id)
{
    Residue **r = static_cast<Residue **>(residues);
    error_wrap_array_set(r, n, &Residue::set_ss_id, ss_id);
}

extern "C" EXPORT void residue_ss_type(void *residues, size_t n, int32_t *ss_type)
{
    Residue **r = static_cast<Residue **>(residues);
    error_wrap_array_get(r, n, &Residue::ss_type, ss_type);
}

extern "C" EXPORT void set_residue_ss_type(void *residues, size_t n, int32_t *ss_type)
{
    Residue **r = static_cast<Residue **>(residues);
    try {
        for (size_t i = 0; i != n; ++i) {
            r[i]->set_ss_type(static_cast<Residue::SSType>(ss_type[i]));
        }
    } catch (...) {
        molc_error();
    }
}

extern "C" EXPORT void residue_ribbon_display(void *residues, size_t n, npy_bool *ribbon_display)
{
    Residue **r = static_cast<Residue **>(residues);
    error_wrap_array_get(r, n, &Residue::ribbon_display, ribbon_display);
}

extern "C" EXPORT void set_residue_ribbon_display(void *residues, size_t n, npy_bool *ribbon_display)
{
    Residue **r = static_cast<Residue **>(residues);
    error_wrap_array_set(r, n, &Residue::set_ribbon_display, ribbon_display);
}

extern "C" EXPORT void residue_ribbon_hide_backbone(void *residues, size_t n, npy_bool *ribbon_hide_backbone)
{
    Residue **r = static_cast<Residue **>(residues);
    error_wrap_array_get(r, n, &Residue::ribbon_hide_backbone, ribbon_hide_backbone);
}

extern "C" EXPORT void set_residue_ribbon_hide_backbone(void *residues, size_t n, npy_bool *ribbon_hide_backbone)
{
    Residue **r = static_cast<Residue **>(residues);
    error_wrap_array_set(r, n, &Residue::set_ribbon_hide_backbone, ribbon_hide_backbone);
}

extern "C" EXPORT void residue_ribbon_adjust(void *residues, size_t n, float32_t *ribbon_adjust)
{
    Residue **r = static_cast<Residue **>(residues);
    error_wrap_array_get(r, n, &Residue::ribbon_adjust, ribbon_adjust);
}

extern "C" EXPORT void set_residue_ribbon_adjust(void *residues, size_t n, float32_t *ribbon_adjust)
{
    Residue **r = static_cast<Residue **>(residues);
    error_wrap_array_set(r, n, &Residue::set_ribbon_adjust, ribbon_adjust);
}

extern "C" EXPORT void residue_ribbon_selected(void *residues, size_t n, npy_bool *sel)
{
    Residue **r = static_cast<Residue **>(residues);
    error_wrap_array_get<Residue, bool, npy_bool>(r, n, &Residue::ribbon_selected, sel);
}

extern "C" EXPORT void set_residue_ribbon_selected(void *residues, size_t n, npy_bool *sel)
{
    Residue **r = static_cast<Residue **>(residues);
    error_wrap_array_set<Residue, bool, npy_bool>(r, n, &Residue::set_ribbon_selected, sel);
}

extern "C" EXPORT size_t residue_ribbon_num_selected(void *residues, size_t n)
{
    Residue **r = static_cast<Residue **>(residues);
    size_t s = 0;
    try {
        for (size_t i = 0; i != n; ++i)
            if (r[i]->ribbon_selected())
                s += 1;
        return s;
    } catch (...) {
        molc_error();
        return 0;
    }
}

extern "C" EXPORT void residue_structure(void *residues, size_t n, pyobject_t *molp)
{
    Residue **r = static_cast<Residue **>(residues);
    try {
        for (size_t i = 0; i < n; ++i)
          molp[i] = r[i]->structure()->py_instance(true);
    } catch (...) {
        molc_error();
    }
}

extern "C" EXPORT void residue_name(void *residues, size_t n, pyobject_t *names)
{
    Residue **r = static_cast<Residue **>(residues);
    try {
        for (size_t i = 0; i != n; ++i)
            names[i] = unicode_from_string(r[i]->name());
    } catch (...) {
        molc_error();
    }
}

extern "C" EXPORT void residue_num_atoms(void *residues, size_t n, size_t *natoms)
{
    Residue **r = static_cast<Residue **>(residues);
    try {
        for (size_t i = 0; i != n; ++i)
            natoms[i] = r[i]->atoms().size();
    } catch (...) {
        molc_error();
    }
}

extern "C" EXPORT void residue_number(void *residues, size_t n, int32_t *nums)
{
    Residue **r = static_cast<Residue **>(residues);
    error_wrap_array_get(r, n, &Residue::number, nums);
}

extern "C" EXPORT void residue_str(void *residues, size_t n, pyobject_t *strs)
{
    Residue **r = static_cast<Residue **>(residues);
    try {
        for (size_t i = 0; i != n; ++i)
            strs[i] = unicode_from_string(r[i]->str().c_str());
    } catch (...) {
        molc_error();
    }
}

extern "C" EXPORT void residue_secondary_structure_id(void *residues, size_t n, int32_t *ids)
{
    Residue **res = static_cast<Residue **>(residues);
    std::map<const Residue *, int> sid;
    try {
      int32_t id = 0;
      for (size_t i = 0; i != n; ++i) {
        const Residue *r = res[i];
        if (sid.find(r) != sid.end())
          continue;
        // Scan the chain of this residue to identify secondary structure.
        Chain *c = r->chain();
        if (c == NULL)
          sid[r] = ++id;        // Residue is not part of a chain.
        else {
          const Chain::Residues &cr = c->residues();
          Residue *pres = NULL;
          for (auto cres: cr)
            if (cres) { // Chain residues are null for missing structure.
              sid[cres] = ((pres == NULL ||
                            cres->ss_id() != pres->ss_id() ||
                            cres->is_helix() != pres->is_helix() ||
                            cres->is_strand() != pres->is_strand()) ?
                           ++id : id);
              pres = cres;
            }
        }
      }
      for (size_t i = 0; i != n; ++i)
        ids[i] = sid[res[i]];
    } catch (...) {
        molc_error();
    }
}

extern "C" EXPORT PyObject *residue_unique_sequences(void *residues, size_t n, int *seq_ids)
{
    Residue **r = static_cast<Residue **>(residues);
    PyObject *seqs = PyList_New(1);
    try {
        PyList_SetItem(seqs, 0, unicode_from_string(""));
        std::map<Chain *, int> cmap;
        std::map<std::string, int> smap;
        for (size_t i = 0; i != n; ++i)
          {
            Chain *c = r[i]->chain();
            int si = 0;
            if (c)
              {
                auto ci = cmap.find(c);
                if (ci == cmap.end())
                  {
                    std::string seq(c->begin(), c->end());
                    auto seqi = smap.find(seq);
                    if (seqi == smap.end())
                      {
                        si = cmap[c] = smap[seq] = smap.size()+1;
                        PyList_Append(seqs, unicode_from_string(seq));
                      }
                    else
                      si = cmap[c] = seqi->second;
                  }
                else
                  si = ci->second;
              }
            seq_ids[i] = si;
          }
    } catch (...) {
        molc_error();
    }
    return seqs;
}

extern "C" EXPORT void residue_add_atom(void *res, void *atom)
{
    Residue *r = static_cast<Residue *>(res);
    try {
        r->add_atom(static_cast<Atom *>(atom));
    } catch (...) {
        molc_error();
    }
}

extern "C" EXPORT void residue_ribbon_color(void *residues, size_t n, uint8_t *rgba)
{
    Residue **r = static_cast<Residue **>(residues);
    try {
        for (size_t i = 0; i != n; ++i) {
            const Rgba &c = r[i]->ribbon_color();
            *rgba++ = c.r;
            *rgba++ = c.g;
            *rgba++ = c.b;
            *rgba++ = c.a;
        }
    } catch (...) {
        molc_error();
    }
}

extern "C" EXPORT void set_residue_ribbon_color(void *residues, size_t n, uint8_t *rgba)
{
    Residue **r = static_cast<Residue **>(residues);
    try {
        Rgba c;
        for (size_t i = 0; i != n; ++i) {
            c.r = *rgba++;
            c.g = *rgba++;
            c.b = *rgba++;
            c.a = *rgba++;
            r[i]->set_ribbon_color(c);
        }
    } catch (...) {
        molc_error();
    }
}

#define AVERAGE_PEPTIDE_PLANE
#ifdef AVERAGE_PEPTIDE_PLANE
static void residue_update_hide(Residue *r, Atom *anchor)
{
    if (r->ribbon_display() && r->ribbon_hide_backbone()) {
        // Ribbon is shown and hides backbone, so hide backbone atoms and bonds
        for (auto atom: r->atoms())
            if ((atom->hide() & Atom::HIDE_RIBBON) == 0
                    && atom->is_backbone(BBE_RIBBON) && atom != anchor)
                atom->set_hide_bits(Atom::HIDE_RIBBON);
    }
    else {
        // Ribbon is not shown or does not hide backbone
        // so unhide backbone atoms and bonds
        for (auto atom: r->atoms())
            if ((atom->hide() & Atom::HIDE_RIBBON) != 0
                    && atom->is_backbone(BBE_RIBBON) && atom != anchor)
                atom->clear_hide_bits(Atom::HIDE_RIBBON);
    }
}

extern "C" EXPORT PyObject* residue_polymer_spline(void *residues, size_t n)
{
    bool want_peptide = true;
    bool want_guides = true;
    Residue **res_array = static_cast<Residue **>(residues);
    try {
        // If no ribbon is displayed for any residue, return Nones
        bool any_display = false;
        for (size_t i = 0; i != n; ++i)
            if (res_array[i]->ribbon_display())
                any_display = true;
        if (!any_display) {
            PyObject *o = PyTuple_New(4);
            Py_INCREF(Py_False);
            PyTuple_SetItem(o, 0, Py_False);
            Py_INCREF(Py_None);
            PyTuple_SetItem(o, 1, Py_None);
            Py_INCREF(Py_None);
            PyTuple_SetItem(o, 2, Py_None);
            Py_INCREF(Py_None);
            PyTuple_SetItem(o, 3, Py_None);
            return o;
        }

        // Find all the ribbon-relevant atoms
        struct PeptidePlane {
            float normal[3];
        };
        std::vector<Atom *> centers;
        std::vector<Atom *> guides;
        std::vector<PeptidePlane> peptide_planes;
        bool has_guides = want_guides;
        Atom *prev_c = NULL;
        Atom *prev_o = NULL;
        for (size_t i = 0; i != n; ++i) {
            Residue* r = res_array[i];
            Atom *ca = r->find_atom("CA");
            if (ca != NULL) {
                // Case 1: amino acid
                centers.push_back(ca);
                if (!want_guides) {
                    residue_update_hide(r, ca);
                    continue;
                }
                Atom *o = r->find_atom("O");
                if (want_guides) {
                    if (o != NULL)
                        guides.push_back(o);
                    else
                        want_peptide = has_guides = false;
                }
                if (want_peptide && o != NULL) {
                    Atom *n = r->find_atom("N");
                    Atom *c = r->find_atom("C");
                    if (n == NULL || c == NULL) {
                        want_peptide = false;
                        residue_update_hide(r, ca);
                        continue;
                    }
                    if (prev_c != NULL) {
                        float co[3], cn[3];
                        PeptidePlane peptide;
                        atom_vector(prev_c, prev_o, co);
                        atom_vector(prev_c, n, cn);
                        cross(co, cn, peptide.normal);
                        // NB: do not bother normalizing now since we will
                        // use them in a cross product later and will
                        // have to normalize that result
                        peptide_planes.push_back(peptide);
                    }
                    prev_c = c;
                    prev_o = o;
                }
                residue_update_hide(r, ca);
            }
            else {
                prev_c = NULL;
                // Look for nucleotide
                Atom *a = r->find_atom("C5'");
                Atom *anchor = a;
                if (a == NULL) {
                    a = r->find_atom("P");
                    if (a == NULL) {
                        // Case 2: not a nucleotide
                        r->set_ribbon_display(false);
                        residue_update_hide(r, NULL);
                        continue;
                    }
                }
                // Case 3: Nucleotide
                centers.push_back(a);
                if (want_guides) {
                    Atom *c1p = r->find_atom("C1'");
                    if (c1p)
                        guides.push_back(c1p);
                    else
                        has_guides = false;
                }
                residue_update_hide(r, anchor);
            }
        }

        // Create Python return value: tuple of (atoms, control points, guide points)
        PyObject *o = PyTuple_New(4);
        Py_INCREF(Py_True);
        PyTuple_SetItem(o, 0, Py_True);
        void **adata;
        PyObject *alist = python_voidp_array(centers.size(), &adata);
        for (auto atom : centers)
            *adata++ = atom;
        PyTuple_SetItem(o, 1, alist);
        float *data;
        float *cdata;
        PyObject *ca = python_float_array(centers.size(), 3, &cdata);
        data = cdata;
        for (auto atom : centers) {
            const Coord &c = atom->coord();
            *data++ = c[0];
            *data++ = c[1];
            *data++ = c[2];
        }
        PyTuple_SetItem(o, 2, ca);

        if (!has_guides || centers.size() < 2) {
            Py_INCREF(Py_None);
            PyTuple_SetItem(o, 3, Py_None);
        }
        else {
            float *gdata;
            PyObject *ga = python_float_array(centers.size(), 3, &gdata);
            size_t last = centers.size() - 1;
            //
            // For all but the first and last residues, compute the orientation.
            // First and last are different if they use peptide orientation
            //
            for (size_t i = 1; i != last; ++i) {
                Residue* r = res_array[i];
                float* center = cdata + i*3;
                float* guide = gdata + i*3;
                if (want_peptide
                && r->polymer_type() == PT_AMINO
                && r->structure()->ribbon_orient(r) == Structure::RIBBON_ORIENT_PEPTIDE) {
                    // "peptide_planes" are relative to the previous
                    // residue, so the i'th element is the peptide
                    // plane between centers[i] and centers[i+1].
                    // We want to average (i-1,i) and (i,i+1).
                    const float* prev_pp = peptide_planes[i-1].normal;
                    const float* this_pp = peptide_planes[i].normal;
                    cross(prev_pp, this_pp, guide);
                    if (normalize(guide)) {
                        guide[0] += center[0];
                        guide[1] += center[1];
                        guide[2] += center[2];
                        continue;
                    }
                    std::cerr << "normalization error\n";
                }
                // Either peptide calculation failed or we want guides
                const Coord &c = guides[i]->coord();
                guide[0] = c[0];
                guide[1] = c[1];
                guide[2] = c[2];
            }
            //
            // Handle first residue
            //
            {
                Residue* r = res_array[0];
                float* guide = gdata;
                float* source;
                if (want_peptide
                && r->polymer_type() == PT_AMINO
                && r->structure()->ribbon_orient(r) == Structure::RIBBON_ORIENT_PEPTIDE) {
                    // Want peptide.  Copy from second residue.
                    source = gdata + 3;
                    guide[0] = source[0];
                    guide[1] = source[1];
                    guide[2] = source[2];
                }
                else {
                    const Coord &c = guides[0]->coord();
                    guide[0] = c[0];
                    guide[1] = c[1];
                    guide[2] = c[2];
                }
            }
            //
            // Handle last residue
            //
            {
                Residue* r = res_array[last];
                float* guide = gdata + last*3;
                float* source;
                if (want_peptide
                && r->polymer_type() == PT_AMINO
                && r->structure()->ribbon_orient(r) == Structure::RIBBON_ORIENT_PEPTIDE) {
                    // Want peptide.  Copy from next to last residue.
                    source = gdata + (last-1)*3;
                    guide[0] = source[0];
                    guide[1] = source[1];
                    guide[2] = source[2];
                }
                else {
                    const Coord &c = guides[last]->coord();
                    guide[0] = c[0];
                    guide[1] = c[1];
                    guide[2] = c[2];
                }
            }
            PyTuple_SetItem(o, 3, ga);
#if 0
            for (int i = 0; i != centers.size(); ++i) {
                float *c = cdata + i*3;
                float *g = gdata + i*3;
                std::cerr << ".m " << *(c+0) << ' ' << *(c+1) << ' ' << *(c+2) << '\n';
                std::cerr << ".d " << *(g+0) << ' ' << *(g+1) << ' ' << *(g+2) << '\n';
            }
#endif
        }
        return o;
    } catch (...) {
        molc_error();
        Py_INCREF(Py_None);
        return Py_None;
    }
}
#else
extern "C" EXPORT PyObject* residue_polymer_spline(void *residues, size_t n, int orient)
{
    bool want_guides = true;
    if (orient == Structure::RIBBON_ORIENT_ATOMS || orient == Structure::RIBBON_ORIENT_CURVATURE)
        want_guides = false;
    Residue **r = static_cast<Residue **>(residues);
    try {
        std::vector<Atom *> centers;
        std::vector<Atom *> guides;
        bool any_display = false;
        for (size_t i = 0; i != n; ++i)
            if (r[i]->ribbon_display())
                any_display = true;
        if (!any_display) {
            PyObject *o = PyTuple_New(4);
            Py_INCREF(Py_False);
            PyTuple_SetItem(o, 0, Py_False);
            Py_INCREF(Py_None);
            PyTuple_SetItem(o, 1, Py_None);
            Py_INCREF(Py_None);
            PyTuple_SetItem(o, 2, Py_None);
            Py_INCREF(Py_None);
            PyTuple_SetItem(o, 3, Py_None);
            return o;
        }
        else {
            bool has_guides = true;
            for (size_t i = 0; i != n; ++i) {
                const Residue::Atoms &a = r[i]->atoms();
                Atom *center = NULL;
                Atom *guide = NULL;
                for (auto atom: a) {
                    AtomName name = atom->name();
                    if (name == "CA" || name == "C5'" || name == "P")
                        center = atom;
                    else if (want_guides && (name == "O" || name == "C1'"))
                        guide = atom;
                }
                if (center == NULL) {
                    // Do not care if there is a guide atom
                    // Turn off ribbon display (is this right?)
                    r[i]->set_ribbon_display(false);
                }
                else {
                    centers.push_back(center);
                    if (guide)
                        guides.push_back(guide);
                    else
                        has_guides = false;
                }
                if (r[i]->ribbon_display() && r[i]->ribbon_hide_backbone()) {
                    // Ribbon is shown and hides backbone, so hide backbone atoms and bonds
                    for (auto atom: a)
                        if ((atom->hide() & Atom::HIDE_RIBBON) == 0
                                && atom->is_backbone(BBE_RIBBON) && atom != center)
                            atom->set_hide_bits(Atom::HIDE_RIBBON);
#if 0
                    // Not sure if this code is still needed.
                    // Bonds are not drawn if the atoms are not visible.
                    // So hiding the atoms should be enough.
                    for (auto bond: r[i]->bonds_between(r[i])) {
                        auto atoms = bond->atoms();
                        if ((bond->hide() & Bond::HIDE_RIBBON) == 0
                                && atoms[0]->is_backbone(BBE_RIBBON)
                                && atoms[1]->is_backbone(BBE_RIBBON))
                            bond->set_hide_bits(Bond::HIDE_RIBBON);
                    }
#endif
                }
                else {
                    // Ribbon is not shown or does not hide backbone, so unhide backbone atoms and bonds
                    for (auto atom: a)
                        if ((atom->hide() & Atom::HIDE_RIBBON) != 0
                                && atom->is_backbone(BBE_RIBBON) && atom != center)
                            atom->clear_hide_bits(Atom::HIDE_RIBBON);
                    for (auto bond: r[i]->bonds_between(r[i])) {
                        auto atoms = bond->atoms();
                        if ((bond->hide() & Bond::HIDE_RIBBON) != 0
                                && atoms[0]->is_backbone(BBE_RIBBON)
                                && atoms[1]->is_backbone(BBE_RIBBON))
                            bond->clear_hide_bits(Bond::HIDE_RIBBON);
                    }
                }
            }

            // Create Python return value: tuple of (atoms, control points, guide points)
            PyObject *o = PyTuple_New(4);
            Py_INCREF(Py_True);
            PyTuple_SetItem(o, 0, Py_True);
            void **adata;
            PyObject *alist = python_voidp_array(centers.size(), &adata);
            for (auto atom : centers)
                *adata++ = atom;
            PyTuple_SetItem(o, 1, alist);
            float *data;
            PyObject *ca = python_float_array(centers.size(), 3, &data);
            for (auto atom : centers) {
                const Coord &c = atom->coord();
                *data++ = c[0];
                *data++ = c[1];
                *data++ = c[2];
            }
            PyTuple_SetItem(o, 2, ca);
            if (has_guides) {
                PyObject *ga = python_float_array(guides.size(), 3, &data);
                for (auto atom : guides) {
                    const Coord &c = atom->coord();
                    *data++ = c[0];
                    *data++ = c[1];
                    *data++ = c[2];
                }
                PyTuple_SetItem(o, 3, ga);
            }
            else {
                Py_INCREF(Py_None);
                PyTuple_SetItem(o, 3, Py_None);
            }
            return o;
        }
    } catch (...) {
        molc_error();
        Py_INCREF(Py_None);
        return Py_None;
    }
}
#endif

extern "C" EXPORT void residue_ribbon_clear_hide(void *residues, size_t n)
{
    Residue **r = static_cast<Residue **>(residues);
    try {
        for (size_t i = 0; i != n; ++i)
            r[i]->ribbon_clear_hide();
    } catch (...) {
        molc_error();
    }
}

extern "C" EXPORT void residue_set_alt_loc(void *residues, size_t n, char alt_loc)
{
    Residue **r = static_cast<Residue **>(residues);
    try {
        for (size_t i = 0; i < n; ++i)
            r[i]->set_alt_loc(alt_loc);
    } catch (...) {
        molc_error();
    }
}

// -------------------------------------------------------------------------
// ring functions
//
extern "C" EXPORT void ring_aromatic(void *rings, size_t n, npy_bool *aro)
{
    Ring **r = static_cast<Ring **>(rings);
    error_wrap_array_get<Ring, bool, npy_bool>(r, n, &Ring::aromatic, aro);
}

extern "C" EXPORT void ring_atoms(void *rings, size_t n, pyobject_t *atoms)
{
    Ring **r = static_cast<Ring **>(rings);
    try {
        for (size_t i = 0; i != n; ++i) {
            for (auto a: r[i]->atoms())
                *atoms++ = a;
        }
    } catch (...) {
        molc_error();
    }
}

extern "C" EXPORT void ring_bonds(void *rings, size_t n, pyobject_t *bonds)
{
    Ring **r = static_cast<Ring **>(rings);
    try {
        for (size_t i = 0; i != n; ++i) {
            for (auto b: r[i]->bonds())
                *bonds++ = b;
        }
    } catch (...) {
        molc_error();
    }
}

extern "C" EXPORT void ring_ordered_atoms(void *rings, size_t n, pyobject_t *atoms)
{
    Ring **r = static_cast<Ring **>(rings);
    try {
        for (size_t i = 0; i != n; ++i) {
            for (auto a: r[i]->ordered_atoms())
                *atoms++ = a;
        }
    } catch (...) {
        molc_error();
    }
}

extern "C" EXPORT void ring_ordered_bonds(void *rings, size_t n, pyobject_t *bonds)
{
    Ring **r = static_cast<Ring **>(rings);
    try {
        for (size_t i = 0; i != n; ++i) {
            for (auto b: r[i]->ordered_bonds())
                *bonds++ = b;
        }
    } catch (...) {
        molc_error();
    }
}

extern "C" EXPORT void ring_size(void *rings, size_t n, size_t *sizes)
{
    Ring **r = static_cast<Ring **>(rings);
    try {
        for (size_t i = 0; i != n; ++i)
            sizes[i] = r[i]->size();
    } catch (...) {
        molc_error();
    }
}

extern "C" EXPORT bool ring_equal(void *ring, void *other)
{
    Ring *r = static_cast<Ring *>(ring);
    Ring *o = static_cast<Ring *>(other);
    bool eq;
    try {
        eq = (*r == *o);
    } catch (...) {
        molc_error();
    }
    return eq;
}

extern "C" EXPORT bool ring_less_than(void *ring, void *other)
{
    Ring *r = static_cast<Ring *>(ring);
    Ring *o = static_cast<Ring *>(other);
    bool lt;
    try {
        lt = (*r < *o);
    } catch (...) {
        molc_error();
    }
    return lt;
}


// -------------------------------------------------------------------------
// structure sequence functions
//
extern "C" EXPORT void sseq_bulk_set(void *sseq_ptr, PyObject *res_ptr_vals, char *seq)
{
    try {
        StructureSeq* sseq = static_cast<StructureSeq*>(sseq_ptr);
        if (!PyList_Check(res_ptr_vals))
            throw std::invalid_argument("sseq_bulk_seq residues arg not a list!");
        auto num_res = PyList_GET_SIZE(res_ptr_vals);
        StructureSeq::Residues residues;
        for (int i = 0; i < num_res; ++i) {
            // since 0 == nullptr, don't need specific conversion...
            residues.push_back(static_cast<Residue*>(
                PyLong_AsVoidPtr(PyList_GET_ITEM(res_ptr_vals, i))));
        }
        // chars not necessarily same length as residues due to gap characters
        Sequence::Contents chars;
        for (auto s = seq; *s != '\0'; ++s)
            chars.push_back(*s);
        sseq->bulk_set(residues, &chars);
    } catch (...) {
        molc_error();
    }
}

extern "C" EXPORT void sseq_chain_id(void *chains, size_t n, pyobject_t *cids)
{
    StructureSeq **c = static_cast<StructureSeq **>(chains);
    try {
        for (size_t i = 0; i != n; ++i)
            cids[i] = unicode_from_string(c[i]->chain_id());
    } catch (...) {
        molc_error();
    }
}

extern "C" EXPORT void *sseq_copy(void* source)
{
    StructureSeq *sseq = static_cast<StructureSeq*>(source);
    try {
        return sseq->copy();
    } catch (...) {
        molc_error();
        return nullptr;
    }
}

extern "C" EXPORT void sseq_from_seqres(void *sseqs, size_t n, npy_bool *from_seqres)
{
    StructureSeq **ss = static_cast<StructureSeq **>(sseqs);
    error_wrap_array_get(ss, n, &StructureSeq::from_seqres, from_seqres);
}

extern "C" EXPORT void set_sseq_from_seqres(void *sseqs, size_t n, npy_bool *from_seqres)
{
    StructureSeq **ss = static_cast<StructureSeq **>(sseqs);
    error_wrap_array_set(ss, n, &StructureSeq::set_from_seqres, from_seqres);
}

extern "C" EXPORT void sseq_structure(void *chains, size_t n, pyobject_t *molp)
{
    StructureSeq **c = static_cast<StructureSeq **>(chains);
    try {
        for (size_t i = 0; i < n; ++i)
          molp[i] = c[i]->structure()->py_instance(true);
    } catch (...) {
        molc_error();
    }
}

extern "C" EXPORT void *sseq_new(char *chain_id, void *struct_ptr)
{
    Structure *structure = static_cast<Structure*>(struct_ptr);
    try {
        StructureSeq *sseq = new StructureSeq(chain_id, structure);
        return sseq;
    } catch (...) {
        molc_error();
        return nullptr;
    }
}

extern "C" EXPORT void sseq_num_residues(void *chains, size_t n, size_t *nres)
{
    StructureSeq **c = static_cast<StructureSeq **>(chains);
    try {
        for (size_t i = 0; i != n; ++i)
            nres[i] = c[i]->residues().size();
    } catch (...) {
        molc_error();
    }
}

extern "C" EXPORT void sseq_num_existing_residues(void *chains, size_t n, size_t *nres)
{
    StructureSeq **c = static_cast<StructureSeq **>(chains);
    try {
        for (size_t i = 0; i != n; ++i) {
            size_t num_sr = 0;
            for (auto r: c[i]->residues())
                if (r != nullptr) ++num_sr;
            nres[i] = num_sr;
        }
    } catch (...) {
        molc_error();
    }
}

extern "C" EXPORT void sseq_polymer_type(void *sseqs, size_t n, uint8_t *polymer_type)
{
    StructureSeq **ss = static_cast<StructureSeq **>(sseqs);
    error_wrap_array_get(ss, n, &StructureSeq::polymer_type, polymer_type);
}

extern "C" EXPORT void sseq_residues(void *chains, size_t n, pyobject_t *res)
{
    StructureSeq **c = static_cast<StructureSeq **>(chains);
    try {
        for (size_t i = 0; i != n; ++i) {
            const StructureSeq::Residues &r = c[i]->residues();
            for (size_t j = 0; j != r.size(); ++j)
                *res++ = r[j];
        }
    } catch (...) {
        molc_error();
    }
}

extern "C" EXPORT void sseq_existing_residues(void *chains, size_t n, pyobject_t *res)
{
    StructureSeq **c = static_cast<StructureSeq **>(chains);
    try {
        for (size_t i = 0; i != n; ++i) {
            const StructureSeq::Residues &r = c[i]->residues();
            for (size_t j = 0; j != r.size(); ++j)
                if (r[j] != nullptr)
                    *res++ = r[j];
        }
    } catch (...) {
        molc_error();
    }
}

extern "C" EXPORT void* sseq_residue_at(void *sseq_ptr, size_t i)
{
    StructureSeq *sseq = static_cast<StructureSeq*>(sseq_ptr);
    try {
        return sseq->residues().at(i);
    } catch (...) {
        molc_error();
        return nullptr;
    }
}

extern "C" EXPORT PyObject *sseq_res_map(void *sseq_ptr)
{
    PyObject* mapping = PyDict_New();
    if (mapping == nullptr)
        molc_error();
    else {
        try {
            StructureSeq *sseq = static_cast<StructureSeq*>(sseq_ptr);
            for (auto res_pos: sseq->res_map()) {
                PyObject* key = PyLong_FromVoidPtr(res_pos.first);
                PyObject* val = PyLong_FromSize_t(res_pos.second);
                PyDict_SetItem(mapping, key, val);
                Py_DECREF(key);
                Py_DECREF(val);
            }
        } catch (...) {
            molc_error();
        }
    }
    return mapping;
}

extern "C" EXPORT PyObject *sseq_estimate_assoc_params(void *sseq_ptr)
{
    PyObject* tuple = PyTuple_New(3);
    if (tuple == nullptr)
        molc_error();
    else {
        try {
            StructureSeq *sseq = static_cast<StructureSeq*>(sseq_ptr);
            auto ap = estimate_assoc_params(*sseq);
            PyObject *py_est_len = PyLong_FromSize_t(ap.est_len);
            if (py_est_len == nullptr)
                molc_error();
            else {
                try {
                    PyObject *py_segments = pysupport::cvec_of_cvec_of_char_to_pylist(ap.segments,
                        "continuous sequence segment");
                    PyObject *py_gaps = pysupport::cvec_of_int_to_pylist(ap.gaps,
                        "structure gap size");
                    PyTuple_SET_ITEM(tuple, 0, py_est_len);
                    PyTuple_SET_ITEM(tuple, 1, py_segments);
                    PyTuple_SET_ITEM(tuple, 2, py_gaps);
                } catch (...) {
                    molc_error();
                }
            }
        } catch (...) {
            molc_error();
        }
    }
    return tuple;
}

extern "C" EXPORT PyObject *sseq_try_assoc(void *seq_ptr, void *sseq_ptr, size_t est_len,
    PyObject *py_segments, PyObject *py_gaps, int max_errors)
{
    PyObject* tuple = PyTuple_New(2);
    if (tuple == nullptr)
        molc_error();
    else {
        Sequence *seq = static_cast<Sequence*>(seq_ptr);
        StructureSeq *sseq = static_cast<StructureSeq*>(sseq_ptr);
        std::vector<Sequence::Contents> segments;
        pysupport::pylist_of_string_to_cvec_of_cvec(py_segments, segments,
            "segment residue letter");
        std::vector<int> gaps;
        pysupport::pylist_of_int_to_cvec(py_gaps, gaps, "estimated gap");
        AssocParams ap(est_len, segments.begin(), segments.end(), gaps.begin(), gaps.end());
        AssocRetvals arv;
        try {
            arv = try_assoc(*seq, *sseq, ap, max_errors);
        } catch (SA_AssocFailure& e) {
            // convert to error that maps to ValueError
            PyErr_SetString(PyExc_ValueError, e.what());
            Py_DECREF(tuple);
            return nullptr;
        } catch (...) {
            molc_error();
            Py_DECREF(tuple);
            return nullptr;
        }
        PyObject* map = pysupport::cmap_of_ptr_int_to_pydict(arv.match_map.res_to_pos(),
            "residue", "associated seq position");
        PyTuple_SET_ITEM(tuple, 0, map);
        PyTuple_SET_ITEM(tuple, 1, PyLong_FromLong(static_cast<long>(arv.num_errors)));
    }
    return tuple;
}

// -------------------------------------------------------------------------
// change tracker functions
//
extern "C" EXPORT void *change_tracker_create()
{
    try {
        auto change_tracker = new ChangeTracker();
        return change_tracker;
    } catch (...) {
        molc_error();
        return nullptr;
    }
}

extern "C" EXPORT npy_bool change_tracker_changed(void *vct)
{
    ChangeTracker* ct = static_cast<ChangeTracker*>(vct);
    try {
        return ct->changed();
    } catch (...) {
        molc_error();
        return false;
    }
}

static PyObject* changes_as_py_dict(const ChangeTracker::ChangesArray& all_changes,
    const std::string* python_class_names)
{
    PyObject* changes_data = PyDict_New();
    for (size_t i = 0; i < all_changes.size(); ++i) {
        auto& class_changes = all_changes[i];
        auto class_name = python_class_names[i];
        PyObject* key = unicode_from_string(class_name);
        PyObject* value = PyTuple_New(4);

        // first tuple item:  created objects
        void **ptrs;
        PyObject *ptr_array = python_voidp_array(class_changes.created.size(), &ptrs);
        size_t j = 0;
        for (auto ptr: class_changes.created)
            ptrs[j++] = const_cast<void*>(ptr);
        PyTuple_SET_ITEM(value, 0, ptr_array);

        // second tuple item:  modified objects
        ptr_array = python_voidp_array(class_changes.modified.size(), &ptrs);
        j = 0;
        for (auto ptr: class_changes.modified)
            ptrs[j++] = const_cast<void*>(ptr);
        PyTuple_SET_ITEM(value, 1, ptr_array);

        // third tuple item:  list of reasons
        PyObject* reasons = PyList_New(class_changes.reasons.size());
        j = 0;
        for (auto reason: class_changes.reasons)
            PyList_SetItem(reasons, j++, unicode_from_string(reason));
        PyTuple_SET_ITEM(value, 2, reasons);

        // fourth tuple item:  total number of deleted objects
        PyTuple_SET_ITEM(value, 3, PyLong_FromLong(class_changes.num_deleted));

        PyDict_SetItem(changes_data, key, value);
        Py_DECREF(key);
        Py_DECREF(value);
    }
    return changes_data;
}

extern "C" EXPORT PyObject* change_tracker_changes(void *vct)
{
    ChangeTracker* ct = static_cast<ChangeTracker*>(vct);
    const std::string* python_class_names = ct->python_class_names;
    PyObject* ret_tuple = PyTuple_New(2);
    try {
        PyTuple_SET_ITEM(ret_tuple, 0,
            changes_as_py_dict(ct->get_global_changes(), python_class_names));
        PyObject* struct_changes_dict = PyDict_New();
        for (auto& s_changes: ct->get_structure_changes()) {
            PyObject* key = PyLong_FromVoidPtr(static_cast<void*>(s_changes.first));
            PyObject* value = changes_as_py_dict(s_changes.second, python_class_names);
            PyDict_SetItem(struct_changes_dict, key, value);
            Py_DECREF(key);
            Py_DECREF(value);
        }
        PyTuple_SET_ITEM(ret_tuple, 1, struct_changes_dict);
    } catch (...) {
        Py_XDECREF(ret_tuple);
        molc_error();
    }
    return ret_tuple;
}

extern "C" EXPORT void change_tracker_clear(void *vct)
{
    ChangeTracker* ct = static_cast<ChangeTracker*>(vct);
    try {
        return ct->clear();
    } catch (...) {
        molc_error();
    }
}

extern "C" EXPORT void change_tracker_add_modified(void *vct, int class_num, void *modded,
    const char *reason)
{
    ChangeTracker* ct = static_cast<ChangeTracker*>(vct);
    try {
        if (class_num == 0) {
            auto atomic_ptr = static_cast<Atom*>(modded);
            ct->add_modified(atomic_ptr->structure(), atomic_ptr, reason);
        } else if (class_num == 1) {
            auto atomic_ptr = static_cast<Bond*>(modded);
            ct->add_modified(atomic_ptr->structure(), atomic_ptr, reason);
        } else if (class_num == 2) {
            auto atomic_ptr = static_cast<Pseudobond*>(modded);
            ct->add_modified(atomic_ptr->group()->structure(), atomic_ptr, reason);
        } else if (class_num == 3) {
            auto atomic_ptr = static_cast<Residue*>(modded);
            ct->add_modified(atomic_ptr->structure(), atomic_ptr, reason);
        } else if (class_num == 4) {
            auto atomic_ptr = static_cast<Chain*>(modded);
            ct->add_modified(atomic_ptr->structure(), atomic_ptr, reason);
        } else if (class_num == 5) {
            auto atomic_ptr = static_cast<AtomicStructure*>(modded);
            ct->add_modified(atomic_ptr, atomic_ptr, reason);
        } else if (class_num == 6) {
            auto atomic_ptr = static_cast<Proxy_PBGroup*>(modded);
            ct->add_modified(atomic_ptr->structure(), atomic_ptr, reason);
        } else if (class_num == 7) {
            auto atomic_ptr = static_cast<CoordSet*>(modded);
            ct->add_modified(atomic_ptr->structure(), atomic_ptr, reason);
        } else {
            throw std::invalid_argument("Bad class value to ChangeTracker.add_modified()");
        }
    } catch (...) {
        molc_error();
    }
}

// -------------------------------------------------------------------------
// coordset functions
//
extern "C" EXPORT void coordset_id(void *coordsets, size_t n, int32_t *index)
{
    CoordSet **a = static_cast<CoordSet **>(coordsets);
    error_wrap_array_get(a, n, &CoordSet::id, index);
}

extern "C" EXPORT void coordset_structure(void *coordsets, size_t n, pyobject_t *molp)
{
    CoordSet **cs = static_cast<CoordSet **>(coordsets);
    try {
        for (size_t i = 0; i < n; ++i)
          molp[i] = cs[i]->structure()->py_instance(true);
    } catch (...) {
        molc_error();
    }
}

// -------------------------------------------------------------------------
// sequence functions
//
extern "C" EXPORT void *sequence_new(const char* name, const char* characters)
{
    try {
        Sequence::Contents chars;
        while (*characters) chars.push_back(*characters++);
        Sequence *seq = new Sequence(chars, name);
        return seq;
    } catch (...) {
        molc_error();
        return nullptr;
    }
}

extern "C" EXPORT void sequence_characters(void *seqs, size_t n, pyobject_t *chars)
{
    Sequence **s = static_cast<Sequence **>(seqs);
    try {
        for (size_t i = 0; i != n; ++i) {
            auto& contents = s[i]->contents();
            char* str = new char[contents.size() + 1];
            auto ptr = str;
            for (auto c: contents)
                *ptr++ = c;
            *ptr = '\0';
            chars[i] = unicode_from_string(str);
        }
    } catch (...) {
        molc_error();
    }
}

extern "C" EXPORT void set_sequence_characters(void *seqs, size_t n, pyobject_t *chars)
{
    Sequence **s = static_cast<Sequence **>(seqs);
    try {
        for (size_t i = 0; i != n; ++i) {
            Sequence::Contents contents;
            auto ptr = PyUnicode_AsUTF8(static_cast<PyObject *>(chars[i]));
            while (*ptr) contents.push_back(*ptr++);
            s[i]->swap(contents);
        }
    } catch (...) {
        molc_error();
    }
}

extern "C" EXPORT void sequence_circular(void *seqs, size_t n, npy_bool *seq_circular)
{
    Sequence **s = static_cast<Sequence **>(seqs);
    error_wrap_array_get(s, n, &Sequence::circular, seq_circular);
}

extern "C" EXPORT void set_sequence_circular(void *seqs, size_t n, npy_bool *seq_circular)
{
    Sequence **s = static_cast<Sequence **>(seqs);
    error_wrap_array_set(s, n, &Sequence::set_circular, seq_circular);
}

extern "C" EXPORT void sequence_extend(void *seq, const char *chars)
{
    Sequence *s = static_cast<Sequence *>(seq);
    try {
        s->extend(chars);
    } catch (...) {
        molc_error();
    }
}

extern "C" EXPORT int sequence_gapped_to_ungapped(void *seq, int32_t index)
{
    Sequence *s = static_cast<Sequence *>(seq);
    try {
        return s->gapped_to_ungapped(index);
    } catch (SeqIndexError& e) {
        return -1;
    } catch (...) {
        molc_error();
        return 0;
    }
}

extern "C" EXPORT size_t sequence_len(void *seq)
{
    Sequence *s = static_cast<Sequence *>(seq);
    try {
        return s->size();
    } catch (...) {
        molc_error();
        return 0;
    }
}

extern "C" EXPORT void sequence_name(void *seqs, size_t n, pyobject_t *names)
{
    Sequence **s = static_cast<Sequence **>(seqs);
    try {
        for (size_t i = 0; i != n; ++i)
            names[i] = unicode_from_string(s[i]->name().c_str());
    } catch (...) {
        molc_error();
    }
}

extern "C" EXPORT void set_sequence_name(void *seqs, size_t n, pyobject_t *names)
{
    Sequence **s = static_cast<Sequence **>(seqs);
    try {
        for (size_t i = 0; i != n; ++i)
            s[i]->set_name(PyUnicode_AsUTF8(static_cast<PyObject *>(names[i])));
    } catch (...) {
        molc_error();
    }
}

extern "C" EXPORT char sequence_nucleic3to1(const char *rname)
{
    try {
        return Sequence::nucleic3to1(rname);
    } catch (...) {
        molc_error();
        return 'X';
    }
}

extern "C" EXPORT char sequence_protein3to1(const char *rname)
{
    try {
        return Sequence::protein3to1(rname);
    } catch (...) {
        molc_error();
        return 'X';
    }
}

extern "C" EXPORT void sequence_del_pyobj(void *seq_ptr)
{
    Sequence *seq = static_cast<Sequence*>(seq_ptr);
    try {
        seq->python_destroyed();
    } catch (...) {
        molc_error();
    }
}

extern "C" EXPORT char sequence_rname3to1(const char *rname)
{
    try {
        return Sequence::rname3to1(rname);
    } catch (...) {
        molc_error();
        return 'X';
    }
}

extern "C" EXPORT pyobject_t sequence_ungapped(void *seq)
{
    Sequence *s = static_cast<Sequence *>(seq);
    try {
        auto ungapped = s->ungapped();
        return unicode_from_string(std::string(ungapped.begin(), ungapped.end()));
    } catch (...) {
        molc_error();
        Py_INCREF(Py_None);
        return Py_None;
    }
}

extern "C" EXPORT int sequence_ungapped_to_gapped(void *seq, int32_t index)
{
    Sequence *s = static_cast<Sequence *>(seq);
    try {
        return s->ungapped_to_gapped(index);
    } catch (...) {
        molc_error();
        return 0;
    }
}

// -------------------------------------------------------------------------
// structure functions
//
extern "C" EXPORT void set_structure_color(void *mol, uint8_t *rgba)
{
    Structure *m = static_cast<Structure *>(mol);
    try {
        Rgba c;
        c.r = *rgba++;
        c.g = *rgba++;
        c.b = *rgba++;
        c.a = *rgba++;
        m->set_color(c);
    } catch (...) {
        molc_error();
    }
}

extern "C" EXPORT void *structure_copy(void *mol)
{
    Structure *m = static_cast<Structure *>(mol);
    try {
        return m->copy();
    } catch (...) {
        molc_error();
        return nullptr;
    }
}

extern "C" EXPORT void structure_graphics_change(void *mols, size_t n, int *changed)
{
    Structure **m = static_cast<Structure **>(mols);
    error_wrap_array_get<Structure, int, int>(m, n, &Structure::get_all_graphics_changes, changed);
}

extern "C" EXPORT void set_structure_graphics_change(void *mols, size_t n, int *changed)
{
    Structure **m = static_cast<Structure **>(mols);
    error_wrap_array_set<Structure, int, int>(m, n, &Structure::set_all_graphics_changes, changed);
}

extern "C" EXPORT void structure_lower_case_chains(void *mols, size_t n, npy_bool *lower_case_chains)
{
    Structure **m = static_cast<Structure **>(mols);
    try {
        for (size_t i = 0; i != n; ++i)
            lower_case_chains[i] = m[i]->lower_case_chains;
    } catch (...) {
        molc_error();
    }
}

extern "C" EXPORT void set_structure_lower_case_chains(void *structures, size_t n, npy_bool *lcc)
{
    Structure **s = static_cast<Structure **>(structures);
    try {
        for (size_t i = 0; i != n; ++i)
            s[i]->lower_case_chains = lcc[i];
    } catch (...) {
        molc_error();
    }
}

extern "C" EXPORT void structure_active_coordset_change_notify(void *structures, size_t n, npy_bool *accn)
{
    Structure **s = static_cast<Structure **>(structures);
    error_wrap_array_get(s, n, &Structure::active_coord_set_change_notify, accn);
}

extern "C" EXPORT void set_structure_active_coordset_change_notify(void *structures, size_t n, npy_bool *accn)
{
    Structure **s = static_cast<Structure **>(structures);
    error_wrap_array_set(s, n, &Structure::set_active_coord_set_change_notify, accn);
}

extern "C" EXPORT void structure_alt_loc_change_notify(void *structures, size_t n, npy_bool *alcn)
{
    Structure **s = static_cast<Structure **>(structures);
    error_wrap_array_get(s, n, &Structure::alt_loc_change_notify, alcn);
}

extern "C" EXPORT void set_structure_alt_loc_change_notify(void *structures, size_t n, npy_bool *alcn)
{
    Structure **s = static_cast<Structure **>(structures);
    error_wrap_array_set(s, n, &Structure::set_alt_loc_change_notify, alcn);
}

extern "C" EXPORT void structure_num_atoms(void *mols, size_t n, size_t *natoms)
{
    Structure **m = static_cast<Structure **>(mols);
    try {
        for (size_t i = 0; i != n; ++i)
            natoms[i] = m[i]->atoms().size();
    } catch (...) {
        molc_error();
    }
}

extern "C" EXPORT void structure_num_atoms_visible(void *mols, size_t n, size_t *natoms)
{
    Structure **m = static_cast<Structure **>(mols);
    try {
        for (size_t i = 0; i != n; ++i)
          {
            const Structure::Atoms &atoms = m[i]->atoms();
            int c = 0;
            for (auto a: atoms)
              if (a->visible())
                c += 1;
            natoms[i] = c;
          }
    } catch (...) {
        molc_error();
    }
}

extern "C" EXPORT void structure_atoms(void *mols, size_t n, pyobject_t *atoms)
{
    Structure **m = static_cast<Structure **>(mols);
    try {
        for (size_t i = 0; i != n; ++i) {
            const Structure::Atoms &a = m[i]->atoms();
            for (size_t j = 0; j != a.size(); ++j)
                *atoms++ = a[j];
        }
    } catch (...) {
        molc_error();
    }
}

extern "C" EXPORT void structure_ball_scale(void *mols, size_t n, float32_t *bscales)
{
    Structure **m = static_cast<Structure **>(mols);
    error_wrap_array_get(m, n, &Structure::ball_scale, bscales);
}

extern "C" EXPORT void set_structure_ball_scale(void *mols, size_t n, float32_t *bscales)
{
    Structure **m = static_cast<Structure **>(mols);
    error_wrap_array_set(m, n, &Structure::set_ball_scale, bscales);
}
extern "C" EXPORT void structure_num_bonds(void *mols, size_t n, size_t *nbonds)
{
    Structure **m = static_cast<Structure **>(mols);
    error_wrap_array_get(m, n, &Structure::num_bonds, nbonds);
}

extern "C" EXPORT void structure_num_bonds_visible(void *mols, size_t n, size_t *nbonds)
{
    Structure **m = static_cast<Structure **>(mols);
    try {
        for (size_t i = 0; i != n; ++i)
          {
            const Structure::Bonds &bonds = m[i]->bonds();
            int c = 0;
            for (auto b: bonds)
              if (b->shown())
                c += 1;
            nbonds[i] = c;
          }
    } catch (...) {
        molc_error();
    }
}

extern "C" EXPORT void structure_bonds(void *mols, size_t n, pyobject_t *bonds)
{
    Structure **m = static_cast<Structure **>(mols);
    try {
        for (size_t i = 0; i != n; ++i) {
            const Structure::Bonds &b = m[i]->bonds();
            for (size_t j = 0; j != b.size(); ++j)
                *bonds++ = b[j];
        }
    } catch (...) {
        molc_error();
    }
}

extern "C" EXPORT void structure_num_residues(void *mols, size_t n, size_t *nres)
{
    Structure **m = static_cast<Structure **>(mols);
    error_wrap_array_get(m, n, &Structure::num_residues, nres);
}

extern "C" EXPORT void structure_residues(void *mols, size_t n, pyobject_t *res)
{
    Structure **m = static_cast<Structure **>(mols);
    try {
        for (size_t i = 0; i != n; ++i) {
            const Structure::Residues &r = m[i]->residues();
            for (size_t j = 0; j != r.size(); ++j)
                *res++ = r[j];
        }
    } catch (...) {
        molc_error();
    }
}

extern "C" EXPORT PyObject *structure_rings(void *mol, bool cross_residue, int all_size_threshold)
{
    Structure *m = static_cast<Structure *>(mol);
    try {
        auto& rings = m->rings(cross_residue, all_size_threshold);
        const Ring **ra;
        PyObject *r_array = python_voidp_array(rings.size(), (void***)&ra);
        size_t i = 0;
        for (auto& r: rings)
            ra[i++] = &r;
        return r_array;
    } catch (...) {
        molc_error();
        return nullptr;
    }
}

extern "C" EXPORT void structure_active_coordset_id(void *mols, size_t n, int32_t *coordset_ids)
{
    Structure **m = static_cast<Structure **>(mols);
    try {
      for (size_t i = 0; i != n; ++i) {
        CoordSet *cs = m[i]->active_coord_set();
        coordset_ids[i] = (cs ? cs->id() : -1);
      }
    } catch (...) {
        molc_error();
    }
}

extern "C" EXPORT void set_structure_active_coordset_id(void *mols, size_t n, int32_t *coordset_ids)
{
    Structure **m = static_cast<Structure **>(mols);
    try {
        for (size_t i = 0; i != n; ++i) {
            CoordSet *cs = m[i]->find_coord_set(coordset_ids[i]);
            if (cs == NULL)
              PyErr_Format(PyExc_IndexError, "No coordset id %d", coordset_ids[i]);
            else
              m[i]->set_active_coord_set(cs);
        }
    } catch (...) {
        molc_error();
    }
}

extern "C" EXPORT void structure_add_coordset(void *mol, int id, void *xyz, size_t n)
{
    Structure *m = static_cast<Structure *>(mol);
    try {
        CoordSet *cs = m->new_coord_set(id);
        cs->set_coords((double *)xyz, n);
    } catch (...) {
        molc_error();
    }
}

extern "C" EXPORT void structure_add_coordsets(void *mol, bool replace, void *xyz, size_t n_sets, size_t n_coords)
{
    Structure *m = static_cast<Structure *>(mol);
    double* xyzs = (double*)xyz;
    try {
        if (replace)
            m->clear_coord_sets();
        for (size_t i = 0; i < n_sets; ++i) {
            CoordSet *cs = m->new_coord_set();
            cs->set_coords((double *)xyzs, n_coords);
            xyzs += n_coords * 3;
        }
        if (replace)
            m->set_active_coord_set(m->coord_sets()[0]);
    } catch (...) {
        molc_error();
    }
}

extern "C" EXPORT PyObject *structure_ribbon_orient(void *mol, void *residues, size_t n)
{
    Structure *m = static_cast<Structure *>(mol);
    Residue **r = static_cast<Residue **>(residues);
    PyObject *o = NULL;
    try {
        std::vector<int> orients;
        for (size_t i = 0; i != n; ++i)
            orients.push_back(m->ribbon_orient(r[i]));
        o = c_array_to_python(orients);
    } catch (...) {
        molc_error();
    }
    return o;
}

extern "C" EXPORT void structure_coordset_ids(void *mols, size_t n, int32_t *coordset_ids)
{
    Structure **m = static_cast<Structure **>(mols);
    try {
        for (size_t i = 0; i != n; ++i)
          for (auto cs: m[i]->coord_sets())
            *coordset_ids++ = cs->id();
    } catch (...) {
        molc_error();
    }
}

extern "C" EXPORT void structure_coordset_size(void *mols, size_t n, int32_t *coordset_size)
{
    Structure **m = static_cast<Structure **>(mols);
    try {
      for (size_t i = 0; i != n; ++i) {
        CoordSet *cs = m[i]->active_coord_set();
        *coordset_size++ = (cs ? cs->coords().size() : 0);
      }
    } catch (...) {
        molc_error();
    }
}

extern "C" EXPORT void structure_num_coordsets(void *mols, size_t n, size_t *ncoord_sets)
{
    Structure **m = static_cast<Structure **>(mols);
    error_wrap_array_get(m, n, &Structure::num_coord_sets, ncoord_sets);
}

extern "C" EXPORT void structure_num_chains(void *mols, size_t n, size_t *nchains)
{
    Structure **m = static_cast<Structure **>(mols);
    error_wrap_array_get(m, n, &Structure::num_chains, nchains);
}

extern "C" EXPORT void structure_chains(void *mols, size_t n, pyobject_t *chains)
{
    Structure **m = static_cast<Structure **>(mols);
    try {
        for (size_t i = 0; i != n; ++i) {
            const Structure::Chains &c = m[i]->chains();
            for (size_t j = 0; j != c.size(); ++j)
                *chains++ = c[j];
        }
    } catch (...) {
        molc_error();
    }
}

extern "C" EXPORT void structure_ribbon_tether_scale(void *mols, size_t n, float32_t *ribbon_tether_scale)
{
    Structure **m = static_cast<Structure **>(mols);
    error_wrap_array_get(m, n, &Structure::ribbon_tether_scale, ribbon_tether_scale);
}

extern "C" EXPORT void set_structure_ribbon_tether_scale(void *mols, size_t n, float32_t *ribbon_tether_scale)
{
    Structure **m = static_cast<Structure **>(mols);
    error_wrap_array_set(m, n, &Structure::set_ribbon_tether_scale, ribbon_tether_scale);
}

extern "C" EXPORT void structure_ribbon_tether_shape(void *mols, size_t n, int32_t *ribbon_tether_shape)
{
    Structure **m = static_cast<Structure **>(mols);
    error_wrap_array_get(m, n, &Structure::ribbon_tether_shape, ribbon_tether_shape);
}

extern "C" EXPORT void set_structure_ribbon_tether_shape(void *mols, size_t n, int32_t *ribbon_tether_shape)
{
    Structure **m = static_cast<Structure **>(mols);
    try {
        for (size_t i = 0; i < n; ++i)
            m[i]->set_ribbon_tether_shape(static_cast<Structure::TetherShape>(ribbon_tether_shape[i]));
    } catch (...) {
        molc_error();
    }
}

extern "C" EXPORT void structure_ribbon_tether_sides(void *mols, size_t n, int32_t *ribbon_tether_sides)
{
    Structure **m = static_cast<Structure **>(mols);
    error_wrap_array_get(m, n, &Structure::ribbon_tether_sides, ribbon_tether_sides);
}

extern "C" EXPORT void set_structure_ribbon_tether_sides(void *mols, size_t n, int32_t *ribbon_tether_sides)
{
    Structure **m = static_cast<Structure **>(mols);
    error_wrap_array_set(m, n, &Structure::set_ribbon_tether_sides, ribbon_tether_sides);
}

extern "C" EXPORT void structure_ribbon_tether_opacity(void *mols, size_t n, float32_t *ribbon_tether_opacity)
{
    Structure **m = static_cast<Structure **>(mols);
    error_wrap_array_get(m, n, &Structure::ribbon_tether_opacity, ribbon_tether_opacity);
}

extern "C" EXPORT void set_structure_ribbon_tether_opacity(void *mols, size_t n, float32_t *ribbon_tether_opacity)
{
    Structure **m = static_cast<Structure **>(mols);
    error_wrap_array_set(m, n, &Structure::set_ribbon_tether_opacity, ribbon_tether_opacity);
}

extern "C" EXPORT void structure_ribbon_orientation(void *mols, size_t n, int32_t *ribbon_orientation)
{
    Structure **m = static_cast<Structure **>(mols);
    error_wrap_array_get(m, n, &Structure::ribbon_orientation, ribbon_orientation);
}

extern "C" EXPORT void set_structure_ribbon_orientation(void *mols, size_t n, int32_t *ribbon_orientation)
{
    Structure **m = static_cast<Structure **>(mols);
    try {
        for (size_t i = 0; i < n; ++i)
            m[i]->set_ribbon_orientation(static_cast<Structure::RibbonOrientation>(ribbon_orientation[i]));
    } catch (...) {
        molc_error();
    }
}

extern "C" EXPORT void structure_ribbon_mode_helix(void *mols, size_t n, int32_t *ribbon_mode_helix)
{
    Structure **m = static_cast<Structure **>(mols);
    error_wrap_array_get(m, n, &Structure::ribbon_mode_helix, ribbon_mode_helix);
}

extern "C" EXPORT void set_structure_ribbon_mode_helix(void *mols, size_t n, int32_t *ribbon_mode_helix)
{
    Structure **m = static_cast<Structure **>(mols);
    try {
        for (size_t i = 0; i < n; ++i)
            m[i]->set_ribbon_mode_helix(static_cast<Structure::RibbonMode>(ribbon_mode_helix[i]));
    } catch (...) {
        molc_error();
    }
}

extern "C" EXPORT void structure_ribbon_mode_strand(void *mols, size_t n, int32_t *ribbon_mode_strand)
{
    Structure **m = static_cast<Structure **>(mols);
    error_wrap_array_get(m, n, &Structure::ribbon_mode_strand, ribbon_mode_strand);
}

extern "C" EXPORT void set_structure_ribbon_mode_strand(void *mols, size_t n, int32_t *ribbon_mode_strand)
{
    Structure **m = static_cast<Structure **>(mols);
    try {
        for (size_t i = 0; i < n; ++i)
            m[i]->set_ribbon_mode_strand(static_cast<Structure::RibbonMode>(ribbon_mode_strand[i]));
    } catch (...) {
        molc_error();
    }
}

extern "C" EXPORT void structure_ribbon_show_spine(void *mols, size_t n, npy_bool *ribbon_show_spine)
{
    Structure **m = static_cast<Structure **>(mols);
    error_wrap_array_get(m, n, &Structure::ribbon_show_spine, ribbon_show_spine);
}

extern "C" EXPORT void set_structure_ribbon_show_spine(void *mols, size_t n, npy_bool *ribbon_show_spine)
{
    Structure **m = static_cast<Structure **>(mols);
    error_wrap_array_set(m, n, &Structure::set_ribbon_show_spine, ribbon_show_spine);
}

extern "C" EXPORT void set_structure_ss_assigned(void *structures, size_t n, npy_bool *ss_assigned)
{
    Structure **s = static_cast<Structure **>(structures);
    error_wrap_array_set(s, n, &Structure::set_ss_assigned, ss_assigned);
}

extern "C" EXPORT void structure_reorder_residues(void *structure, PyObject *py_new_order)
{
    Structure *s = static_cast<Structure *>(structure);
    Structure::Residues new_order;
    auto size = PyList_GET_SIZE(py_new_order);
    for (int i = 0; i < size; ++i) {
        new_order.push_back(
            static_cast<Residue*>(PyLong_AsVoidPtr(PyList_GET_ITEM(py_new_order, i))));
    }
    try {
        s->reorder_residues(new_order);
    } catch (...) {
        molc_error();
    }
}

extern "C" EXPORT void structure_ribbon_display_count(void *mols, size_t n, int32_t *ribbon_display_count)
{
    Structure **m = static_cast<Structure **>(mols);
    error_wrap_array_get(m, n, &Structure::ribbon_display_count, ribbon_display_count);
}

extern "C" EXPORT void structure_pbg_map(void *mols, size_t n, pyobject_t *pbgs)
{
    Structure **m = static_cast<Structure **>(mols);
    PyObject* pbg_map = NULL;
    try {
        for (size_t i = 0; i != n; ++i) {
            pbg_map = PyDict_New();
            for (auto grp_info: m[i]->pb_mgr().group_map()) {
                PyObject* name = unicode_from_string(grp_info.first.c_str());
                PyObject *pbg = PyLong_FromVoidPtr(grp_info.second);
                PyDict_SetItem(pbg_map, name, pbg);
                Py_DECREF(name);
                Py_DECREF(pbg);
            }
            pbgs[i] = pbg_map;
            pbg_map = NULL;
        }
    } catch (...) {
        Py_XDECREF(pbg_map);
        molc_error();
    }
}

extern "C" EXPORT const char *structure_PBG_METAL_COORDINATION()
{
    return Structure::PBG_METAL_COORDINATION;
}
extern "C" EXPORT const char *structure_PBG_MISSING_STRUCTURE()
{
    return Structure::PBG_MISSING_STRUCTURE;
}
extern "C" EXPORT const char *structure_PBG_HYDROGEN_BONDS()
{
    return Structure::PBG_HYDROGEN_BONDS;
}

extern "C" EXPORT PyObject *structure_pseudobond_group(void *mol, const char *name, int create_type)
{
    Structure *m = static_cast<Structure *>(mol);
    try {
        Proxy_PBGroup *pbg = m->pb_mgr().get_group(name, create_type);
        if (pbg == nullptr) {
            Py_INCREF(Py_None);
            return Py_None;
        }
        return pbg->py_instance(true);
    } catch (...) {
        molc_error();
        return nullptr;
    }
}

extern "C" EXPORT void structure_delete_pseudobond_group(void *mol, void *pbgroup)
{
    Structure *m = static_cast<Structure *>(mol);
    try {
        Proxy_PBGroup* pbg = static_cast<Proxy_PBGroup*>(pbgroup);
        m->pb_mgr().delete_group(pbg);
    } catch (...) {
        molc_error();
    }
}

extern "C" EXPORT size_t structure_session_atom_to_id(void *mol, void* atom)
{
    Structure *m = static_cast<Structure *>(mol);
    Atom *a = static_cast<Atom *>(atom);
    try {
        return (*m->session_save_atoms)[a];
    } catch (...) {
        molc_error();
        return -1;
    }
}

extern "C" EXPORT size_t structure_session_bond_to_id(void *mol, void* bond)
{
    Structure *m = static_cast<Structure *>(mol);
    Bond *b = static_cast<Bond *>(bond);
    try {
        return (*m->session_save_bonds)[b];
    } catch (...) {
        molc_error();
        return -1;
    }
}

extern "C" EXPORT size_t structure_session_chain_to_id(void *mol, void* chain)
{
    Structure *m = static_cast<Structure *>(mol);
    Chain *c = static_cast<Chain *>(chain);
    try {
        return (*m->session_save_chains)[c];
    } catch (...) {
        molc_error();
        return -1;
    }
}

extern "C" EXPORT size_t structure_session_residue_to_id(void *mol, void* res)
{
    Structure *m = static_cast<Structure *>(mol);
    Residue *r = static_cast<Residue *>(res);
    try {
        return (*m->session_save_residues)[r];
    } catch (...) {
        molc_error();
        return -1;
    }
}

extern "C" EXPORT void* structure_session_id_to_atom(void *mol, size_t i)
{
    Structure *m = static_cast<Structure *>(mol);
    try {
        return m->atoms()[i];
    } catch (...) {
        molc_error();
        return nullptr;
    }
}

extern "C" EXPORT void* structure_session_id_to_bond(void *mol, size_t i)
{
    Structure *m = static_cast<Structure *>(mol);
    try {
        return m->bonds()[i];
    } catch (...) {
        molc_error();
        return nullptr;
    }
}

extern "C" EXPORT void* structure_session_id_to_chain(void *mol, size_t i)
{
    Structure *m = static_cast<Structure *>(mol);
    try {
        return m->chains()[i];
    } catch (...) {
        molc_error();
        return nullptr;
    }
}

extern "C" EXPORT void* structure_session_id_to_residue(void *mol, size_t i)
{
    Structure *m = static_cast<Structure *>(mol);
    try {
        return m->residues()[i];
    } catch (...) {
        molc_error();
        return nullptr;
    }
}

extern "C" EXPORT int structure_session_info(void *mol, PyObject *ints, PyObject *floats, PyObject *misc)
{
    Structure *m = static_cast<Structure *>(mol);
    try {
        return m->session_info(ints, floats, misc);
    } catch (...) {
        molc_error();
        return -1;
    }
}

extern "C" EXPORT void structure_session_restore(void *mol, int version,
    PyObject *ints, PyObject *floats, PyObject *misc)
{
    Structure *m = static_cast<Structure *>(mol);
    try {
        m->session_restore(version, ints, floats, misc);
    } catch (...) {
        molc_error();
    }
}

extern "C" EXPORT void structure_session_restore_setup(void *mol)
{
    Structure *m = static_cast<Structure *>(mol);
    try {
            m->session_restore_setup();
    } catch (...) {
        molc_error();
    }
}

extern "C" EXPORT void structure_session_restore_teardown(void *mol)
{
    Structure *m = static_cast<Structure *>(mol);
    try {
            m->session_restore_teardown();
    } catch (...) {
        molc_error();
    }
}

extern "C" EXPORT void structure_session_save_setup(void *mol)
{
    Structure *m = static_cast<Structure *>(mol);
    try {
            m->session_save_setup();
    } catch (...) {
        molc_error();
    }
}

extern "C" EXPORT void structure_session_save_teardown(void *mol)
{
    Structure *m = static_cast<Structure *>(mol);
    try {
            m->session_save_teardown();
    } catch (...) {
        molc_error();
    }
}

extern "C" EXPORT void structure_ss_assigned(void *structures, size_t n, npy_bool *ss_assigned)
{
    Structure **s = static_cast<Structure **>(structures);
    error_wrap_array_get(s, n, &Structure::ss_assigned, ss_assigned);
}

extern "C" EXPORT void structure_start_change_tracking(void *mol, void *vct)
{
    Structure *m = static_cast<Structure *>(mol);
    ChangeTracker* ct = static_cast<ChangeTracker*>(vct);
    try {
            m->start_change_tracking(ct);
    } catch (...) {
        molc_error();
    }
}

extern "C" EXPORT PyObject *structure_molecules(void *mol)
{
    Structure *s = static_cast<Structure *>(mol);
    PyObject *mols = NULL;
    try {
        std::vector<std::vector<Atom*>> molecules;
        s->bonded_groups(&molecules, true);
        mols = PyTuple_New(molecules.size());
        size_t p = 0;
        for (auto atomvec: molecules) {
            void **aa;
            PyObject *a_array = python_voidp_array(atomvec.size(), &aa);
            size_t i = 0;
            for (auto a: atomvec)
                aa[i++] = static_cast<void *>(a);
            PyTuple_SetItem(mols, p++, a_array);
        }
        return mols;
    } catch (...) {
        Py_XDECREF(mols);
        molc_error();
        return nullptr;
    }
}

extern "C" EXPORT PyObject *structure_polymers(void *mol, int missing_structure_treatment, int consider_chains_ids)
{
    Structure *m = static_cast<Structure *>(mol);
    PyObject *poly = nullptr;
    try {
        std::vector<std::pair<Chain::Residues,PolymerType>> polymers = m->polymers(static_cast<Structure::PolymerMissingStructure>(missing_structure_treatment), consider_chains_ids);
        poly = PyList_New(polymers.size());
        size_t p = 0;
        for (auto residues_ptype: polymers) {
            auto& resvec = residues_ptype.first;
            auto pt = residues_ptype.second;
            void **ra;
            PyObject *r_array = python_voidp_array(resvec.size(), &ra);
            size_t i = 0;
            for (auto r: resvec)
                ra[i++] = static_cast<void *>(r);
            PyObject *ptype = PyLong_FromLong((long)pt);
            PyObject *vals = PyTuple_New(2);
            PyTuple_SET_ITEM(vals, 0, r_array);
            PyTuple_SET_ITEM(vals, 1, ptype);
            PyList_SET_ITEM(poly, p++, vals);
        }
        return poly;
    } catch (...) {
        Py_XDECREF(poly);
        molc_error();
        return nullptr;
    }
}

extern "C" EXPORT void *structure_new(PyObject* logger)
{
    try {
        Structure *g = new Structure(logger);
        return g;
    } catch (...) {
        molc_error();
        return nullptr;
    }
}

extern "C" EXPORT void *atomic_structure_new(PyObject* logger)
{
    try {
        AtomicStructure *m = new AtomicStructure(logger);
        return m;
    } catch (...) {
        molc_error();
        return nullptr;
    }
}

extern "C" EXPORT void structure_delete_alt_locs(void *mol)
{
    Structure *m = static_cast<Structure *>(mol);
    try {
        m->delete_alt_locs();
    } catch (...) {
        molc_error();
    }
}

extern "C" EXPORT void structure_delete(void *mol)
{
    Structure *m = static_cast<Structure *>(mol);
    try {
        delete m;
    } catch (...) {
        molc_error();
    }
}

extern "C" EXPORT PyObject *structure_new_atom(void *mol, const char *atom_name, void *element)
{
    Structure *m = static_cast<Structure *>(mol);
    Element *e = static_cast<Element *>(element);
    try {
        Atom *a = m->new_atom(atom_name, *e);
        return a->py_instance(true);
    } catch (...) {
        molc_error();
        return nullptr;
    }
}

extern "C" EXPORT void structure_delete_atom(void *mol, void *atom)
{
    Structure *m = static_cast<Structure *>(mol);
    try {
        m->delete_atom(static_cast<Atom *>(atom));
    } catch (...) {
        molc_error();
    }
}

extern "C" EXPORT PyObject *structure_new_bond(void *mol, void *atom1, void *atom2)
{
    Structure *m = static_cast<Structure *>(mol);
    try {
        Bond *b = m->new_bond(static_cast<Atom *>(atom1), static_cast<Atom *>(atom2));
        return b->py_instance(true);
    } catch (...) {
        molc_error();
        return nullptr;
    }
}

extern "C" EXPORT void structure_new_coordset_default(void *mol)
{
    Structure *m = static_cast<Structure *>(mol);
    try {
        m->new_coord_set();
    } catch (...) {
        molc_error();
    }
}

extern "C" EXPORT void structure_new_coordset_index(void *mol, int32_t index)
{
    Structure *m = static_cast<Structure *>(mol);
    try {
        m->new_coord_set(index);
    } catch (...) {
        molc_error();
    }
}

extern "C" EXPORT void structure_new_coordset_index_size(void *mol, int32_t index, int32_t size)
{
    Structure *m = static_cast<Structure *>(mol);
    try {
        m->new_coord_set(index, size);
    } catch (...) {
        molc_error();
    }
}

extern "C" EXPORT PyObject *structure_new_residue(void *mol, const char *residue_name, const char *chain_id, int pos, char insert)
{
    Structure *m = static_cast<Structure *>(mol);
    try {
        Residue *r = m->new_residue(residue_name, chain_id, pos, insert);
        return r->py_instance(true);
    } catch (...) {
        molc_error();
        return nullptr;
    }
}

extern "C" EXPORT void metadata(void *mols, size_t n, pyobject_t *headers)
{
    Structure **m = static_cast<Structure **>(mols);
    PyObject* header_map = NULL;
    try {
        for (size_t i = 0; i < n; ++i) {
            header_map = PyDict_New();
            auto& metadata = m[i]->metadata;
            for (auto& item: metadata) {
                PyObject* key = unicode_from_string(item.first);
                auto& headers = item.second;
                size_t count = headers.size();
                PyObject* values = PyList_New(count);
                for (size_t i = 0; i != count; ++i)
                    PyList_SetItem(values, i, unicode_from_string(headers[i]));
                PyDict_SetItem(header_map, key, values);
            }
            headers[i] = header_map;
            header_map = NULL;
        }
    } catch (...) {
        Py_XDECREF(header_map);
        molc_error();
    }
}

extern "C" EXPORT void pdb_version(void *mols, size_t n, int32_t *version)
{
    Structure **m = static_cast<Structure **>(mols);
    try {
        for (size_t i = 0; i < n; ++i)
            version[i] = m[i]->pdb_version;
    } catch (...) {
        molc_error();
    }
}

extern "C" EXPORT void set_pdb_version(void *mols, size_t n, int32_t *version)
{
    Structure **m = static_cast<Structure **>(mols);
    try {
        for (size_t i = 0; i < n; ++i)
            m[i]->pdb_version = version[i];
    } catch (...) {
        molc_error();
    }
}

extern "C" EXPORT int structure_connect(void *mol, PyObject* chain_starters,
                                         PyObject* chain_enders,
                                         PyObject* conect_atoms,
                                         PyObject* mod_res)
{
    AtomicStructure *m = static_cast<AtomicStructure *>(mol);
    try {
        if (!PyList_Check(chain_starters))
            throw std::invalid_argument("chain_starters must be a list of residues");
        if (!PyList_Check(chain_enders))
            throw std::invalid_argument("chain_enders must be a list of residues");
        if (!PyList_Check(conect_atoms))
            throw std::invalid_argument("conect_atoms must be a list of atoms");
        if (!PyList_Check(mod_res))
            throw std::invalid_argument("mod_res must be a list of residues");
        std::vector<Residue *> starters;
        auto num_starters = PyList_GET_SIZE(chain_starters);
        for (int i = 0; i < num_starters; ++i) {
            PyObject* p = PyList_GET_ITEM(chain_starters, i);
            if (!PyLong_Check(p))
                throw std::invalid_argument("chain_starters element must be long");
            Residue* r = static_cast<Residue*>(PyLong_AsVoidPtr(p));
            starters.push_back(r);
        }
        std::vector<Residue *> enders;
        auto num_enders = PyList_GET_SIZE(chain_enders);
        for (int i = 0; i < num_enders; ++i) {
            PyObject* p = PyList_GET_ITEM(chain_enders, i);
            if (!PyLong_Check(p))
                throw std::invalid_argument("chain_enders element must be long");
            Residue* r = static_cast<Residue*>(PyLong_AsVoidPtr(p));
            enders.push_back(r);
        }
        std::set<Atom *> atoms;
        auto num_atoms = PyList_GET_SIZE(conect_atoms);
        for (int i = 0; i < num_atoms; ++i) {
            PyObject* p = PyList_GET_ITEM(conect_atoms, i);
            if (!PyLong_Check(p))
                throw std::invalid_argument("conect_atoms element must be long");
            Atom* a = static_cast<Atom*>(PyLong_AsVoidPtr(p));
            atoms.insert(a);
        }
        std::set<MolResId> mod;
        auto num_mod = PyList_GET_SIZE(mod_res);
        for (int i = 0; i < num_mod; ++i) {
            PyObject* p = PyList_GET_ITEM(mod_res, i);
            if (!PyLong_Check(p))
                throw std::invalid_argument("mod_res element must be long");
            Residue* r = static_cast<Residue*>(PyLong_AsVoidPtr(p));
            mod.insert(MolResId(r->chain_id(), r->number(), r->insertion_code()));
        }
        connect_structure(m, &starters, &enders, &atoms, &mod);
    } catch (...) {
        molc_error();
    }
    return m->num_bonds();
}
        

// -------------------------------------------------------------------------
// element functions
//
extern "C" EXPORT float element_bond_length(void *element1, void *element2)
{
    Element *e1 = static_cast<Element *>(element1);
    Element *e2 = static_cast<Element *>(element2);
    try {
        return Element::bond_length(*e1, *e2);
    } catch (...) {
        molc_error();
        return 0.0;
    }
}

extern "C" EXPORT float element_bond_radius(void *element)
{
    Element *e = static_cast<Element *>(element);
    try {
        return Element::bond_radius(*e);
    } catch (...) {
        molc_error();
        return 0.0;
    }
}

extern "C" EXPORT void element_name(void *elements, size_t n, pyobject_t *names)
{
    Element **e = static_cast<Element **>(elements);
    try {
        for (size_t i = 0; i != n; ++i)
            names[i] = PyUnicode_FromString(e[i]->name());
    } catch (...) {
        molc_error();
    }
}

extern "C" EXPORT PyObject* element_names()
{
    PyObject* e_names = NULL;
    try {
        e_names = pysupport::cset_of_chars_to_pyset(Element::names(), "element names");
    } catch (...) {
        molc_error();
    }
    return e_names;
}

extern "C" EXPORT void element_number(void *elements, size_t n, uint8_t *number)
{
    Element **e = static_cast<Element **>(elements);
    error_wrap_array_get(e, n, &Element::number, number);
}

extern "C" EXPORT size_t element_NUM_SUPPORTED_ELEMENTS()
{
    return static_cast<size_t>(Element::NUM_SUPPORTED_ELEMENTS);
}

extern "C" EXPORT void element_mass(void *elements, size_t n, float *mass)
{
    Element **e = static_cast<Element **>(elements);
    error_wrap_array_get(e, n, &Element::mass, mass);
}

extern "C" EXPORT void *element_number_get_element(int en)
{
    try {
        return (void*)(&Element::get_element(en));
    } catch (...) {
        molc_error();
        return nullptr;
    }
}

extern "C" EXPORT void *element_name_get_element(const char *en)
{
    try {
        return (void*)(&Element::get_element(en));
    } catch (...) {
        molc_error();
        return nullptr;
    }
}

extern "C" EXPORT void element_is_alkali_metal(void *elements, size_t n, npy_bool *a_metal)
{
    Element **e = static_cast<Element **>(elements);
    error_wrap_array_get(e, n, &Element::is_alkali_metal, a_metal);
}

extern "C" EXPORT void element_is_halogen(void *elements, size_t n, npy_bool *halogen)
{
    Element **e = static_cast<Element **>(elements);
    error_wrap_array_get(e, n, &Element::is_halogen, halogen);
}

extern "C" EXPORT void element_is_metal(void *elements, size_t n, npy_bool *metal)
{
    Element **e = static_cast<Element **>(elements);
    error_wrap_array_get(e, n, &Element::is_metal, metal);
}

extern "C" EXPORT void element_is_noble_gas(void *elements, size_t n, npy_bool *ngas)
{
    Element **e = static_cast<Element **>(elements);
    error_wrap_array_get(e, n, &Element::is_noble_gas, ngas);
}

extern "C" EXPORT void element_valence(void *elements, size_t n, uint8_t *valence)
{
    Element **e = static_cast<Element **>(elements);
    error_wrap_array_get(e, n, &Element::valence, valence);
}

// -------------------------------------------------------------------------
// initialization functions
//
static void *init_numpy()
{
    import_array(); // Initialize use of numpy
    return NULL;
}

// ---------------------------------------------------------------------------
// array updater functions
// When a C++ object is deleted eliminate it from numpy arrays of pointers.
//
class Array_Updater : DestructionObserver
{
public:
    Array_Updater()
    {
        init_numpy();
    }
    void add_array(PyObject *numpy_array)
    {
        arrays.insert(reinterpret_cast<PyArrayObject *>(numpy_array));
    }
    void remove_array(void *numpy_array)
    {
        arrays.erase(reinterpret_cast<PyArrayObject *>(numpy_array));
    }
    size_t array_count()
    {
        return arrays.size();
    }
private:
    virtual void  destructors_done(const std::set<void*>& destroyed)
    {
        for (auto a: arrays)
            filter_array(a, destroyed);
    }

    void filter_array(PyArrayObject *a, const std::set<void*>& destroyed)
    {
        // Remove any destroyed pointers from numpy array and shrink the array in place.
        // Numpy array must be contiguous, 1 dimensional array.
        void **ae = static_cast<void **>(PyArray_DATA(a));
        npy_intp s = PyArray_SIZE(a);
        npy_intp j = 0;
        for (npy_intp i = 0; i < s ; ++i)
            if (destroyed.find(ae[i]) == destroyed.end())
                ae[j++] = ae[i];
        if (j < s) {
            //std::cerr << "resizing array " << a << " from " << s << " to " << j << std::endl;
            *PyArray_DIMS(a) = j;        // TODO: This hack may break numpy.
            /*
            // Numpy array can't be resized with weakref made by weakref.finalize().  Not sure why.
            // Won't work anyways because array will reallocate while looping over old array of atoms being deleted.
            PyArray_Dims dims;
            dims.len = 1;
            dims.ptr = &j;
            std::cerr << " base " << PyArray_BASE(a) << " weak " << ((PyArrayObject_fields *)a)->weakreflist << std::endl;
            if (PyArray_Resize(a, &dims, 0, NPY_CORDER) == NULL) {
            std::cerr << "Failed to delete structure object pointers from numpy array." << std::endl;
            PyErr_Print();
            }
            */
        }
    }
    std::set<PyArrayObject *> arrays;
};

class Array_Updater *array_updater = NULL;

extern "C" EXPORT void remove_deleted_c_pointers(PyObject *numpy_array)
{
    try {
        if (array_updater == NULL)
            array_updater = new Array_Updater();

        array_updater->add_array(numpy_array);
    } catch (...) {
        molc_error();
    }
}

extern "C" EXPORT void pointer_array_freed(void *numpy_array)
{
    try {
        if (array_updater) {
            array_updater->remove_array(numpy_array);
            if (array_updater->array_count() == 0) {
                delete array_updater;
                array_updater = NULL;
            }
        }
    } catch (...) {
        molc_error();
    }
}


// -------------------------------------------------------------------------
// ribbon xsection functions
static FArray* _numpy_floats2(PyObject *a, FArray *farray)
{
    if (a == Py_None)
        return NULL;
    if (parse_float_n2_array(a, farray))
        return farray;
    throw std::invalid_argument("not a float[2] array");
}

static FArray* _numpy_floats3(PyObject *a, FArray *farray)
{
    if (a == Py_None)
        return NULL;
    if (parse_float_n3_array(a, farray))
        return farray;
    throw std::invalid_argument("not a float[3] array");
}

static FArray* _numpy_float3(PyObject *a, FArray *farray)
{
    if (a == Py_None)
        return NULL;
    if (parse_float_array(a, farray))
        return farray;
    throw std::invalid_argument("not a float array");
}

static IArray* _numpy_ints3(PyObject *a, IArray *iarray)
{
    if (a == Py_None)
        return NULL;
    if (parse_int_n3_array(a, iarray))
        return iarray;
    throw std::invalid_argument("not an int[3] array");
}

static CArray* _numpy_uint8s(PyObject *a, CArray *carray)
{
    if (a == Py_None)
        return NULL;
    if (parse_uint8_n_array(a, carray))
        return carray;
    throw std::invalid_argument("not a unsigned char array");
}

extern "C" EXPORT void *rxsection_new(PyObject* coords, PyObject* coords2,
                               PyObject* normals, PyObject* normals2,
                               bool faceted, PyObject* tess)
{
    FArray fa_coords, fa_coords2, fa_normals, fa_normals2;
    IArray ia_tess;
    try {
        FArray *c = _numpy_floats2(coords, &fa_coords);
        FArray *c2 = _numpy_floats2(coords2, &fa_coords2);
        FArray *n = _numpy_floats2(normals, &fa_normals);
        FArray *n2 = _numpy_floats2(normals2, &fa_normals2);
        IArray *t = _numpy_ints3(tess, &ia_tess);
        RibbonXSection *xs = new RibbonXSection(c, c2, n, n2, faceted, t);
        return xs;
    } catch (...) {
        molc_error();
        return nullptr;
    }
}

extern "C" EXPORT void rxsection_delete(void *p)
{
    auto *xs = static_cast<RibbonXSection *>(p);
    try {
        delete xs;
    } catch (...) {
        molc_error();
    }
}

extern "C" EXPORT PyObject *rxsection_extrude(void *p, PyObject *centers,
                                       PyObject *tangents, PyObject *normals,
                                       PyObject *colors, bool cap_front,
                                       bool cap_back, int offset)
{
    auto *xs = static_cast<RibbonXSection *>(p);
    FArray fa_centers, fa_tangents, fa_normals;
    CArray ca_colors;
    try {
        FArray* c = _numpy_floats3(centers, &fa_centers);
        FArray* t = _numpy_floats3(tangents, &fa_tangents);
        FArray* n = _numpy_floats3(normals, &fa_normals);
        CArray* co = _numpy_uint8s(colors, &ca_colors);
        PyObject *r = xs->extrude(*c, *t, *n, *co, cap_front, cap_back, offset);
        return r;
    } catch (...) {
        molc_error();
        return NULL;
    }
}

extern "C" EXPORT PyObject *rxsection_blend(void *p, PyObject *back_band, PyObject *front_band)
{
    auto *xs = static_cast<RibbonXSection *>(p);
    IArray back, front;
    try {
        if (!parse_int_n_array(back_band, &back) || !parse_int_n_array(front_band, &front))
            return NULL;
        PyObject *r = xs->blend(back, front);
        return r;
    } catch (...) {
        molc_error();
        return NULL;
    }
}

extern "C" EXPORT void* rxsection_scale(void *p, float x_scale, float y_scale)
{
    auto *xs = static_cast<RibbonXSection *>(p);
    try {
        void* r = xs->scale(x_scale, y_scale);
        return r;
    } catch (...) {
        molc_error();
        return NULL;
    }
}

extern "C" EXPORT void* rxsection_arrow(void *p, float x1_scale, float y1_scale,
                                     float x2_scale, float y2_scale)
{
    auto *xs = static_cast<RibbonXSection *>(p);
    try {
        void* r = xs->arrow(x1_scale, y1_scale, x2_scale, y2_scale);
        return r;
    } catch (...) {
        molc_error();
        return NULL;
    }
}

// -------------------------------------------------------------------------
// ribbon functions

static void _rotate_around(float* n, float c, float s, float* v)
{
    float c1 = 1 - c;
    float m00 = c + n[0] * n[0] * c1;
    float m01 = n[0] * n[1] * c1 - s * n[2];
    float m02 = n[2] * n[0] * c1 + s * n[1];
    float m10 = n[0] * n[1] * c1 + s * n[2];
    float m11 = c + n[1] * n[1] * c1;
    float m12 = n[2] * n[1] * c1 - s * n[0];
    float m20 = n[0] * n[2] * c1 - s * n[1];
    float m21 = n[1] * n[2] * c1 + s * n[0];
    float m22 = c + n[2] * n[2] * c1;
    // Use temporary so that v[0] does not get set too soon
    float x = m00 * v[0] + m01 * v[1] + m02 * v[2];
    float y = m10 * v[0] + m11 * v[1] + m12 * v[2];
    float z = m20 * v[0] + m21 * v[1] + m22 * v[2];
    v[0] = x;
    v[1] = y;
    v[2] = z;
}

static void _parallel_transport_normals(int num_pts, float* tangents, float* n0, float* normals)
{
    // First normal is same as given normal
    normals[0] = n0[0];
    normals[1] = n0[1];
    normals[2] = n0[2];
    // n: normal updated at each step
    // b: binormal defined by cross product of two consecutive tangents
    // b_hat: normalized b
    float n[3] = { n0[0], n0[1], n0[2] };
    float b[3];
    float b_hat[3];
    for (int i = 1; i != num_pts; ++i) {
        float *ti1 = tangents + (i - 1) * 3;
        float *ti = ti1 + 3;
        cross(ti1, ti, b);
        float b_len = sqrtf(inner(b, b));
        if (!std::isnan(b_len) && b_len > 0) {
            b_hat[0] = b[0] / b_len;
            b_hat[1] = b[1] / b_len;
            b_hat[2] = b[2] / b_len;
            float c = inner(ti1, ti);
            if (!std::isnan(c)) {
                float s = sqrtf(1 - c*c);
                if (!std::isnan(s))
                    _rotate_around(b_hat, c, s, n);
            }
        }
        float *ni = normals + i * 3;
        ni[0] = n[0];
        ni[1] = n[1];
        ni[2] = n[2];
    }
}

#define DEBUG_CONSTRAINED_NORMALS   0

#define FLIP_MINIMIZE   0
#define FLIP_PREVENT    1
#define FLIP_FORCE      2

inline float delta_to_angle(float twist, float f)
{
    // twist is total twist
    // f is between 0 and 1
    // linear interpolation - show cusp artifact
    // return twist * f;
    // cosine interpolation - second degree continuity
    // return (1 - cos(f * M_PI)) / 2 * twist;
    // sigmoidal interpolation - second degree continuity
    return (1.0 / (1 + exp(-8.0 * (f - 0.5)))) * twist;
}

#if DEBUG_CONSTRAINED_NORMALS > 0
inline float rad2deg(float r)
{
    return 180.0 / M_PI * r;
}
#endif

extern "C" EXPORT PyObject *constrained_normals(PyObject* py_tangents, PyObject* py_start, PyObject* py_end,
                                         int flip_mode, bool start_flipped, bool end_flipped,
                                         bool no_twist)
{
#if DEBUG_CONSTRAINED_NORMALS > 0
    std::cerr << "constrained_normals\n";
#endif
    // Convert Python objects to arrays and pointers
    FArray ta;
    (void) _numpy_floats3(py_tangents, &ta);
    float *tangents = ta.values();
    FArray starta;
    (void) _numpy_float3(py_start, &starta);
    float *n_start = starta.values();
    FArray enda;
    (void) _numpy_float3(py_end, &enda);
    float *n_end = enda.values();
    // First get the "natural" normals
    int num_pts = ta.size(0);
#if DEBUG_CONSTRAINED_NORMALS > 0
    std::cerr << "n_start" << ' ' << n_start[0] << ' ' << n_start[1] << ' ' << n_start[2] << '\n';
    std::cerr << "n_end" << ' ' << n_end[0] << ' ' << n_end[1] << ' ' << n_end[2] << '\n';
    std::cerr << "start inner: " << inner(n_start, tangents)
        << " end inner: " << inner(n_end, tangents + num_pts * 3) << '\n';
#if DEBUG_CONSTRAINED_NORMALS > 1
    std::cerr << "tangents\n";
    for (int i = 0; i != num_pts; ++i) {
        float *tp = tangents + i * 3;
        std::cerr << "  " << i << ' ' << tp[0] << ' ' << tp[1] << ' ' << tp[2] << '\n';
    }
#endif
#endif
    float* normals = NULL;
    PyObject *py_normals = python_float_array(num_pts, 3, &normals);
    _parallel_transport_normals(num_pts, tangents, n_start, normals);
#if DEBUG_CONSTRAINED_NORMALS > 1
    std::cerr << "returned from _parallel_transport_normals\n";
    for (int i = 0; i != num_pts; ++i) {
        float *np = normals + i * 3;
        std::cerr << "  " << i << ' ' << np[0] << ' ' << np[1] << ' ' << np[2] << '\n';
    }
#endif
    // Then figure out what twist is needed to make the
    // ribbon end up with the desired ending normal
    float* n = normals + (num_pts - 1) * 3;
    float other_end[3] = { n_end[0], n_end[1], n_end[2] };
    float twist = 0;
    bool need_flip = false;
    if (!no_twist) {
        twist = acos(inner(n, n_end));
        if (std::isnan(twist))
            twist = 0;
#if DEBUG_CONSTRAINED_NORMALS > 0
        std::cerr << "initial twist " << rad2deg(twist) << " degrees, sqlen(n): "
            << inner(n, n) << " sqlen(other_end): " << inner(other_end, other_end) << "\n";
#endif
        // Now we figure out whether to flip the ribbon or not
        if (flip_mode == FLIP_MINIMIZE) {
            // If twist is greater than 90 degrees, turn the opposite
            // direction.  (Assumes that ribbons are symmetric.)
            if (twist > 0.6 * M_PI)
            // if (twist > M_PI / 2)
                need_flip = true;
        } else if (flip_mode == FLIP_PREVENT) {
            // Make end_flip the same as start_flip
            if (end_flipped != start_flipped)
                need_flip = true;
        } else if (flip_mode == FLIP_FORCE) {
            // Make end_flip the opposite of start_flip
            if (end_flipped == start_flipped)
                need_flip = true;
        }
#if DEBUG_CONSTRAINED_NORMALS > 0
        std::cerr << "flip_mode: " << flip_mode << " start_flipped: " << start_flipped
                  << " end_flipped: " << end_flipped << " need_flip: " << need_flip << '\n';
#endif
        if (need_flip) {
#if DEBUG_CONSTRAINED_NORMALS > 0
            std::cerr << "flipped twist " << rad2deg(twist) << " degrees, sqlen(n): " << inner(n, n)
                      << " sqlen(other_end): " << inner(other_end, other_end) << "\n";
#endif
            for (int i = 0; i != 3; ++i)
                other_end[i] = -n_end[i];
            twist = acos(inner(n, other_end));
        }
        // Figure out direction of twist (right-hand rule)
        float *last_tangent = tangents + (num_pts - 1) * 3;
        float tmp[3];
        if (inner(cross(n, other_end, tmp), last_tangent) < 0)
            twist = -twist;
    }
#if DEBUG_CONSTRAINED_NORMALS > 0
    std::cerr << "final twist " << rad2deg(twist) << " degrees, need_flip " << need_flip << "\n";
#endif
    // Compute fraction per step
    float delta = 1.0 / (num_pts - 1);
#if DEBUG_CONSTRAINED_NORMALS > 0
    std::cerr << "per step delta " << delta << "\n";
#endif
    // Apply twist to each normal along path
    for (int i = 1; i != num_pts; ++i) {
        int offset = i * 3;
        float angle = delta_to_angle(twist, i * delta);
        float c = cos(angle);
        float s = sin(angle);
#if DEBUG_CONSTRAINED_NORMALS > 1
        float before = inner(tangents + offset, normals + offset);
        std::cerr << "twist " << i << " angle " << angle << " -> ";
#endif
        _rotate_around(tangents + offset, c, s, normals + offset);
#if DEBUG_CONSTRAINED_NORMALS > 1
        float after = inner(tangents + offset, normals + offset);
        float* n = normals + offset;
        std::cerr << n[0] << ' ' << n[1] << ' ' << n[2]
            << " before/after: " << before << ' ' << after << '\n';
#endif
    }
#if DEBUG_CONSTRAINED_NORMALS > 1
    float *last_n = normals + (num_pts - 1) * 3;
    std::cerr << "check: last n: " << last_n[0] << ' ' << last_n[1] << ' ' << last_n[2]
            << " other_end: " << other_end[0] << ' ' << other_end[1] << ' ' << other_end[2]
            << " dot: " << inner(last_n, other_end) << '\n';
#endif
#if DEBUG_CONSTRAINED_NORMALS > 0
    if (fabs(inner(normals + (num_pts - 1) * 3, other_end)) < (1 - 1e-2))
        std::cerr << "***** WRONG ROTATION *****\n";
#endif
    // Return both computed normals and whether normal ends up
    // 180 degrees from targeted end normal.
    PyObject *o = PyTuple_New(2);
    PyTuple_SetItem(o, 0, py_normals);
    PyObject *f = need_flip ? Py_True : Py_False;
    Py_INCREF(f);
    PyTuple_SetItem(o, 1, f);
    return o;
}

// -------------------------------------------------------------------------
// pointer array functions
extern "C" EXPORT ssize_t pointer_index(void *pointer_array, size_t n, void *pointer)
{
    void **pa = static_cast<void **>(pointer_array);
    try {
        for (size_t i = 0; i != n; ++i)
            if (pa[i] == pointer)
                return i;
        return -1;
    } catch (...) {
        molc_error();
        return -1;
    }
}

extern "C" EXPORT void pointer_mask(void *pointer_array, size_t n, void *pointer_array2, size_t n2, unsigned char *mask)
{
    void **pa = static_cast<void **>(pointer_array);
    void **pa2 = static_cast<void **>(pointer_array2);
    try {
        std::set<void *> s;
        for (size_t i = 0; i != n2; ++i)
            s.insert(pa2[i]);
        for (size_t i = 0; i != n; ++i)
            mask[i] = (s.find(pa[i]) == s.end() ? 0 : 1);
    } catch (...) {
        molc_error();
    }
}

extern "C" EXPORT void pointer_indices(void *pointer_array, size_t n, void *pointer_array2, size_t n2, int *indices)
{
    void **pa = static_cast<void **>(pointer_array);
    void **pa2 = static_cast<void **>(pointer_array2);
    try {
        std::map<void *,int> s;
        for (size_t i = 0; i != n2; ++i)
            s[pa2[i]] = i;
        for (size_t i = 0; i != n; ++i) {
            std::map<void *,int>::iterator si = s.find(pa[i]);
            indices[i] = (si == s.end() ? -1 : si->second);
        }
    } catch (...) {
        molc_error();
    }
}

extern "C" EXPORT bool pointer_intersects(void *pointer_array, size_t n, void *pointer_array2, size_t n2)
{
    void **pa = static_cast<void **>(pointer_array);
    void **pa2 = static_cast<void **>(pointer_array2);
    try {
        std::set<void *> s;
        for (size_t i = 0; i != n2; ++i)
            s.insert(pa2[i]);
        for (size_t i = 0; i != n; ++i)
            if (s.find(pa[i]) != s.end())
                return true;
        return false;
    } catch (...) {
        molc_error();
        return false;
    }
}

extern "C" EXPORT void pointer_intersects_each(void *pointer_arrays, size_t na, size_t *sizes,
                                        void *pointer_array, size_t n,
                                        npy_bool *intersects)
{
    void ***pas = static_cast<void ***>(pointer_arrays);
    void **pa = static_cast<void **>(pointer_array);
    try {
        std::set<void *> s;
        for (size_t i = 0; i != n; ++i)
            s.insert(pa[i]);
        for (size_t i = 0 ; i != na; ++i) {
            size_t m = sizes[i];
            void **pai = pas[i];
            intersects[i] = false;
            for (size_t j = 0; j != m; ++j)
                if (s.find(pai[j]) != s.end()) {
                    intersects[i] = true;
                    break;
                }
        }
    } catch (...) {
        molc_error();
    }
}

// inform C++ about relevant class objects
//
extern "C" EXPORT void set_atom_pyclass(PyObject* py_class)
{
    try {
        Atom::set_py_class(py_class);
    } catch (...) {
        molc_error();
    }
}

extern "C" EXPORT void set_bond_pyclass(PyObject* py_class)
{
    try {
        Bond::set_py_class(py_class);
    } catch (...) {
        molc_error();
    }
}

extern "C" EXPORT void set_coordset_pyclass(PyObject* py_class)
{
    try {
        CoordSet::set_py_class(py_class);
    } catch (...) {
        molc_error();
    }
}

extern "C" EXPORT void set_element_pyclass(PyObject* py_class)
{
    try {
        Element::set_py_class(py_class);
    } catch (...) {
        molc_error();
    }
}

extern "C" EXPORT void set_pseudobondgroup_pyclass(PyObject* py_class)
{
    try {
        PBGroup::set_py_class(py_class);
    } catch (...) {
        molc_error();
    }
}

extern "C" EXPORT void set_pseudobond_pyclass(PyObject* py_class)
{
    try {
        Pseudobond::set_py_class(py_class);
    } catch (...) {
        molc_error();
    }
}

extern "C" EXPORT void set_residue_pyclass(PyObject* py_class)
{
    try {
        Residue::set_py_class(py_class);
    } catch (...) {
        molc_error();
    }
}

extern "C" EXPORT void set_ring_pyclass(PyObject* py_class)
{
    try {
        Ring::set_py_class(py_class);
    } catch (...) {
        molc_error();
    }
}

extern "C" EXPORT void set_sequence_py_instance(void* sequence, PyObject* py_inst)
{
    Sequence *seq = static_cast<Sequence *>(sequence);
    try {
        seq->set_py_instance(py_inst);
    } catch (...) {
        molc_error();
    }
}

extern "C" EXPORT void set_structure_py_instance(void* mol, PyObject* py_inst)
{
    Structure *m = static_cast<Structure *>(mol);
    try {
        m->set_py_instance(py_inst);
    } catch (...) {
        molc_error();
    }
}

extern "C" EXPORT void set_pseudobondgroup_py_instance(void* pbgroup, PyObject* py_inst)
{
    Proxy_PBGroup *pbg = static_cast<Proxy_PBGroup *>(pbgroup);
    try {
        pbg->set_py_instance(py_inst);
    } catch (...) {
        molc_error();
    }
}

extern "C" EXPORT PyObject* atom_py_inst(void* ptr)
{
    Atom *a = static_cast<Atom*>(ptr);
    try {
        return a->py_instance(true);
    } catch (...) {
        molc_error();
        return nullptr;
    }
}

extern "C" EXPORT PyObject* atom_existing_py_inst(void* ptr)
{
    Atom *a = static_cast<Atom*>(ptr);
    try {
        return a->py_instance(false);
    } catch (...) {
        molc_error();
        return nullptr;
    }
}

extern "C" EXPORT PyObject* bond_py_inst(void* ptr)
{
    Bond *b = static_cast<Bond*>(ptr);
    try {
        return b->py_instance(true);
    } catch (...) {
        molc_error();
        return nullptr;
    }
}

extern "C" EXPORT PyObject* bond_existing_py_inst(void* ptr)
{
    Bond *b = static_cast<Bond*>(ptr);
    try {
        return b->py_instance(false);
    } catch (...) {
        molc_error();
        return nullptr;
    }
}

extern "C" EXPORT PyObject* coordset_py_inst(void* ptr)
{
    CoordSet *cs = static_cast<CoordSet*>(ptr);
    try {
        return cs->py_instance(true);
    } catch (...) {
        molc_error();
        return nullptr;
    }
}

extern "C" EXPORT PyObject* coordset_existing_py_inst(void* ptr)
{
    CoordSet *cs = static_cast<CoordSet*>(ptr);
    try {
        return cs->py_instance(false);
    } catch (...) {
        molc_error();
        return nullptr;
    }
}

extern "C" EXPORT PyObject* element_py_inst(void* ptr)
{
    Element *e = static_cast<Element*>(ptr);
    try {
        return e->py_instance(true);
    } catch (...) {
        molc_error();
        return nullptr;
    }
}

extern "C" EXPORT PyObject* element_existing_py_inst(void* ptr)
{
    Element *e = static_cast<Element*>(ptr);
    try {
        return e->py_instance(false);
    } catch (...) {
        molc_error();
        return nullptr;
    }
}

extern "C" EXPORT PyObject* pseudobondgroup_py_inst(void* ptr)
{
    Proxy_PBGroup *pbg = static_cast<Proxy_PBGroup*>(ptr);
    try {
        return pbg->py_instance(true);
    } catch (...) {
        molc_error();
        return nullptr;
    }
}

extern "C" EXPORT PyObject* pseudobondgroup_existing_py_inst(void* ptr)
{
    Proxy_PBGroup *pbg = static_cast<Proxy_PBGroup*>(ptr);
    try {
        return pbg->py_instance(false);
    } catch (...) {
        molc_error();
        return nullptr;
    }
}

extern "C" EXPORT PyObject* pseudobond_py_inst(void* ptr)
{
    Pseudobond *pb = static_cast<Pseudobond*>(ptr);
    try {
        return pb->py_instance(true);
    } catch (...) {
        molc_error();
        return nullptr;
    }
}

extern "C" EXPORT PyObject* pseudobond_existing_py_inst(void* ptr)
{
    Pseudobond *pb = static_cast<Pseudobond*>(ptr);
    try {
        return pb->py_instance(false);
    } catch (...) {
        molc_error();
        return nullptr;
    }
}

extern "C" EXPORT PyObject* residue_py_inst(void* ptr)
{
    Residue *r = static_cast<Residue*>(ptr);
    try {
        return r->py_instance(true);
    } catch (...) {
        molc_error();
        return nullptr;
    }
}

extern "C" EXPORT PyObject* residue_existing_py_inst(void* ptr)
{
    Residue *r = static_cast<Residue*>(ptr);
    try {
        return r->py_instance(false);
    } catch (...) {
        molc_error();
        return nullptr;
    }
}

extern "C" EXPORT PyObject* ring_py_inst(void* ptr)
{
    Ring *r = static_cast<Ring*>(ptr);
    try {
        return r->py_instance(true);
    } catch (...) {
        molc_error();
        return nullptr;
    }
}

extern "C" EXPORT PyObject* ring_existing_py_inst(void* ptr)
{
    Ring *r = static_cast<Ring*>(ptr);
    try {
        return r->py_instance(false);
    } catch (...) {
        molc_error();
        return nullptr;
    }
}

extern "C" EXPORT PyObject* sequence_py_inst(void* ptr)
{
    Sequence *s = static_cast<Sequence*>(ptr);
    try {
        return s->py_instance(true);
    } catch (...) {
        molc_error();
        return nullptr;
    }
}

extern "C" EXPORT PyObject* sequence_existing_py_inst(void* ptr)
{
    Sequence *s = static_cast<Sequence*>(ptr);
    try {
        return s->py_instance(false);
    } catch (...) {
        molc_error();
        return nullptr;
    }
}

extern "C" EXPORT PyObject* structureseq_py_inst(void* ptr)
{
    StructureSeq *ss = static_cast<StructureSeq*>(ptr);
    try {
        return ss->py_instance(true);
    } catch (...) {
        molc_error();
        return nullptr;
    }
}

extern "C" EXPORT PyObject* structureseq_existing_py_inst(void* ptr)
{
    StructureSeq *ss = static_cast<StructureSeq*>(ptr);
    try {
        return ss->py_instance(false);
    } catch (...) {
        molc_error();
        return nullptr;
    }
}

extern "C" EXPORT PyObject* chain_py_inst(void* ptr)
{
    Chain *c = static_cast<Chain*>(ptr);
    try {
        return c->py_instance(true);
    } catch (...) {
        molc_error();
        return nullptr;
    }
}

extern "C" EXPORT PyObject* chain_existing_py_inst(void* ptr)
{
    Chain *c = static_cast<Chain*>(ptr);
    try {
        return c->py_instance(false);
    } catch (...) {
        molc_error();
        return nullptr;
    }
}

extern "C" EXPORT PyObject* structure_py_inst(void* ptr)
{
    Structure *s = static_cast<Structure*>(ptr);
    try {
        return s->py_instance(true);
    } catch (...) {
        molc_error();
        return nullptr;
    }
}

extern "C" EXPORT PyObject* structure_existing_py_inst(void* ptr)
{
    Structure *s = static_cast<Structure*>(ptr);
    try {
        return s->py_instance(false);
    } catch (...) {
        molc_error();
        return nullptr;
    }
}<|MERGE_RESOLUTION|>--- conflicted
+++ resolved
@@ -1416,7 +1416,6 @@
     return count;
 }
 
-<<<<<<< HEAD
 extern "C" EXPORT void* bond_side_atoms(void *bond, void *side_atom)
 {
     Bond *b = static_cast<Bond*>(bond);
@@ -1444,7 +1443,8 @@
         molc_error();
         return nullptr;
     }
-=======
+}
+
 extern "C" EXPORT int bonds_num_selected(void *bonds, size_t n)
 {
     Bond **b = static_cast<Bond **>(bonds);
@@ -1457,7 +1457,6 @@
         molc_error();
     }
     return count;
->>>>>>> 196c75f0
 }
 
 extern "C" EXPORT void set_bond_radius(void *bonds, size_t n, float32_t *radii)
