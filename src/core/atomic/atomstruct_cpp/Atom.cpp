--- conflicted
+++ resolved
@@ -130,14 +130,9 @@
         graphics_changes()->set_gc_ribbon();
     } else {
         cs->_coords[_coord_index] = coord;
-<<<<<<< HEAD
-        graphics_container()->set_gc_shape();
-        graphics_container()->set_gc_ribbon();
-        structure()->change_tracker()->add_modified(cs, ChangeTracker::REASON_COORDS);
-=======
         graphics_changes()->set_gc_shape();
         graphics_changes()->set_gc_ribbon();
->>>>>>> 503c3eeb
+        structure()->change_tracker()->add_modified(cs, ChangeTracker::REASON_COORDS);
     }
 }
 
