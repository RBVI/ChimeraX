// vi: set expandtab ts=4 sw=4:
#ifndef atomstruct_Pseudobond
#define atomstruct_Pseudobond

#include <set>
#include <unordered_map>

#include <basegeom/Connection.h>
#include <basegeom/destruct.h>
#include <basegeom/Rgba.h>
#include "imex.h"
#include <pseudobond/Manager.h>

namespace atomstruct {

class Atom;
class AtomicStructure;
class CoordSet;

using basegeom::ChangeTracker;
using basegeom::GraphicsContainer;
using basegeom::Rgba;

class ATOMSTRUCT_IMEX PBond: public basegeom::Connection<Atom, PBond>
{
    friend class PBGroup;
    friend class Owned_PBGroup;
    friend class CS_PBGroup;
private:
    GraphicsContainer*  _gc;

    PBond(Atom* a1, Atom* a2, GraphicsContainer* gc):
        basegeom::Connection<Atom, PBond>(a1, a2), _gc(gc) {
            _halfbond = false;
            _radius = 0.05;
        };
protected:
    const char*  err_msg_loop() const
        { return "Can't form pseudobond to itself"; }
    const char*  err_msg_not_end() const
        { return "Atom given to other_end() not in pseudobond!"; }
public:
    virtual ~PBond() {}
    typedef End_points  Atoms;
    const Atoms&  atoms() const { return end_points(); }
    ChangeTracker*  change_tracker() const;
    GraphicsContainer*  graphics_container() const { return _gc; }
    GraphicsContainer*  group() const { return graphics_container(); }
};

typedef std::set<PBond*>  PBonds;

class Proxy_PBGroup;

// global pseudobond manager
// Though for C++ purposes it could be templated off of PBGroup instead
// of Proxy_PBGroup, this allows groups to be treated uniformly on the
// Python side
class PBManager: public pseudobond::Base_Manager<Proxy_PBGroup> {
public:
    PBManager(ChangeTracker* ct): Base_Manager<Proxy_PBGroup>(ct) {}

    void  delete_group(Proxy_PBGroup*);
    Proxy_PBGroup*  get_group(const std::string& name, int create = GRP_NONE);
};

// in per-AtomicStructure groups there are per-CoordSet groups
// and overall groups...
class Owned_PBGroup_Base: public pseudobond::Owned_Group<AtomicStructure, Atom, PBond> {
protected:
    friend class AS_PBManager;
    void  _check_ownership(Atom* a1, Atom* a2);
    Owned_PBGroup_Base(const std::string& cat, AtomicStructure* as):
        Owned_Group<AtomicStructure, Atom, PBond>(cat, as) {};
};

class Owned_PBGroup: public Owned_PBGroup_Base {
private:
    friend class Proxy_PBGroup;
    PBonds  _pbonds;
protected:
    Owned_PBGroup(const std::string& cat, AtomicStructure* as):
        Owned_PBGroup_Base(cat, as) {}
    ~Owned_PBGroup() { dtor_code(); }
public:
    void  check_destroyed_atoms(const std::set<void*>& destroyed);
    void  clear() { for (auto pb : _pbonds) delete pb; _pbonds.clear(); }
    PBond*  new_pseudobond(Atom* a1, Atom* a2) {
        _check_ownership(a1, a2);
        PBond* pb = new PBond(a1, a2, this);
        pb->finish_construction();
        pb->set_color(get_default_color());
        pb->set_halfbond(get_default_halfbond());
        _pbonds.insert(pb); return pb;
    }
    const PBonds&  pseudobonds() const { return _pbonds; }
};

class CS_PBGroup: public Owned_PBGroup_Base
{
private:
    friend class Proxy_PBGroup;
    mutable std::unordered_map<const CoordSet*, PBonds>  _pbonds;
    void  remove_cs(const CoordSet* cs) { _pbonds.erase(cs); }
protected:
    CS_PBGroup(const std::string& cat, AtomicStructure* as):
        Owned_PBGroup_Base(cat, as) {}
    ~CS_PBGroup() {
        _destruction_relevant = false;
        auto du = basegeom::DestructionUser(this);
        for (auto name_pbs: _pbonds) {
            for (auto pb: name_pbs.second)
                delete pb;
        }
    }
public:
    void  check_destroyed_atoms(const std::set<void*>& destroyed);
    void  clear() {
        for (auto cat_set : _pbonds)
            for (auto pb: cat_set.second) delete pb;
        _pbonds.clear();
    }
    PBond*  new_pseudobond(Atom* a1, Atom* a2);
    PBond*  new_pseudobond(Atom* a1, Atom* a2, CoordSet* cs);
    const PBonds&  pseudobonds() const;
    const PBonds&  pseudobonds(const CoordSet* cs) const {
        return _pbonds[cs];
    }
};

class AS_PBManager:
    public pseudobond::Owned_Manager<AtomicStructure, Proxy_PBGroup>
{
public:
    static const int  GRP_PER_CS = GRP_NORMAL + 1;
private:
    friend class AtomicStructure;
    friend class CoordSet;
    AS_PBManager(AtomicStructure* as):
        pseudobond::Owned_Manager<AtomicStructure, Proxy_PBGroup>(as) {}

    void  _grp_session_info(const std::set<PBond*>& pbonds, PyObject* ints,
        PyObject* floats, PyObject* misc) const;
    void  remove_cs(const CoordSet* cs);
public:
    ChangeTracker*  change_tracker() const;
    void  delete_group(Proxy_PBGroup*);
    Proxy_PBGroup*  get_group(const std::string& name, int create = GRP_NONE);
<<<<<<< HEAD
    int  session_info(PyObject* ints, PyObject* floats, PyObject* misc) const;
=======
    AtomicStructure*  structure() const { return owner(); }
>>>>>>> abf2d831
};

// Need a proxy class that can be contained/returned by the pseudobond
// manager and that will dispatch calls to the appropriate contained class
class Proxy_PBGroup: public Owned_PBGroup_Base
{
public:
    typedef pseudobond::Base_Manager<Proxy_PBGroup>  BaseManager;
private:
    friend class AS_PBManager;
    friend class pseudobond::Owned_Manager<AtomicStructure, Proxy_PBGroup>;
    friend class pseudobond::Base_Manager<Proxy_PBGroup>;
    friend class PBManager;
    int  _group_type;
    BaseManager*  _manager;
    void*  _proxied;

    Proxy_PBGroup(BaseManager* manager, const std::string& cat):
        Owned_PBGroup_Base(cat, nullptr), _manager(manager) { init(AS_PBManager::GRP_NORMAL); }
    Proxy_PBGroup(BaseManager* manager, const std::string& cat, AtomicStructure* as):
        Owned_PBGroup_Base(cat, as), _manager(manager) { init(AS_PBManager::GRP_NORMAL); }
    Proxy_PBGroup(BaseManager* manager, const std::string& cat, AtomicStructure* as, int grp_type):
        Owned_PBGroup_Base(cat, as), _manager(manager) { init(grp_type); }
    ~Proxy_PBGroup() {
        auto du = basegeom::DestructionUser(this);
        if (_group_type == AS_PBManager::GRP_NORMAL)
            delete static_cast<Owned_PBGroup*>(_proxied);
        else
            delete static_cast<CS_PBGroup*>(_proxied);
        manager()->change_tracker()->add_deleted(this);
    }
    void  init(int grp_type) {
        _group_type = grp_type;
        if (grp_type == AS_PBManager::GRP_NORMAL)
            _proxied = new Owned_PBGroup(_category, _owner);
        else
            _proxied = new CS_PBGroup(_category, _owner);
    }
    void  remove_cs(const CoordSet* cs) {
        if (_group_type == AS_PBManager::GRP_PER_CS)
            static_cast<CS_PBGroup*>(_proxied)->remove_cs(cs);
    }

public:
    const std::string&  category() const {
        if (_group_type == AS_PBManager::GRP_NORMAL)
            return static_cast<Owned_PBGroup*>(_proxied)->category();
        return static_cast<CS_PBGroup*>(_proxied)->category();
    }
    void  check_destroyed_atoms(const std::set<void*>& destroyed) {
        if (_group_type == AS_PBManager::GRP_NORMAL)
            static_cast<Owned_PBGroup*>(_proxied)->check_destroyed_atoms(destroyed);
        static_cast<CS_PBGroup*>(_proxied)->check_destroyed_atoms(destroyed);
    }
    void  clear() {
        if (_group_type == AS_PBManager::GRP_NORMAL)
            static_cast<Owned_PBGroup*>(_proxied)->clear();
        static_cast<CS_PBGroup*>(_proxied)->clear();
    }
    void  destroy() {
        if (owner() == nullptr)
            static_cast<PBManager*>(_manager)->delete_group(this);
        else
            static_cast<AS_PBManager*>(_manager)->delete_group(this);
    }
    const Rgba&  get_default_color() const {
        if (_group_type == AS_PBManager::GRP_NORMAL)
            return static_cast<Owned_PBGroup*>(_proxied)->get_default_color();
        return static_cast<CS_PBGroup*>(_proxied)->get_default_color();
    }
    bool  get_default_halfbond() const {
        if (_group_type == AS_PBManager::GRP_NORMAL)
            return static_cast<Owned_PBGroup*>(_proxied)->get_default_halfbond();
        return static_cast<CS_PBGroup*>(_proxied)->get_default_halfbond();
    }
    int  group_type() const { return _group_type; }
    BaseManager*  manager() const { return _manager; }
    PBond*  new_pseudobond(Atom* a1, Atom* a2) {
        if (_group_type == AS_PBManager::GRP_NORMAL)
            return static_cast<Owned_PBGroup*>(_proxied)->new_pseudobond(a1, a2);
        return static_cast<CS_PBGroup*>(_proxied)->new_pseudobond(a1, a2);
    }
    PBond*  new_pseudobond(Atom* const ends[2]) {
        // should be in base class, but C++ won't look in base
        // classes for overloads!
        return new_pseudobond(ends[0], ends[1]);
    }
    PBond*  new_pseudobond(Atom* a1, Atom* a2, CoordSet* cs) {
        if (_group_type == AS_PBManager::GRP_NORMAL)
            throw std::invalid_argument("Not a per-coordset pseudobond group");
        return static_cast<CS_PBGroup*>(_proxied)->new_pseudobond(a1, a2, cs);
    }
    PBond*  new_pseudobond(Atom* const ends[2], CoordSet* cs) {
        return new_pseudobond(ends[0], ends[1], cs);
    }
    const std::set<PBond*>&  pseudobonds() const {
        if (_group_type == AS_PBManager::GRP_NORMAL)
            return static_cast<Owned_PBGroup*>(_proxied)->pseudobonds();
        return static_cast<CS_PBGroup*>(_proxied)->pseudobonds();
    }
    const std::set<PBond*>&  pseudobonds(const CoordSet* cs) const {
        if (_group_type == AS_PBManager::GRP_NORMAL)
            throw std::invalid_argument("Not a per-coordset pseudobond group");
        return static_cast<CS_PBGroup*>(_proxied)->pseudobonds(cs);
    }
    void  set_default_color(const Rgba& rgba) {
        if (_group_type == AS_PBManager::GRP_NORMAL)
            static_cast<Owned_PBGroup*>(_proxied)->set_default_color(rgba);
        static_cast<CS_PBGroup*>(_proxied)->set_default_color(rgba);
    }
    void  set_default_color(Rgba::Channel r, Rgba::Channel g, Rgba::Channel b,
        Rgba::Channel a = 255) { set_default_color(Rgba(r,g,b,a)); }
    void  set_default_halfbond(bool hb) {
        if (_group_type == AS_PBManager::GRP_NORMAL)
            static_cast<Owned_PBGroup*>(_proxied)->set_default_halfbond(hb);
        static_cast<CS_PBGroup*>(_proxied)->set_default_halfbond(hb);
    }
    decltype(_owner)  structure() const { return owner(); }

    virtual void  gc_clear() {
        if (_group_type == AS_PBManager::GRP_NORMAL)
            static_cast<Owned_PBGroup*>(_proxied)->gc_clear();
        static_cast<CS_PBGroup*>(_proxied)->gc_clear();
    }
    virtual bool  get_gc_color() const {
        if (_group_type == AS_PBManager::GRP_NORMAL)
            return static_cast<Owned_PBGroup*>(_proxied)->get_gc_color();
        return static_cast<CS_PBGroup*>(_proxied)->get_gc_color();
    }
    virtual bool  get_gc_select() const {
        if (_group_type == AS_PBManager::GRP_NORMAL)
            return static_cast<Owned_PBGroup*>(_proxied)->get_gc_select();
        return static_cast<CS_PBGroup*>(_proxied)->get_gc_select();
    }
    virtual bool  get_gc_shape() const {
        if (_group_type == AS_PBManager::GRP_NORMAL)
            return static_cast<Owned_PBGroup*>(_proxied)->get_gc_shape();
        return static_cast<CS_PBGroup*>(_proxied)->get_gc_shape();
    }
    virtual void  set_gc_color(bool gc = true) {
        if (_group_type == AS_PBManager::GRP_NORMAL)
            static_cast<Owned_PBGroup*>(_proxied)->set_gc_color(gc);
        static_cast<CS_PBGroup*>(_proxied)->set_gc_color(gc);
    }
    virtual void  set_gc_select(bool gc = true) {
        if (_group_type == AS_PBManager::GRP_NORMAL)
            static_cast<Owned_PBGroup*>(_proxied)->set_gc_select(gc);
        static_cast<CS_PBGroup*>(_proxied)->set_gc_select(gc);
    }
    virtual void  set_gc_shape(bool gc = true) {
        if (_group_type == AS_PBManager::GRP_NORMAL)
            static_cast<Owned_PBGroup*>(_proxied)->set_gc_shape(gc);
        static_cast<CS_PBGroup*>(_proxied)->set_gc_shape(gc);
    }

};

}  // namespace atomstruct

#endif  // atomstruct_Pseudobond<|MERGE_RESOLUTION|>--- conflicted
+++ resolved
@@ -146,11 +146,8 @@
     ChangeTracker*  change_tracker() const;
     void  delete_group(Proxy_PBGroup*);
     Proxy_PBGroup*  get_group(const std::string& name, int create = GRP_NONE);
-<<<<<<< HEAD
     int  session_info(PyObject* ints, PyObject* floats, PyObject* misc) const;
-=======
     AtomicStructure*  structure() const { return owner(); }
->>>>>>> abf2d831
 };
 
 // Need a proxy class that can be contained/returned by the pseudobond
