// vi: set expandtab ts=4 sw=4:
#ifndef atomstruct_Residue
#define atomstruct_Residue

#include <map>
#include <set>
#include <string>
#include <vector>

#include <basegeom/Rgba.h>
#include "imex.h"
#include "string_types.h"

namespace atomstruct {

class Atom;
class AtomicStructure;
class Bond;
class Chain;

using basegeom::ChangeTracker;
using basegeom::Rgba;

class ATOMSTRUCT_IMEX Residue {
public:
    typedef std::vector<Atom *>  Atoms;
    typedef std::multimap<AtomName, Atom *>  AtomsMap;
    enum Style { RIBBON_RIBBON = 0, RIBBON_PIPE = 1 };
private:
    friend class AtomicStructure;
    Residue(AtomicStructure *as, const ResName& name, const ChainID& chain, int pos, char insert);
    virtual  ~Residue();

    friend class Chain;
    void  set_chain(Chain* chain) { _chain = chain; }

    char  _alt_loc;
    Atoms  _atoms;
    Chain*  _chain;
    ChainID  _chain_id;
    char  _insertion_code;
    bool  _is_helix;
    bool  _is_het;
    bool  _is_sheet;
    ResName  _name;
    int  _position;
    int  _ss_id;
    bool  _ribbon_display;
    Rgba  _ribbon_rgba;
    int  _ribbon_style;
    float  _ribbon_adjust;
    AtomicStructure *  _structure;
public:
    void  add_atom(Atom*);
    const Atoms &  atoms() const { return _atoms; }
    AtomsMap  atoms_map() const;
    std::vector<Bond*>  bonds_between(const Residue* other_res,
        bool just_first=false) const;
    Chain*  chain() const { (void)_structure->chains(); return _chain; }
    const ChainID&  chain_id() const;
    int  count_atom(const AtomName&) const;
    Atom *  find_atom(const AtomName&) const;
    char  insertion_code() const { return _insertion_code; }
    bool  is_helix() const { return _is_helix; }
    bool  is_het() const { return _is_het; }
    bool  is_sheet() const { return _is_sheet; }
    const ResName&  name() const { return _name; }
    int  position() const { return _position; }
    void  remove_atom(Atom*);
    void  set_alt_loc(char alt_loc);
    void  set_is_helix(bool ih);
    void  set_is_het(bool ih);
    void  set_is_sheet(bool is);
    void  set_ss_id(int ssid);
    int  ss_id() const { return _ss_id; }
    std::string  str() const;
    AtomicStructure*  structure() const { return _structure; }
    std::vector<Atom*>  template_assign(
        void (Atom::*assign_func)(const char*), const char* app,
        const char* template_dir, const char* extension) const;

    // handy
    static const std::set<AtomName> aa_min_backbone_names;
    static const std::set<AtomName> aa_max_backbone_names;
    static const std::set<AtomName> na_min_backbone_names;
    static const std::set<AtomName> na_max_backbone_names;

    // graphics related
    bool  ribbon_display() const { return _ribbon_display; }
    const Rgba&  ribbon_color() const { return _ribbon_rgba; }
<<<<<<< HEAD
    void  set_ribbon_display(bool d);
    void  set_ribbon_color(const Rgba& rgba);
=======
    int  ribbon_style() const { return _ribbon_style; }
    float  ribbon_adjust() const;
    void  set_ribbon_display(bool d)
        { structure()->set_gc_ribbon(); _ribbon_display = d; }
    void  set_ribbon_color(const Rgba& rgba)
        { structure()->set_gc_ribbon(); _ribbon_rgba = rgba; }
    void  set_ribbon_style(int s)
        { structure()->set_gc_ribbon(); _ribbon_style = s; }
    void  set_ribbon_adjust(float a)
        { structure()->set_gc_ribbon(); _ribbon_adjust = a; }
>>>>>>> 611f9ee6
};

}  // namespace atomstruct

#include "AtomicStructure.h"
#include "Chain.h"

namespace atomstruct {

inline const ChainID&
Residue::chain_id() const
{
    if (_chain != nullptr)
        return _chain->chain_id();
    return _chain_id;
}

<<<<<<< HEAD
inline void
Residue::set_is_helix(bool ih)
{
    if (ih == _is_helix)
        return;
    _structure->change_tracker()->add_modified(this, ChangeTracker::REASON_IS_HELIX);
    _is_helix = ih;
}

inline void
Residue::set_is_het(bool ih)
{
    if (ih == _is_het)
        return;
    _structure->change_tracker()->add_modified(this, ChangeTracker::REASON_IS_HET);
    _is_het = ih;
}

inline void
Residue::set_is_sheet(bool is)
{
    if (is == _is_sheet)
        return;
    _structure->change_tracker()->add_modified(this, ChangeTracker::REASON_IS_SHEET);
    _is_sheet = is;
}

inline void
Residue::set_ribbon_display(bool d) {
    if (d == _ribbon_display)
        return;
    _structure->change_tracker()->add_modified(this, ChangeTracker::REASON_RIBBON_DISPLAY);
    _structure->set_gc_ribbon();
    _ribbon_display = d;
}

inline void
Residue::set_ribbon_color(const Rgba& rgba) {
    if (rgba == _ribbon_rgba)
        return;
    _structure->change_tracker()->add_modified(this, ChangeTracker::REASON_RIBBON_COLOR);
    _structure->set_gc_ribbon();
    _ribbon_rgba = rgba;
}

inline void
Residue::set_ss_id(int ss_id)
{
    if (ss_id == _ss_id)
        return;
    _structure->change_tracker()->add_modified(this, ChangeTracker::REASON_SS_ID);
    _ss_id = ss_id;
=======
inline float
Residue::ribbon_adjust() const
{
    if (_ribbon_adjust >= 0)
        return _ribbon_adjust;
    else if (_is_sheet)
        return 0.7;
    else if (_is_helix)
        return 0.0;
    else
        return 0.0;
>>>>>>> 611f9ee6
}

}  // namespace atomstruct

#endif  // atomstruct_Residue<|MERGE_RESOLUTION|>--- conflicted
+++ resolved
@@ -86,23 +86,14 @@
     static const std::set<AtomName> na_max_backbone_names;
 
     // graphics related
+    float  ribbon_adjust() const;
+    const Rgba&  ribbon_color() const { return _ribbon_rgba; }
     bool  ribbon_display() const { return _ribbon_display; }
-    const Rgba&  ribbon_color() const { return _ribbon_rgba; }
-<<<<<<< HEAD
+    int  ribbon_style() const { return _ribbon_style; }
+    void  set_ribbon_adjust(float a);
+    void  set_ribbon_color(const Rgba& rgba);
     void  set_ribbon_display(bool d);
-    void  set_ribbon_color(const Rgba& rgba);
-=======
-    int  ribbon_style() const { return _ribbon_style; }
-    float  ribbon_adjust() const;
-    void  set_ribbon_display(bool d)
-        { structure()->set_gc_ribbon(); _ribbon_display = d; }
-    void  set_ribbon_color(const Rgba& rgba)
-        { structure()->set_gc_ribbon(); _ribbon_rgba = rgba; }
-    void  set_ribbon_style(int s)
-        { structure()->set_gc_ribbon(); _ribbon_style = s; }
-    void  set_ribbon_adjust(float a)
-        { structure()->set_gc_ribbon(); _ribbon_adjust = a; }
->>>>>>> 611f9ee6
+    void  set_ribbon_style(int s);
 };
 
 }  // namespace atomstruct
@@ -120,10 +111,20 @@
     return _chain_id;
 }
 
-<<<<<<< HEAD
+inline float
+Residue::ribbon_adjust() const {
+    if (_ribbon_adjust >= 0)
+        return _ribbon_adjust;
+    else if (_is_sheet)
+        return 0.7;
+    else if (_is_helix)
+        return 0.0;
+    else
+        return 0.0;
+}
+
 inline void
-Residue::set_is_helix(bool ih)
-{
+Residue::set_is_helix(bool ih) {
     if (ih == _is_helix)
         return;
     _structure->change_tracker()->add_modified(this, ChangeTracker::REASON_IS_HELIX);
@@ -131,8 +132,7 @@
 }
 
 inline void
-Residue::set_is_het(bool ih)
-{
+Residue::set_is_het(bool ih) {
     if (ih == _is_het)
         return;
     _structure->change_tracker()->add_modified(this, ChangeTracker::REASON_IS_HET);
@@ -140,12 +140,29 @@
 }
 
 inline void
-Residue::set_is_sheet(bool is)
-{
+Residue::set_is_sheet(bool is) {
     if (is == _is_sheet)
         return;
     _structure->change_tracker()->add_modified(this, ChangeTracker::REASON_IS_SHEET);
     _is_sheet = is;
+}
+
+inline void
+Residue::set_ribbon_adjust(float a) {
+    if (a == _ribbon_adjust)
+        return;
+    _structure->change_tracker()->add_modified(this, ChangeTracker::REASON_RIBBON_ADJUST);
+    _structure->set_gc_ribbon();
+    _ribbon_adjust = a;
+}
+
+inline void
+Residue::set_ribbon_color(const Rgba& rgba) {
+    if (rgba == _ribbon_rgba)
+        return;
+    _structure->change_tracker()->add_modified(this, ChangeTracker::REASON_RIBBON_COLOR);
+    _structure->set_gc_ribbon();
+    _ribbon_rgba = rgba;
 }
 
 inline void
@@ -158,12 +175,12 @@
 }
 
 inline void
-Residue::set_ribbon_color(const Rgba& rgba) {
-    if (rgba == _ribbon_rgba)
+Residue::set_ribbon_style(int s) {
+    if (s == _ribbon_style)
         return;
-    _structure->change_tracker()->add_modified(this, ChangeTracker::REASON_RIBBON_COLOR);
+    _structure->change_tracker()->add_modified(this, ChangeTracker::REASON_RIBBON_STYLE);
     _structure->set_gc_ribbon();
-    _ribbon_rgba = rgba;
+    _ribbon_style = s;
 }
 
 inline void
@@ -173,19 +190,6 @@
         return;
     _structure->change_tracker()->add_modified(this, ChangeTracker::REASON_SS_ID);
     _ss_id = ss_id;
-=======
-inline float
-Residue::ribbon_adjust() const
-{
-    if (_ribbon_adjust >= 0)
-        return _ribbon_adjust;
-    else if (_is_sheet)
-        return 0.7;
-    else if (_is_helix)
-        return 0.0;
-    else
-        return 0.0;
->>>>>>> 611f9ee6
 }
 
 }  // namespace atomstruct
