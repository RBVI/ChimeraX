--- conflicted
+++ resolved
@@ -57,12 +57,9 @@
     Contents::const_iterator  begin() const { return _contents.begin(); }
     void  clear() { _clear_cache(); _contents.clear(); }
     const Contents&  contents() const { return _contents; }
-<<<<<<< HEAD
     void  extend(const char* s) { extend(std::string(s)); }
     void  extend(const std::string& s) { _clear_cache(); for (auto c: s) _contents.push_back(c); }
-=======
     Contents::const_iterator  end() const { return _contents.end(); }
->>>>>>> f75cadfd
     Contents::reference  front() { _clear_cache(); return _contents.front(); }
     Contents::const_reference  front() const { return _contents.front(); }
     unsigned int  gapped_to_ungapped(unsigned int index) const;
