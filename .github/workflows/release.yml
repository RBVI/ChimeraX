name: Release
on:
  workflow_dispatch:

jobs:
  build-rocky8-docker:
    name: Build ChimeraX for Rocky 8
    uses: ./.github/workflows/rocky8_build.yml
    with:
      branch: master
      release_type: production
    secrets: inherit
  build-rocky9-docker:
    name: Build ChimeraX for Rocky 9
    needs: [build-rocky8-docker]
    uses: ./.github/workflows/rocky9_build.yml
    with:
      branch: master
      release_type: production
    secrets: inherit
<<<<<<< HEAD
=======
  build-rocky10-docker:
    name: Build ChimeraX for Rocky 10
    needs: [build-rocky8-docker]
    uses: ./.github/workflows/rocky10_build.yml
    with:
      branch: master
      release_type: production
    secrets: inherit
>>>>>>> 8da4d672
  build-ubuntu:
    name: Build ChimeraX for Ubuntu
    needs: [build-rocky8-docker]
    uses: ./.github/workflows/ubuntu_build.yml
    with:
      branch: master
      release_type: production
    secrets: inherit
  build-flatpak:
    name: Build ChimeraX FlatPak
    needs: [build-rocky8-docker]
    uses: ./.github/workflows/flatpak_build.yml
    with:
      branch: master
      release_type: production
    secrets: inherit
  build-flatpak-arm:
    name: Build ARM ChimeraX FlatPak
    uses: ./.github/workflows/flatpak_arm_build.yml
    with:
      branch: master
      release_type: production
    secrets: inherit
  build-arm-macos:
    name: Build ChimeraX for arm64 macOS
    uses: ./.github/workflows/mac_arm_build.yml
    with:
      branch: master
      release_type: production
    secrets: inherit
  build-intel-macos:
    name: Build ChimeraX for Intel macOS
    uses: ./.github/workflows/mac_intel_build.yml
    with:
      branch: master
      release_type: production
    secrets: inherit
  build-mac-universal:
    name: Build Universal ChimeraX for macOS
    needs: [build-arm-macos, build-intel-macos]
    uses: ./.github/workflows/mac_universal_build.yml
    with:
      branch: master
      release_type: production
    secrets: inherit
  build-windows:
    name: Build ChimeraX for Windows
    uses: ./.github/workflows/windows_build.yml
    with:
      branch: master
      release_type: production
    secrets: inherit
#  build-wheels:
#    name: Build ChimeraX wheels
#    uses: ./.github/workflows/wheels.yml
#    with:
#      branch: develop
#      release_type: production
#    secrets: inherit<|MERGE_RESOLUTION|>--- conflicted
+++ resolved
@@ -18,8 +18,6 @@
       branch: master
       release_type: production
     secrets: inherit
-<<<<<<< HEAD
-=======
   build-rocky10-docker:
     name: Build ChimeraX for Rocky 10
     needs: [build-rocky8-docker]
@@ -28,7 +26,6 @@
       branch: master
       release_type: production
     secrets: inherit
->>>>>>> 8da4d672
   build-ubuntu:
     name: Build ChimeraX for Ubuntu
     needs: [build-rocky8-docker]
