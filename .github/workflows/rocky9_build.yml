--- conflicted
+++ resolved
@@ -111,17 +111,10 @@
       - run: mv rpmbuild/RPMS/x86_64/ucsf-chimerax*.rpm ./chimerax.rpm
       - name: Put the build date and commit in the environment
         run: |
-<<<<<<< HEAD
-          export BUILD_COMMIT=$(git rev-parse --short $GITHUB_SHA)
-          export BUILD_DATE=$(git show $(git rev-parse $GITHUB_SHA) --no-patch --no-notes --pretty='%cd' | date -u)
-          echo "BUILD_DATE=$BUILD_DATE" >> $GITHUB_ENV
-          echo "BUILD_COMMIT=$BUILD_COMMIT" >> $GITHUB_ENV
-=======
           export COMMIT_HASH=$(git rev-parse --short HEAD)
           export COMMIT_DATE=$(git log -1 --pretty='format:%cD' HEAD)
           echo "COMMIT_DATE=$COMMIT_DATE" >> $GITHUB_ENV
           echo "COMMIT_HASH=$COMMIT_HASH" >> $GITHUB_ENV
->>>>>>> 8da4d672
       - name: Upload ChimeraX (Daily or Tech Preview)
         if: ${{ inputs.release_type == 'daily' || inputs.release_type == 'techpreview' }}
         uses: nick-fields/retry@v3
@@ -130,11 +123,7 @@
           # GitHub Actions couldn't contact Plato.
           max_attempts: 1000
           timeout_minutes: 60
-<<<<<<< HEAD
-          command: curl -v -F "key=${{ secrets.PREBUILT_CACHE_SECRET }}" -F "commit=$BUILD_COMMIT" -F "date=$BUILD_DATE" -F "platform=centos-9" -F "build_type=${{ inputs.release_type }}" -F "file=@$GITHUB_WORKSPACE/chimerax.rpm" https://preview.rbvi.ucsf.edu/chimerax/cgi-bin/upload_build.py
-=======
           command: curl -v -F "key=${{ secrets.PREBUILT_CACHE_SECRET }}" -F "commit=$COMMIT_HASH" -F "date=$COMMIT_DATE" -F "platform=centos-9" -F "build_type=${{ inputs.release_type }}" -F "file=@$GITHUB_WORKSPACE/chimerax.rpm" https://preview.rbvi.ucsf.edu/chimerax/cgi-bin/upload_build.py
->>>>>>> 8da4d672
       - name: Put release version in the environment
         if: ${{ inputs.release_type == 'candidate' || inputs.release_type == 'production' }}
         run: |
@@ -148,11 +137,7 @@
           # GitHub Actions couldn't contact Plato.
           max_attempts: 1000
           timeout_minutes: 60
-<<<<<<< HEAD
-          command: curl -v -F "key=${{ secrets.PREBUILT_CACHE_SECRET }}" -F "version=$BUILD_VERSION" -F "commit=$BUILD_COMMIT" -F "date=$BUILD_DATE" -F "platform=centos-9" -F "build_type=${{ inputs.release_type }}" -F "file=@$GITHUB_WORKSPACE/chimerax.rpm" https://preview.rbvi.ucsf.edu/chimerax/cgi-bin/upload_build.py
-=======
           command: curl -v -F "key=${{ secrets.PREBUILT_CACHE_SECRET }}" -F "version=$BUILD_VERSION" -F "commit=$COMMIT_HASH" -F "date=$COMMIT_DATE" -F "platform=centos-9" -F "build_type=${{ inputs.release_type }}" -F "file=@$GITHUB_WORKSPACE/chimerax.rpm" https://preview.rbvi.ucsf.edu/chimerax/cgi-bin/upload_build.py
->>>>>>> 8da4d672
       - name: Upload ChimeraX (Production)
         if: ${{ inputs.release_type == 'production' }}
         uses: nick-fields/retry@v3
@@ -161,8 +146,4 @@
           # GitHub Actions couldn't contact Plato.
           max_attempts: 1000
           timeout_minutes: 60
-<<<<<<< HEAD
-          command: curl -v -F "key=${{ secrets.PREBUILT_CACHE_SECRET }}" -F "version=$BUILD_VERSION" -F "commit=$BUILD_COMMIT" -F "date=$BUILD_DATE" -F "platform=centos-9" -F "file=@$GITHUB_WORKSPACE/chimerax.rpm" https://preview.rbvi.ucsf.edu/chimerax/cgi-bin/upload_production_build.py
-=======
-          command: curl -v -F "key=${{ secrets.PREBUILT_CACHE_SECRET }}" -F "version=$BUILD_VERSION" -F "commit=$COMMIT_HASH" -F "date=$COMMIT_DATE" -F "platform=centos-9" -F "file=@$GITHUB_WORKSPACE/chimerax.rpm" https://preview.rbvi.ucsf.edu/chimerax/cgi-bin/upload_production_build.py
->>>>>>> 8da4d672
+          command: curl -v -F "key=${{ secrets.PREBUILT_CACHE_SECRET }}" -F "version=$BUILD_VERSION" -F "commit=$COMMIT_HASH" -F "date=$COMMIT_DATE" -F "platform=centos-9" -F "file=@$GITHUB_WORKSPACE/chimerax.rpm" https://preview.rbvi.ucsf.edu/chimerax/cgi-bin/upload_production_build.py