--- conflicted
+++ resolved
@@ -82,11 +82,7 @@
           # GitHub Actions couldn't contact Plato.
           max_attempts: 1000
           timeout_minutes: 60
-<<<<<<< HEAD
-          command: curl -v -F "key=${{ secrets.PREBUILT_CACHE_SECRET }}" -F "commit=$BUILD_COMMIT" -F "date=$BUILD_DATE" -F "platform=flatpak-arm" -F "build_type=${{ inputs.release_type }}" -F "file=@$GITHUB_WORKSPACE/chimerax.flatpak" https://preview.rbvi.ucsf.edu/chimerax/cgi-bin/upload_build.py
-=======
           command: curl -v -F "key=${{ secrets.PREBUILT_CACHE_SECRET }}" -F "commit=$COMMIT_HASH" -F "date=$COMMIT_DATE" -F "platform=flatpak-arm" -F "build_type=${{ inputs.release_type }}" -F "file=@$GITHUB_WORKSPACE/chimerax.flatpak" https://preview.rbvi.ucsf.edu/chimerax/cgi-bin/upload_build.py
->>>>>>> 8da4d672
       - name: Put release version in the environment
         if: ${{ inputs.release_type == 'candidate' || inputs.release_type == 'production' }}
         run: |
@@ -100,11 +96,7 @@
           # GitHub Actions couldn't contact Plato.
           max_attempts: 1000
           timeout_minutes: 60
-<<<<<<< HEAD
-          command: curl -v -F "key=${{ secrets.PREBUILT_CACHE_SECRET }}" -F "version=$BUILD_VERSION" -F "commit=$BUILD_COMMIT" -F "date=$BUILD_DATE" -F "platform=flatpak-arm" -F "build_type=${{ inputs.release_type }}" -F "file=@$GITHUB_WORKSPACE/chimerax.flatpak" https://preview.rbvi.ucsf.edu/chimerax/cgi-bin/upload_build.py
-=======
           command: curl -v -F "key=${{ secrets.PREBUILT_CACHE_SECRET }}" -F "version=$BUILD_VERSION" -F "commit=$COMMIT_HASH" -F "date=$COMMIT_DATE" -F "platform=flatpak-arm" -F "build_type=${{ inputs.release_type }}" -F "file=@$GITHUB_WORKSPACE/chimerax.flatpak" https://preview.rbvi.ucsf.edu/chimerax/cgi-bin/upload_build.py
->>>>>>> 8da4d672
       - name: Upload ChimeraX (Production)
         if: ${{ inputs.release_type == 'Production' }}
         uses: nick-fields/retry@v3
@@ -113,8 +105,4 @@
           # GitHub Actions couldn't contact Plato.
           max_attempts: 1000
           timeout_minutes: 60
-<<<<<<< HEAD
-          command: curl -v -F "key=${{ secrets.PREBUILT_CACHE_SECRET }}" -F "commit=$BUILD_COMMIT" -F "version=$BUILD_VERSION" -F "date=$BUILD_DATE" -F "platform=flatpak-arm" -F "file=@$GITHUB_WORKSPACE/chimerax.flatpak" https://preview.rbvi.ucsf.edu/chimerax/cgi-bin/upload_production_build.py
-=======
-          command: curl -v -F "key=${{ secrets.PREBUILT_CACHE_SECRET }}" -F "commit=$COMMIT_HASH" -F "version=$BUILD_VERSION" -F "date=$COMMIT_DATE" -F "platform=flatpak-arm" -F "file=@$GITHUB_WORKSPACE/chimerax.flatpak" https://preview.rbvi.ucsf.edu/chimerax/cgi-bin/upload_production_build.py
->>>>>>> 8da4d672
+          command: curl -v -F "key=${{ secrets.PREBUILT_CACHE_SECRET }}" -F "commit=$COMMIT_HASH" -F "version=$BUILD_VERSION" -F "date=$COMMIT_DATE" -F "platform=flatpak-arm" -F "file=@$GITHUB_WORKSPACE/chimerax.flatpak" https://preview.rbvi.ucsf.edu/chimerax/cgi-bin/upload_production_build.py