--- conflicted
+++ resolved
@@ -20,12 +20,8 @@
   build-daily:
     name: Daily
     if: ${{ inputs.release_type == 'daily' }}
-<<<<<<< HEAD
-    runs-on: windows-latest
-=======
     # synchronize with the Visual C++ runtime bundled in chimerax.iss.in
     runs-on: windows-2022
->>>>>>> 8da4d672
     defaults:
       run:
         shell: msys2 {0}
@@ -49,10 +45,7 @@
         if: ${{ inputs.release_type == 'daily' || inputs.release_type == 'candidate' }}
         with:
           job_name: ${{ format('Build ChimeraX for Windows ({0}, {1}) / Daily', inputs.branch, inputs.release_type) }}
-<<<<<<< HEAD
-=======
           per_page: 100
->>>>>>> 8da4d672
       - name: Note the run and job IDs on Plato
         if: ${{ inputs.release_type == 'daily' || inputs.release_type == 'candidate' }}
         uses: nick-fields/retry@v3
@@ -99,33 +92,6 @@
       - name: Copy scripts into the package
         run: |
           cp utils/build/windows/remove_pycache.py ChimeraX.app/bin/
-<<<<<<< HEAD
-      - name: Sign the Windows Package
-        uses: ./utils/ci/sign_windows
-        with:
-          build_certificate: ${{ secrets.WINDOWS_SIGNING_CERT }}
-          cert_password: ${{ secrets.WINDOWS_SIGNING_PASS }}
-      - name: Put the build date and commit in the environment
-        shell: bash
-        run: |
-          export BUILD_COMMIT=$(git rev-parse --short $GITHUB_SHA)
-          export BUILD_DATE=$(git show $(git rev-parse $GITHUB_SHA) --no-patch --no-notes --pretty='%cd' | date -u)
-          echo "BUILD_DATE=$BUILD_DATE" >> $GITHUB_ENV
-          echo "BUILD_COMMIT=$BUILD_COMMIT" >> $GITHUB_ENV
-      - name: Upload ChimeraX
-        uses: nick-fields/retry@v3
-        with:
-          # You're gonna do it until you succeed, <REDACTED>! I'm not watching one more build fail because
-          # GitHub Actions couldn't contact Plato.
-          max_attempts: 1000
-          timeout_minutes: 60
-          shell: bash
-          command: curl -v -F "key=${{ secrets.PREBUILT_CACHE_SECRET }}" -F "commit=$BUILD_COMMIT" -F "date=$BUILD_DATE" -F "platform=windows" -F "build_type=${{ inputs.release_type }}" -F "file=@$GITHUB_WORKSPACE/chimerax-installer.exe" https://preview.rbvi.ucsf.edu/chimerax/cgi-bin/upload_build.py
-  build-candidate:
-    name: Candidate
-    if: ${{ inputs.release_type == 'candidate' }}
-    runs-on: windows-latest
-=======
       - name: Put the build date and commit in the environment
         shell: bash
         run: |
@@ -146,7 +112,6 @@
     name: Candidate
     if: ${{ inputs.release_type == 'candidate' }}
     runs-on: windows-2022
->>>>>>> 8da4d672
     defaults:
       run:
         shell: msys2 {0}
@@ -170,10 +135,7 @@
         if: ${{ inputs.release_type == 'daily' || inputs.release_type == 'candidate' }}
         with:
           job_name: ${{ format('Build ChimeraX for Windows ({0}, {1}) / Candidate', inputs.branch, inputs.release_type) }}
-<<<<<<< HEAD
-=======
           per_page: 100
->>>>>>> 8da4d672
       - name: Note the run and job IDs on Plato
         if: ${{ inputs.release_type == 'daily' || inputs.release_type == 'candidate' }}
         uses: nick-fields/retry@v3
@@ -230,30 +192,12 @@
           max_attempts: 1000
           timeout_minutes: 60
           shell: bash
-<<<<<<< HEAD
-          command: curl -v -F "key=${{ secrets.PREBUILT_CACHE_SECRET }}" -F "commit=$BUILD_COMMIT" -F "date=$BUILD_DATE" -F "platform=windows" -F "build_type=${{ inputs.release_type }}" -F "file=@$GITHUB_WORKSPACE/chimerax-installer.exe" https://preview.rbvi.ucsf.edu/chimerax/cgi-bin/upload_build.py
-=======
           command: curl -v -F "key=${{ secrets.PREBUILT_CACHE_SECRET }}" -F "commit=$COMMIT_HASH" -F "date=$COMMIT_DATE" -F "platform=windows" -F "build_type=${{ inputs.release_type }}" -F "file=@$GITHUB_WORKSPACE/ChimeraX.tar.gz" https://preview.rbvi.ucsf.edu/chimerax/cgi-bin/upload_build.py
->>>>>>> 8da4d672
       - name: Put the build version in the environment
         shell: bash
         run: |
           export BUILD_VERSION=$(echo ${{ inputs.branch }} | sed -e 's/.*v//g')
           echo "BUILD_VERSION=$BUILD_VERSION" >> $GITHUB_ENV
-<<<<<<< HEAD
-      - name: Upload ChimeraX
-        if: ${{ inputs.release_type == 'candidate' || inputs.release_type == 'production' }}
-        uses: nick-fields/retry@v3
-        with:
-          max_attempts: 1000
-          shell: bash
-          timeout_minutes: 60
-          command: curl -v -F "key=${{ secrets.PREBUILT_CACHE_SECRET }}" -F "commit=$BUILD_COMMIT" -F "version=$BUILD_VERSION" -F "date=$BUILD_DATE" -F "platform=windows" -F "build_type=${{ inputs.release_type }}" -F "file=@$GITHUB_WORKSPACE/chimerax-installer.exe" https://preview.rbvi.ucsf.edu/chimerax/cgi-bin/upload_build.py
-  build-production:
-    name: Production
-    if: ${{ inputs.release_type == 'production' }}
-    runs-on: windows-latest
-=======
       - name: Build tarball
         run: tar zcf ChimeraX.tar.gz ChimeraX.app
       - name: Upload ChimeraX
@@ -268,7 +212,6 @@
     name: Production
     if: ${{ inputs.release_type == 'production' }}
     runs-on: windows-2022
->>>>>>> 8da4d672
     defaults:
       run:
         shell: msys2 {0}
@@ -303,22 +246,6 @@
       - name: Copy scripts into the package
         run: |
           cp utils/build/windows/remove_pycache.py ChimeraX.app/bin/
-<<<<<<< HEAD
-      - name: Sign the Windows Package
-        uses: ./utils/ci/sign_windows
-        with:
-          build_certificate: ${{ secrets.WINDOWS_SIGNING_CERT }}
-          cert_password: ${{ secrets.WINDOWS_SIGNING_PASS }}
-      - name: Put the build date, commit, and version in the environment
-        shell: bash
-        run: |
-          export BUILD_COMMIT=$(git rev-parse --short $GITHUB_SHA)
-          export BUILD_DATE=$(git show $(git rev-parse $GITHUB_SHA) --no-patch --no-notes --pretty='%cd' | date -u)
-          export BUILD_VERSION=$(cat src/bundles/core/Makefile | grep VERSION | head -n 1 | cut -d'=' -f2 | sed -e 's/ //g')
-          echo "BUILD_DATE=$BUILD_DATE" >> $GITHUB_ENV
-          echo "BUILD_COMMIT=$BUILD_COMMIT" >> $GITHUB_ENV
-          echo "BUILD_VERSION=$BUILD_VERSION" >> $GITHUB_ENV
-=======
       - name: Put the build date, commit, and version in the environment
         shell: bash
         run: |
@@ -330,18 +257,13 @@
           echo "BUILD_VERSION=$BUILD_VERSION" >> $GITHUB_ENV
       - name: Build tarball
         run: tar zcf ChimeraX.tar.gz ChimeraX.app
->>>>>>> 8da4d672
-      - name: Upload ChimeraX
-        uses: nick-fields/retry@v3
-        with:
-          max_attempts: 1000
-          shell: bash
-          timeout_minutes: 60
-<<<<<<< HEAD
-          command: curl -v -F "key=${{ secrets.PREBUILT_CACHE_SECRET }}" -F "commit=$BUILD_COMMIT" -F "version=$BUILD_VERSION" -F "date=$BUILD_DATE" -F "platform=windows" -F "file=@$GITHUB_WORKSPACE/chimerax-installer.exe" https://preview.rbvi.ucsf.edu/chimerax/cgi-bin/upload_production_build.py
-=======
+      - name: Upload ChimeraX
+        uses: nick-fields/retry@v3
+        with:
+          max_attempts: 1000
+          shell: bash
+          timeout_minutes: 60
           command: curl -v -F "key=${{ secrets.PREBUILT_CACHE_SECRET }}" -F "commit=$COMMIT_HASH" -F "version=$BUILD_VERSION" -F "date=$COMMIT_DATE" -F "platform=windows" -F "build_type=${{ inputs.release_type }}" -F "file=@$GITHUB_WORKSPACE/ChimeraX.tar.gz" https://preview.rbvi.ucsf.edu/chimerax/cgi-bin/upload_build.py
->>>>>>> 8da4d672
 
   build-techpreview:
     name: Preview
